/*
 * This library is part of OpenCms -
 * the Open Source Content Management System
 *
 * Copyright (c) Alkacon Software GmbH (http://www.alkacon.com)
 *
 * This library is free software; you can redistribute it and/or
 * modify it under the terms of the GNU Lesser General Public
 * License as published by the Free Software Foundation; either
 * version 2.1 of the License, or (at your option) any later version.
 *
 * This library is distributed in the hope that it will be useful,
 * but WITHOUT ANY WARRANTY; without even the implied warranty of
 * MERCHANTABILITY or FITNESS FOR A PARTICULAR PURPOSE. See the GNU
 * Lesser General Public License for more details.
 *
 * For further information about Alkacon Software, please see the
 * company website: http://www.alkacon.com
 *
 * For further information about OpenCms, please see the
 * project website: http://www.opencms.org
 *
 * You should have received a copy of the GNU Lesser General Public
 * License along with this library; if not, write to the Free Software
 * Foundation, Inc., 59 Temple Place, Suite 330, Boston, MA  02111-1307  USA
 */

package org.opencms.workflow;

import org.opencms.ade.publish.I_CmsVirtualProject;
import org.opencms.ade.publish.shared.CmsProjectBean;
import org.opencms.ade.publish.shared.CmsPublishListToken;
import org.opencms.ade.publish.shared.CmsPublishOptions;
import org.opencms.ade.publish.shared.CmsWorkflow;
import org.opencms.ade.publish.shared.CmsWorkflowAction;
import org.opencms.ade.publish.shared.CmsWorkflowResponse;
import org.opencms.file.CmsObject;
import org.opencms.file.CmsResource;
import org.opencms.main.CmsException;
import org.opencms.util.CmsUUID;

import java.util.List;
import java.util.Map;

/**
 * Workflow manager interface.<p>
 */
public interface I_CmsWorkflowManager {

    /**
     * Creates the formatter for formatting the resources to be displayed to the user.<p>
     * @param cms the CMS context to use
     * @param workflow the current workflow
     * @param options the publish options
     *
     * @return the publish resource formatter to use
     */
    I_CmsPublishResourceFormatter createFormatter(CmsObject cms, CmsWorkflow workflow, CmsPublishOptions options);

    /**
     * Executes a workflow action for a publish list token instead of a resource list.<p>
<<<<<<< HEAD
     *
     * @param cms the CMS context to use
     * @param action the action to perform
     * @param token the publish list token to use
     *
     * @return the workflow response
     * @throws CmsException if something goes wrong
=======
     * 
     * @param cms the CMS context to use 
     * @param action the action to perform 
     * @param token the publish list token to use 
     * 
     * @return the workflow response 
     * @throws CmsException if something goes wrong 
>>>>>>> c4e95c33
     */
    CmsWorkflowResponse executeAction(CmsObject cms, CmsWorkflowAction action, CmsPublishListToken token)
    throws CmsException;

    /**
     * Executes a workflow action in the context of the current user.<p>
     *
     * @param userCms the current user's CMS context
     * @param action the workflow action
     * @param options the publish options
     * @param resources the resources to be processed
     *
     * @return the workflow response for the executed action
     *
     * @throws CmsException if something goes wrong
     */
    CmsWorkflowResponse executeAction(
        CmsObject userCms,
        CmsWorkflowAction action,
        CmsPublishOptions options,
        List<CmsResource> resources) throws CmsException;

    /**
     * Returns the current user's manageable projects.<p>
     *
     * @param cms the CMS context to use
     * @param params the publish parameters
     *
     * @return the current user's manageable projects
     */
    List<CmsProjectBean> getManageableProjects(CmsObject cms, Map<String, String> params);

    /**
     * Gets the parameters of the workflow manager.<p>
     *
     * @return the configuration parameters of the workflow manager
     */
    Map<String, String> getParameters();

    /**
     * Gets a publish list token for the given parameters which can be used later to reconstruct the publish list.<p>
<<<<<<< HEAD
     *
     * @param cms the CMS context to use
     * @param workflow the workflow
     * @param options the publish options
     *
     * @return the publish list token
=======
     * 
     * @param cms the CMS context to use 
     * @param workflow the workflow 
     * @param options the publish options 
     * 
     * @return the publish list token 
>>>>>>> c4e95c33
     */
    CmsPublishListToken getPublishListToken(CmsObject cms, CmsWorkflow workflow, CmsPublishOptions options);

    /**
     * Gets the virtual project object identified by the given id.<p>
     *
     * @param projectId the virtual project id
     * @return the virtual project object
     */
    I_CmsVirtualProject getRealOrVirtualProject(CmsUUID projectId);

    /**
     * Gets the resource limit.<p>
<<<<<<< HEAD
     *
     * Publish lists which exceed this limit (counted before adding any related resources, siblings etc.) are not displayed to the user.<p>
     *
     * @return the resource limit
=======
     * 
     * Publish lists which exceed this limit (counted before adding any related resources, siblings etc.) are not displayed to the user.<p>
     * 
     * @return the resource limit 
>>>>>>> c4e95c33
     */
    int getResourceLimit();

    /**
<<<<<<< HEAD
     * Gets the workflow id which should be used for a given workflow project.<p>
     *
     * @param projectId the project id
     *
     * @return the workflow id for the project
     */
    String getWorkflowForWorkflowProject(CmsUUID projectId);

    /**
=======
>>>>>>> c4e95c33
     * Returns the resources for the given workflow and project.<p>
     *
     * @param cms the user cms context
     * @param workflow the workflow
     * @param options the resource options
     * @param canOverride flag to indicate whether the workflow manager should be able to override the selected workflow
     *
     * @return the workflow resources
     */
    CmsWorkflowResources getWorkflowResources(
        CmsObject cms,
        CmsWorkflow workflow,
        CmsPublishOptions options,
        boolean canOverride);

    /**
     * Returns the available workflows for the current user.<p>
     *
     * @param cms  the user cms context
     *
     * @return the available workflows
     */
    Map<String, CmsWorkflow> getWorkflows(CmsObject cms);

    /**
     * Initializes this workflow manager instance.<p>
     *
     * @param adminCms the CMS context with admin privileges
     */
    void initialize(CmsObject adminCms);

    /**
     * Sets the configuration parameters of the workflow manager.<p>
     *
     * @param parameters the map of configuration parameters
     */
    void setParameters(Map<String, String> parameters);

}
<|MERGE_RESOLUTION|>--- conflicted
+++ resolved
@@ -1,213 +1,185 @@
-/*
- * This library is part of OpenCms -
- * the Open Source Content Management System
- *
- * Copyright (c) Alkacon Software GmbH (http://www.alkacon.com)
- *
- * This library is free software; you can redistribute it and/or
- * modify it under the terms of the GNU Lesser General Public
- * License as published by the Free Software Foundation; either
- * version 2.1 of the License, or (at your option) any later version.
- *
- * This library is distributed in the hope that it will be useful,
- * but WITHOUT ANY WARRANTY; without even the implied warranty of
- * MERCHANTABILITY or FITNESS FOR A PARTICULAR PURPOSE. See the GNU
- * Lesser General Public License for more details.
- *
- * For further information about Alkacon Software, please see the
- * company website: http://www.alkacon.com
- *
- * For further information about OpenCms, please see the
- * project website: http://www.opencms.org
- *
- * You should have received a copy of the GNU Lesser General Public
- * License along with this library; if not, write to the Free Software
- * Foundation, Inc., 59 Temple Place, Suite 330, Boston, MA  02111-1307  USA
- */
-
-package org.opencms.workflow;
-
-import org.opencms.ade.publish.I_CmsVirtualProject;
-import org.opencms.ade.publish.shared.CmsProjectBean;
-import org.opencms.ade.publish.shared.CmsPublishListToken;
-import org.opencms.ade.publish.shared.CmsPublishOptions;
-import org.opencms.ade.publish.shared.CmsWorkflow;
-import org.opencms.ade.publish.shared.CmsWorkflowAction;
-import org.opencms.ade.publish.shared.CmsWorkflowResponse;
-import org.opencms.file.CmsObject;
-import org.opencms.file.CmsResource;
-import org.opencms.main.CmsException;
-import org.opencms.util.CmsUUID;
-
-import java.util.List;
-import java.util.Map;
-
-/**
- * Workflow manager interface.<p>
- */
-public interface I_CmsWorkflowManager {
-
-    /**
-     * Creates the formatter for formatting the resources to be displayed to the user.<p>
-     * @param cms the CMS context to use
-     * @param workflow the current workflow
-     * @param options the publish options
-     *
-     * @return the publish resource formatter to use
-     */
-    I_CmsPublishResourceFormatter createFormatter(CmsObject cms, CmsWorkflow workflow, CmsPublishOptions options);
-
-    /**
-     * Executes a workflow action for a publish list token instead of a resource list.<p>
-<<<<<<< HEAD
-     *
-     * @param cms the CMS context to use
-     * @param action the action to perform
-     * @param token the publish list token to use
-     *
-     * @return the workflow response
-     * @throws CmsException if something goes wrong
-=======
-     * 
-     * @param cms the CMS context to use 
-     * @param action the action to perform 
-     * @param token the publish list token to use 
-     * 
-     * @return the workflow response 
-     * @throws CmsException if something goes wrong 
->>>>>>> c4e95c33
-     */
-    CmsWorkflowResponse executeAction(CmsObject cms, CmsWorkflowAction action, CmsPublishListToken token)
-    throws CmsException;
-
-    /**
-     * Executes a workflow action in the context of the current user.<p>
-     *
-     * @param userCms the current user's CMS context
-     * @param action the workflow action
-     * @param options the publish options
-     * @param resources the resources to be processed
-     *
-     * @return the workflow response for the executed action
-     *
-     * @throws CmsException if something goes wrong
-     */
-    CmsWorkflowResponse executeAction(
-        CmsObject userCms,
-        CmsWorkflowAction action,
-        CmsPublishOptions options,
-        List<CmsResource> resources) throws CmsException;
-
-    /**
-     * Returns the current user's manageable projects.<p>
-     *
-     * @param cms the CMS context to use
-     * @param params the publish parameters
-     *
-     * @return the current user's manageable projects
-     */
-    List<CmsProjectBean> getManageableProjects(CmsObject cms, Map<String, String> params);
-
-    /**
-     * Gets the parameters of the workflow manager.<p>
-     *
-     * @return the configuration parameters of the workflow manager
-     */
-    Map<String, String> getParameters();
-
-    /**
-     * Gets a publish list token for the given parameters which can be used later to reconstruct the publish list.<p>
-<<<<<<< HEAD
-     *
-     * @param cms the CMS context to use
-     * @param workflow the workflow
-     * @param options the publish options
-     *
-     * @return the publish list token
-=======
-     * 
-     * @param cms the CMS context to use 
-     * @param workflow the workflow 
-     * @param options the publish options 
-     * 
-     * @return the publish list token 
->>>>>>> c4e95c33
-     */
-    CmsPublishListToken getPublishListToken(CmsObject cms, CmsWorkflow workflow, CmsPublishOptions options);
-
-    /**
-     * Gets the virtual project object identified by the given id.<p>
-     *
-     * @param projectId the virtual project id
-     * @return the virtual project object
-     */
-    I_CmsVirtualProject getRealOrVirtualProject(CmsUUID projectId);
-
-    /**
-     * Gets the resource limit.<p>
-<<<<<<< HEAD
-     *
-     * Publish lists which exceed this limit (counted before adding any related resources, siblings etc.) are not displayed to the user.<p>
-     *
-     * @return the resource limit
-=======
-     * 
-     * Publish lists which exceed this limit (counted before adding any related resources, siblings etc.) are not displayed to the user.<p>
-     * 
-     * @return the resource limit 
->>>>>>> c4e95c33
-     */
-    int getResourceLimit();
-
-    /**
-<<<<<<< HEAD
-     * Gets the workflow id which should be used for a given workflow project.<p>
-     *
-     * @param projectId the project id
-     *
-     * @return the workflow id for the project
-     */
-    String getWorkflowForWorkflowProject(CmsUUID projectId);
-
-    /**
-=======
->>>>>>> c4e95c33
-     * Returns the resources for the given workflow and project.<p>
-     *
-     * @param cms the user cms context
-     * @param workflow the workflow
-     * @param options the resource options
-     * @param canOverride flag to indicate whether the workflow manager should be able to override the selected workflow
-     *
-     * @return the workflow resources
-     */
-    CmsWorkflowResources getWorkflowResources(
-        CmsObject cms,
-        CmsWorkflow workflow,
-        CmsPublishOptions options,
-        boolean canOverride);
-
-    /**
-     * Returns the available workflows for the current user.<p>
-     *
-     * @param cms  the user cms context
-     *
-     * @return the available workflows
-     */
-    Map<String, CmsWorkflow> getWorkflows(CmsObject cms);
-
-    /**
-     * Initializes this workflow manager instance.<p>
-     *
-     * @param adminCms the CMS context with admin privileges
-     */
-    void initialize(CmsObject adminCms);
-
-    /**
-     * Sets the configuration parameters of the workflow manager.<p>
-     *
-     * @param parameters the map of configuration parameters
-     */
-    void setParameters(Map<String, String> parameters);
-
-}
+/*
+ * This library is part of OpenCms -
+ * the Open Source Content Management System
+ *
+ * Copyright (c) Alkacon Software GmbH (http://www.alkacon.com)
+ *
+ * This library is free software; you can redistribute it and/or
+ * modify it under the terms of the GNU Lesser General Public
+ * License as published by the Free Software Foundation; either
+ * version 2.1 of the License, or (at your option) any later version.
+ *
+ * This library is distributed in the hope that it will be useful,
+ * but WITHOUT ANY WARRANTY; without even the implied warranty of
+ * MERCHANTABILITY or FITNESS FOR A PARTICULAR PURPOSE. See the GNU
+ * Lesser General Public License for more details.
+ *
+ * For further information about Alkacon Software, please see the
+ * company website: http://www.alkacon.com
+ *
+ * For further information about OpenCms, please see the
+ * project website: http://www.opencms.org
+ *
+ * You should have received a copy of the GNU Lesser General Public
+ * License along with this library; if not, write to the Free Software
+ * Foundation, Inc., 59 Temple Place, Suite 330, Boston, MA  02111-1307  USA
+ */
+
+package org.opencms.workflow;
+
+import org.opencms.ade.publish.I_CmsVirtualProject;
+import org.opencms.ade.publish.shared.CmsProjectBean;
+import org.opencms.ade.publish.shared.CmsPublishListToken;
+import org.opencms.ade.publish.shared.CmsPublishOptions;
+import org.opencms.ade.publish.shared.CmsWorkflow;
+import org.opencms.ade.publish.shared.CmsWorkflowAction;
+import org.opencms.ade.publish.shared.CmsWorkflowResponse;
+import org.opencms.file.CmsObject;
+import org.opencms.file.CmsResource;
+import org.opencms.main.CmsException;
+import org.opencms.util.CmsUUID;
+
+import java.util.List;
+import java.util.Map;
+
+/**
+ * Workflow manager interface.<p>
+ */
+public interface I_CmsWorkflowManager {
+
+    /**
+     * Creates the formatter for formatting the resources to be displayed to the user.<p>
+     * @param cms the CMS context to use
+     * @param workflow the current workflow
+     * @param options the publish options
+     *
+     * @return the publish resource formatter to use
+     */
+    I_CmsPublishResourceFormatter createFormatter(CmsObject cms, CmsWorkflow workflow, CmsPublishOptions options);
+
+    /**
+     * Executes a workflow action for a publish list token instead of a resource list.<p>
+     *
+     * @param cms the CMS context to use
+     * @param action the action to perform
+     * @param token the publish list token to use
+     *
+     * @return the workflow response
+     * @throws CmsException if something goes wrong
+
+     */
+    CmsWorkflowResponse executeAction(CmsObject cms, CmsWorkflowAction action, CmsPublishListToken token)
+    throws CmsException;
+
+    /**
+     * Executes a workflow action in the context of the current user.<p>
+     *
+     * @param userCms the current user's CMS context
+     * @param action the workflow action
+     * @param options the publish options
+     * @param resources the resources to be processed
+     *
+     * @return the workflow response for the executed action
+     *
+     * @throws CmsException if something goes wrong
+     */
+    CmsWorkflowResponse executeAction(
+        CmsObject userCms,
+        CmsWorkflowAction action,
+        CmsPublishOptions options,
+        List<CmsResource> resources) throws CmsException;
+
+    /**
+     * Returns the current user's manageable projects.<p>
+     *
+     * @param cms the CMS context to use
+     * @param params the publish parameters
+     *
+     * @return the current user's manageable projects
+     */
+    List<CmsProjectBean> getManageableProjects(CmsObject cms, Map<String, String> params);
+
+    /**
+     * Gets the parameters of the workflow manager.<p>
+     *
+     * @return the configuration parameters of the workflow manager
+     */
+    Map<String, String> getParameters();
+
+    /**
+     * Gets a publish list token for the given parameters which can be used later to reconstruct the publish list.<p>
+     *
+     * @param cms the CMS context to use
+     * @param workflow the workflow
+     * @param options the publish options
+     *
+     * @return the publish list token
+     */
+    CmsPublishListToken getPublishListToken(CmsObject cms, CmsWorkflow workflow, CmsPublishOptions options);
+
+    /**
+     * Gets the virtual project object identified by the given id.<p>
+     *
+     * @param projectId the virtual project id
+     * @return the virtual project object
+     */
+    I_CmsVirtualProject getRealOrVirtualProject(CmsUUID projectId);
+
+    /**
+     * Gets the resource limit.<p>
+     *
+     * Publish lists which exceed this limit (counted before adding any related resources, siblings etc.) are not displayed to the user.<p>
+     *
+     * @return the resource limit
+     */
+    int getResourceLimit();
+
+    /**
+     * Gets the workflow id which should be used for a given workflow project.<p>
+     *
+     * @param projectId the project id
+     *
+     * @return the workflow id for the project
+     */
+    String getWorkflowForWorkflowProject(CmsUUID projectId);
+
+    /**
+     * Returns the resources for the given workflow and project.<p>
+     *
+     * @param cms the user cms context
+     * @param workflow the workflow
+     * @param options the resource options
+     * @param canOverride flag to indicate whether the workflow manager should be able to override the selected workflow
+     *
+     * @return the workflow resources
+     */
+    CmsWorkflowResources getWorkflowResources(
+        CmsObject cms,
+        CmsWorkflow workflow,
+        CmsPublishOptions options,
+        boolean canOverride);
+
+    /**
+     * Returns the available workflows for the current user.<p>
+     *
+     * @param cms  the user cms context
+     *
+     * @return the available workflows
+     */
+    Map<String, CmsWorkflow> getWorkflows(CmsObject cms);
+
+    /**
+     * Initializes this workflow manager instance.<p>
+     *
+     * @param adminCms the CMS context with admin privileges
+     */
+    void initialize(CmsObject adminCms);
+
+    /**
+     * Sets the configuration parameters of the workflow manager.<p>
+     *
+     * @param parameters the map of configuration parameters
+     */
+    void setParameters(Map<String, String> parameters);
+
+}