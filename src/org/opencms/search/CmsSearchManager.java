/*
 * This library is part of OpenCms -
 * the Open Source Content Management System
 *
 * Copyright (c) Alkacon Software GmbH (http://www.alkacon.com)
 *
 * This library is free software; you can redistribute it and/or
 * modify it under the terms of the GNU Lesser General Public
 * License as published by the Free Software Foundation; either
 * version 2.1 of the License, or (at your option) any later version.
 *
 * This library is distributed in the hope that it will be useful,
 * but WITHOUT ANY WARRANTY; without even the implied warranty of
 * MERCHANTABILITY or FITNESS FOR A PARTICULAR PURPOSE. See the GNU
 * Lesser General Public License for more details.
 *
 * For further information about Alkacon Software GmbH, please see the
 * company website: http://www.alkacon.com
 *
 * For further information about OpenCms, please see the
 * project website: http://www.opencms.org
 *
 * You should have received a copy of the GNU Lesser General Public
 * License along with this library; if not, write to the Free Software
 * Foundation, Inc., 59 Temple Place, Suite 330, Boston, MA  02111-1307  USA
 */

package org.opencms.search;

import org.opencms.configuration.CmsConfigurationException;
import org.opencms.db.CmsDriverManager;
import org.opencms.db.CmsPublishedResource;
import org.opencms.db.CmsResourceState;
import org.opencms.file.CmsObject;
import org.opencms.file.CmsProject;
import org.opencms.file.CmsResource;
import org.opencms.file.CmsResourceFilter;
import org.opencms.file.types.CmsResourceTypeXmlContainerPage;
import org.opencms.file.types.CmsResourceTypeXmlContent;
import org.opencms.i18n.CmsMessageContainer;
import org.opencms.jsp.CmsJspTagContainer;
import org.opencms.loader.CmsLoaderException;
import org.opencms.main.CmsEvent;
import org.opencms.main.CmsException;
import org.opencms.main.CmsIllegalArgumentException;
import org.opencms.main.CmsIllegalStateException;
import org.opencms.main.CmsLog;
import org.opencms.main.I_CmsEventListener;
import org.opencms.main.OpenCms;
import org.opencms.main.OpenCmsSolrHandler;
import org.opencms.relations.CmsRelation;
import org.opencms.relations.CmsRelationFilter;
import org.opencms.report.CmsLogReport;
import org.opencms.report.I_CmsReport;
import org.opencms.scheduler.I_CmsScheduledJob;
import org.opencms.search.documents.A_CmsVfsDocument;
import org.opencms.search.documents.CmsExtractionResultCache;
import org.opencms.search.documents.I_CmsDocumentFactory;
import org.opencms.search.documents.I_CmsTermHighlighter;
import org.opencms.search.fields.CmsLuceneField;
import org.opencms.search.fields.CmsLuceneFieldConfiguration;
import org.opencms.search.fields.CmsSearchField;
import org.opencms.search.fields.CmsSearchFieldConfiguration;
import org.opencms.search.fields.CmsSearchFieldMapping;
import org.opencms.search.solr.CmsSolrConfiguration;
import org.opencms.search.solr.CmsSolrFieldConfiguration;
import org.opencms.search.solr.CmsSolrIndex;
import org.opencms.search.solr.CmsSolrIndexWriter;
import org.opencms.search.solr.spellchecking.CmsSolrSpellchecker;
import org.opencms.security.CmsRole;
import org.opencms.security.CmsRoleViolationException;
import org.opencms.util.A_CmsModeStringEnumeration;
import org.opencms.util.CmsStringUtil;
import org.opencms.util.CmsUUID;
import org.opencms.util.CmsWaitHandle;

import java.io.File;
import java.io.IOException;
import java.util.ArrayList;
import java.util.Collections;
import java.util.HashMap;
import java.util.HashSet;
import java.util.Iterator;
import java.util.List;
import java.util.Locale;
import java.util.Map;
import java.util.Set;
import java.util.TreeMap;

import org.apache.commons.logging.Log;
import org.apache.lucene.analysis.Analyzer;
import org.apache.lucene.analysis.standard.StandardAnalyzer;
import org.apache.lucene.analysis.util.CharArraySet;
import org.apache.solr.client.solrj.embedded.EmbeddedSolrServer;
import org.apache.solr.client.solrj.impl.HttpSolrClient;
import org.apache.solr.core.CoreContainer;
import org.apache.solr.core.CoreDescriptor;
import org.apache.solr.core.SolrCore;

/**
 * Implements the general management and configuration of the search and
 * indexing facilities in OpenCms.<p>
 *
 * @since 6.0.0
 */
public class CmsSearchManager implements I_CmsScheduledJob, I_CmsEventListener {

    /**
     *  Enumeration class for force unlock types.<p>
     */
    public static final class CmsSearchForceUnlockMode extends A_CmsModeStringEnumeration {

        /** Force unlock type "always". */
        public static final CmsSearchForceUnlockMode ALWAYS = new CmsSearchForceUnlockMode("always");

        /** Force unlock type "never". */
        public static final CmsSearchForceUnlockMode NEVER = new CmsSearchForceUnlockMode("never");

        /** Force unlock type "only full". */
        public static final CmsSearchForceUnlockMode ONLYFULL = new CmsSearchForceUnlockMode("onlyfull");

        /** Serializable version id. */
        private static final long serialVersionUID = 74746076708908673L;

        /**
         * Creates a new force unlock type with the given name.<p>
         *
         * @param mode the mode id to use
         */
        protected CmsSearchForceUnlockMode(String mode) {

            super(mode);
        }

        /**
         * Returns the lock type for the given type value.<p>
         *
         * @param type the type value to get the lock type for
         *
         * @return the lock type for the given type value
         */
        public static CmsSearchForceUnlockMode valueOf(String type) {

            if (type.equals(ALWAYS.toString())) {
                return ALWAYS;
            } else if (type.equals(NEVER.toString())) {
                return NEVER;
            } else {
                return ONLYFULL;
            }
        }
    }

    /**
     * Handles offline index generation.<p>
     */
    protected class CmsSearchOfflineHandler implements I_CmsEventListener {

        /** Indicates if the event handlers for the offline search have been already registered. */
        private boolean m_isEventRegistered;

        /** The list of resources to index. */
        private List<CmsPublishedResource> m_resourcesToIndex;

        /**
         * Initializes the offline index handler.<p>
         */
        protected CmsSearchOfflineHandler() {

            m_resourcesToIndex = new ArrayList<CmsPublishedResource>();
        }

        /**
         * Implements the event listener of this class.<p>
         *
         * @see org.opencms.main.I_CmsEventListener#cmsEvent(org.opencms.main.CmsEvent)
         */
        @SuppressWarnings("unchecked")
        public void cmsEvent(CmsEvent event) {

            switch (event.getType()) {
                case I_CmsEventListener.EVENT_PROPERTY_MODIFIED:
                case I_CmsEventListener.EVENT_RESOURCE_CREATED:
                case I_CmsEventListener.EVENT_RESOURCE_AND_PROPERTIES_MODIFIED:
                case I_CmsEventListener.EVENT_RESOURCE_MODIFIED:
                    Object change = event.getData().get(I_CmsEventListener.KEY_CHANGE);
                    if ((change != null) && change.equals(new Integer(CmsDriverManager.NOTHING_CHANGED))) {
                        // skip lock & unlock
                        return;
                    }
                    // a resource has been modified - offline indexes require (re)indexing
                    List<CmsResource> resources = Collections.singletonList(
                        (CmsResource)event.getData().get(I_CmsEventListener.KEY_RESOURCE));
                    reIndexResources(resources);
                    break;
                case I_CmsEventListener.EVENT_RESOURCE_DELETED:
                    List<CmsResource> eventResources = (List<CmsResource>)event.getData().get(
                        I_CmsEventListener.KEY_RESOURCES);
                    List<CmsResource> resourcesToDelete = new ArrayList<CmsResource>(eventResources);
                    for (CmsResource res : resourcesToDelete) {
                        if (res.getState().isNew()) {
                            // if the resource is new and a delete action was performed
                            // --> set the state of the resource to deleted
                            res.setState(CmsResourceState.STATE_DELETED);
                        }
                    }
                    reIndexResources(resourcesToDelete);
                    break;
                case I_CmsEventListener.EVENT_RESOURCES_AND_PROPERTIES_MODIFIED:
                case I_CmsEventListener.EVENT_RESOURCE_MOVED:
                case I_CmsEventListener.EVENT_RESOURCE_COPIED:
                case I_CmsEventListener.EVENT_RESOURCES_MODIFIED:
                    // a list of resources has been modified - offline indexes require (re)indexing
                    reIndexResources((List<CmsResource>)event.getData().get(I_CmsEventListener.KEY_RESOURCES));
                    break;
                default:
                    // no operation
            }
        }

        /**
         * Adds a list of {@link CmsPublishedResource} objects to be indexed.<p>
         *
         * @param resourcesToIndex the list of {@link CmsPublishedResource} objects to be indexed
         */
        protected synchronized void addResourcesToIndex(List<CmsPublishedResource> resourcesToIndex) {

            m_resourcesToIndex.addAll(resourcesToIndex);
        }

        /**
         * Returns the list of {@link CmsPublishedResource} objects to index.<p>
         *
         * @return the resources to index
         */
        protected List<CmsPublishedResource> getResourcesToIndex() {

            List<CmsPublishedResource> result;
            synchronized (this) {
                result = m_resourcesToIndex;
                m_resourcesToIndex = new ArrayList<CmsPublishedResource>();
            }
            try {
                CmsObject cms = m_adminCms;
                CmsProject offline = getOfflineIndexProject();
                if (offline != null) {
                    // switch to the offline project if available
                    cms = OpenCms.initCmsObject(m_adminCms);
                    cms.getRequestContext().setCurrentProject(offline);
                }
                findRelatedContainerPages(cms, result);
            } catch (CmsException e) {
                LOG.error(e.getLocalizedMessage(), e);
            }
            return result;
        }

        /**
         * Initializes this offline search handler, registering the event handlers if required.<p>
         */
        protected void initialize() {

            if (m_offlineIndexes.size() > 0) {
                // there is at least one offline index configured
                if ((m_offlineIndexThread == null) || !m_offlineIndexThread.isAlive()) {
                    // create the offline indexing thread
                    m_offlineIndexThread = new CmsSearchOfflineIndexThread(this);
                    // start the offline index thread
                    m_offlineIndexThread.start();
                }
            } else {
                if ((m_offlineIndexThread != null) && m_offlineIndexThread.isAlive()) {
                    // no offline indexes but thread still running, stop the thread
                    m_offlineIndexThread.shutDown();
                    m_offlineIndexThread = null;
                }
            }
            // do this only in case there are offline indexes configured
            if (!m_isEventRegistered && (m_offlineIndexes.size() > 0)) {
                m_isEventRegistered = true;
                // register this object as event listener
                OpenCms.addCmsEventListener(
                    this,
                    new int[] {
                        I_CmsEventListener.EVENT_PROPERTY_MODIFIED,
                        I_CmsEventListener.EVENT_RESOURCE_CREATED,
                        I_CmsEventListener.EVENT_RESOURCE_AND_PROPERTIES_MODIFIED,
                        I_CmsEventListener.EVENT_RESOURCE_MODIFIED,
                        I_CmsEventListener.EVENT_RESOURCES_AND_PROPERTIES_MODIFIED,
                        I_CmsEventListener.EVENT_RESOURCE_MOVED,
                        I_CmsEventListener.EVENT_RESOURCE_DELETED,
                        I_CmsEventListener.EVENT_RESOURCE_COPIED,
                        I_CmsEventListener.EVENT_RESOURCES_MODIFIED});
            }
        }

        /**
         * Updates all offline indexes for the given list of {@link CmsResource} objects.<p>
         *
         * @param resources a list of {@link CmsResource} objects to update in the offline indexes
         */
        protected synchronized void reIndexResources(List<CmsResource> resources) {

            List<CmsPublishedResource> resourcesToIndex = new ArrayList<CmsPublishedResource>(resources.size());
            for (CmsResource res : resources) {
                CmsPublishedResource pubRes = new CmsPublishedResource(res);
                resourcesToIndex.add(pubRes);
            }
            if (resourcesToIndex.size() > 0) {
                // add the resources found to the offline index thread
                addResourcesToIndex(resourcesToIndex);
            }
        }
    }

    /**
     * The offline indexer thread runs periodically and indexes all resources added by the event handler.<p>
     */
    protected class CmsSearchOfflineIndexThread extends Thread {

        /** The event handler that triggers this thread. */
        CmsSearchOfflineHandler m_handler;

        /** Indicates if this thread is still alive. */
        boolean m_isAlive;

        /** Indicates that an index update thread is currently running. */
        private boolean m_isUpdating;

        /** If true a manual update (after file upload) was triggered. */
        private boolean m_updateTriggered;

        /** The wait handle used for signalling when the worker thread has finished. */
        private CmsWaitHandle m_waitHandle = new CmsWaitHandle();

        /**
         * Constructor.<p>
         *
         * @param handler the offline index event handler
         */
        protected CmsSearchOfflineIndexThread(CmsSearchOfflineHandler handler) {

            super("OpenCms: Offline Search Indexer");
            m_handler = handler;
        }

        /**
         * Gets the wait handle used for signalling when the worker thread has finished.
         *
         * @return the wait handle
         **/
        public CmsWaitHandle getWaitHandle() {

            return m_waitHandle;
        }

        /**
         * @see java.lang.Thread#interrupt()
         */
        @Override
        public void interrupt() {

            super.interrupt();
            m_updateTriggered = true;
        }

        /**
         * @see java.lang.Thread#run()
         */
        @Override
        public void run() {

            // create a log report for the output
            I_CmsReport report = new CmsLogReport(m_adminCms.getRequestContext().getLocale(), CmsSearchManager.class);
            long offlineUpdateFrequency = getOfflineUpdateFrequency();
            m_updateTriggered = false;
            try {
                while (m_isAlive) {
                    if (!m_updateTriggered) {
                        try {
                            sleep(offlineUpdateFrequency);
                        } catch (InterruptedException e) {
                            // continue the thread after interruption
                            if (!m_isAlive) {
                                // the thread has been shut down while sleeping
                                continue;
                            }
                            if (offlineUpdateFrequency != getOfflineUpdateFrequency()) {
                                // offline update frequency change - clear interrupt status
                                offlineUpdateFrequency = getOfflineUpdateFrequency();
                            }
                        }
                    }
                    if (m_isAlive) {
                        // set update trigger to false since we do the update now
                        m_updateTriggered = false;
                        // get list of resource to update
                        List<CmsPublishedResource> resourcesToIndex = getResourcesToIndex();
                        if (resourcesToIndex.size() > 0) {
                            // only start indexing if there is at least one resource
                            startOfflineUpdateThread(report, resourcesToIndex);
                        } else {
                            getWaitHandle().release();
                        }
                        // this is just called to clear the interrupt status of the thread
                        interrupted();
                    }
                }
            } finally {
                // make sure that live status is reset in case of Exceptions
                m_isAlive = false;
            }

        }

        /**
         * @see java.lang.Thread#start()
         */
        @Override
        public synchronized void start() {

            m_isAlive = true;
            super.start();
        }

        /**
         * Obtains the list of resource to update in the offline index,
         * then optimizes the list by removing duplicate entries.<p>
         *
         * @return the list of resource to update in the offline index
         */
        protected List<CmsPublishedResource> getResourcesToIndex() {

            List<CmsPublishedResource> resourcesToIndex = m_handler.getResourcesToIndex();
            List<CmsPublishedResource> result = new ArrayList<CmsPublishedResource>(resourcesToIndex.size());

            for (CmsPublishedResource pubRes : resourcesToIndex) {
                int pos = result.indexOf(pubRes);

                // do not index temporary files
                if (pos < 0) {
                    // resource not already contained in the update list
                    result.add(pubRes);
                } else {
                    CmsPublishedResource curRes = result.get(pos);
                    if ((pubRes.getState() != curRes.getState())
                        || (pubRes.getMovedState() != curRes.getMovedState())
                        || !pubRes.getRootPath().equals(curRes.getRootPath())) {
                        // resource already in the update list but new state is different, so also add this
                        result.add(pubRes);
                    }
                }

            }
            return changeStateOfMoveOriginsToDeleted(result);
        }

        /**
         * Shuts down this offline index thread.<p>
         */
        protected void shutDown() {

            m_isAlive = false;
            interrupt();
            if (m_isUpdating) {
                long waitTime = getOfflineUpdateFrequency() / 2;
                int waitSteps = 0;
                do {
                    try {
                        // wait half the time of the offline index frequency for the thread to finish
                        Thread.sleep(waitTime);
                    } catch (InterruptedException e) {
                        // continue
                    }
                    waitSteps++;
                    // wait 5 times then stop waiting
                } while ((waitSteps < 5) && m_isUpdating);
            }
        }

        /**
         * Updates the offline search indexes for the given list of resources.<p>
         *
         * @param report the report to write the index information to
         * @param resourcesToIndex the list of {@link CmsPublishedResource} objects to index
         */
        protected void startOfflineUpdateThread(I_CmsReport report, List<CmsPublishedResource> resourcesToIndex) {

            CmsSearchOfflineIndexWorkThread thread = new CmsSearchOfflineIndexWorkThread(report, resourcesToIndex);
            long startTime = System.currentTimeMillis();
            long waitTime = getOfflineUpdateFrequency() / 2;
            if (LOG.isDebugEnabled()) {
                LOG.debug(
                    Messages.get().getBundle().key(
                        Messages.LOG_OI_UPDATE_START_1,
                        Integer.valueOf(resourcesToIndex.size())));
            }

            m_isUpdating = true;
            thread.start();

            do {
                try {
                    // wait half the time of the offline index frequency for the thread to finish
                    thread.join(waitTime);
                } catch (InterruptedException e) {
                    // continue
                }
                if (thread.isAlive()) {
                    LOG.warn(
                        Messages.get().getBundle().key(
                            Messages.LOG_OI_UPDATE_LONG_2,
                            Integer.valueOf(resourcesToIndex.size()),
                            Long.valueOf(System.currentTimeMillis() - startTime)));
                }
            } while (thread.isAlive());
            m_isUpdating = false;

            if (LOG.isDebugEnabled()) {
                LOG.debug(
                    Messages.get().getBundle().key(
                        Messages.LOG_OI_UPDATE_FINISH_2,
                        Integer.valueOf(resourcesToIndex.size()),
                        Long.valueOf(System.currentTimeMillis() - startTime)));
            }
        }

        /**
         * Helper method which changes the states of resources which are to be indexed but have the wrong path to 'deleted'.
         * This is needed to deal with moved resources, since the documents with the old paths must be removed from the index,
         *
         * @param resourcesToIndex the resources to index
         *
         * @return the resources to index, but resource states are set to 'deleted' for resources with outdated paths
         */
        private List<CmsPublishedResource> changeStateOfMoveOriginsToDeleted(
            List<CmsPublishedResource> resourcesToIndex) {

            Map<CmsUUID, String> lastValidPaths = new HashMap<CmsUUID, String>();
            for (CmsPublishedResource resource : resourcesToIndex) {
                if (resource.getState().isDeleted()) {
                    // we don't want the last path to be from a deleted resource
                    continue;
                }
                lastValidPaths.put(resource.getStructureId(), resource.getRootPath());
            }
            List<CmsPublishedResource> result = new ArrayList<CmsPublishedResource>();
            for (CmsPublishedResource resource : resourcesToIndex) {
                if (resource.getState().isDeleted()) {
                    result.add(resource);
                    continue;
                }
                String lastValidPath = lastValidPaths.get(resource.getStructureId());
                if (resource.getRootPath().equals(lastValidPath) || resource.getStructureId().isNullUUID()) {
                    result.add(resource);
                } else {
<<<<<<< HEAD
                    result.add(new CmsPublishedResource(
                        resource.getStructureId(),
                        resource.getResourceId(),
                        resource.getPublishTag(),
                        resource.getRootPath(),
                        resource.getType(),
                        resource.isFolder(),
                        CmsResource.STATE_DELETED, // make sure index entry with outdated path is deleted
                        resource.getSiblingCount()));
=======
                    result.add(
                        new CmsPublishedResource(
                            resource.getStructureId(),
                            resource.getResourceId(),
                            resource.getPublishTag(),
                            resource.getRootPath(),
                            resource.getType(),
                            resource.isFolder(),
                            CmsResource.STATE_DELETED, // make sure index entry with outdated path is deleted
                            resource.getSiblingCount()));
>>>>>>> d46a8b9b
                }
            }
            return result;
        }
    }

    /**
     * An offline index worker Thread runs each time for every offline index update action.<p>
     *
     * This was decoupled from the main {@link CmsSearchOfflineIndexThread} in order to avoid
     * problems if a single operation "hangs" the Tread.<p>
     */
    protected class CmsSearchOfflineIndexWorkThread extends Thread {

        /** The report to write the index information to. */
        I_CmsReport m_report;

        /** The list of {@link CmsPublishedResource} objects to index. */
        List<CmsPublishedResource> m_resourcesToIndex;

        /**
         * Updates the offline search indexes for the given list of resources.<p>
         *
         * @param report the report to write the index information to
         * @param resourcesToIndex the list of {@link CmsPublishedResource} objects to index
         */
        protected CmsSearchOfflineIndexWorkThread(I_CmsReport report, List<CmsPublishedResource> resourcesToIndex) {

            super("OpenCms: Offline Search Index Worker");
            m_report = report;
            m_resourcesToIndex = resourcesToIndex;
        }

        /**
         * @see java.lang.Thread#run()
         */
        @Override
        public void run() {

            updateIndexOffline(m_report, m_resourcesToIndex);
            if (m_offlineIndexThread != null) {
                m_offlineIndexThread.getWaitHandle().release();
            }
        }
    }

    /** The default value used for generating search result excerpts (1024 chars). */
    public static final int DEFAULT_EXCERPT_LENGTH = 1024;

    /** The default value used for keeping the extraction results in the cache (672 hours = 4 weeks). */
    public static final float DEFAULT_EXTRACTION_CACHE_MAX_AGE = 672.0f;

    /** Default for the maximum number of modifications before a commit in the search index is triggered (500). */
    public static final int DEFAULT_MAX_MODIFICATIONS_BEFORE_COMMIT = 500;

    /** The default update frequency for offline indexes (15000 msec = 15 sec). */
    public static final int DEFAULT_OFFLINE_UPDATE_FREQNENCY = 15000;

    /** The default timeout value used for generating a document for the search index (60000 msec = 1 min). */
    public static final int DEFAULT_TIMEOUT = 60000;

    /** Scheduler parameter: Update only a specified list of indexes. */
    public static final String JOB_PARAM_INDEXLIST = "indexList";

    /** Scheduler parameter: Write the output of the update to the logfile. */
    public static final String JOB_PARAM_WRITELOG = "writeLog";

    /** Prefix for Lucene default analyzers package (<code>org.apache.lucene.analysis.</code>). */
    public static final String LUCENE_ANALYZER = "org.apache.lucene.analysis.core.";

    /** The log object for this class. */
    protected static final Log LOG = CmsLog.getLog(CmsSearchManager.class);

    /** The administrator OpenCms user context to access OpenCms VFS resources. */
    protected CmsObject m_adminCms;

    /** The list of indexes that are configured for offline index mode. */
    protected List<CmsSearchIndex> m_offlineIndexes;

    /** The thread used of offline indexing. */
    protected CmsSearchOfflineIndexThread m_offlineIndexThread;

    /** Configured analyzers for languages using &lt;analyzer&gt;. */
    private HashMap<Locale, CmsSearchAnalyzer> m_analyzers;

    /** Stores the offline update frequency while indexing is paused. */
    private long m_configuredOfflineIndexingFrequency;

    /** The Solr core container. */
    private CoreContainer m_coreContainer;

    /** A map of document factory configurations. */
    private List<CmsSearchDocumentType> m_documentTypeConfigs;

    /** A map of document factories keyed by their matching Cms resource types and/or mimetypes. */
    private Map<String, I_CmsDocumentFactory> m_documentTypes;

    /** The max age for extraction results to remain in the cache. */
    private float m_extractionCacheMaxAge;

    /** The cache for the extraction results. */
    private CmsExtractionResultCache m_extractionResultCache;

    /** Contains the available field configurations. */
    private Map<String, CmsSearchFieldConfiguration> m_fieldConfigurations;

    /** The force unlock type. */
    private CmsSearchForceUnlockMode m_forceUnlockMode;

    /** The class used to highlight the search terms in the excerpt of a search result. */
    private I_CmsTermHighlighter m_highlighter;

    /** A list of search indexes. */
    private List<CmsSearchIndex> m_indexes;

    /** Seconds to wait for an index lock. */
    private int m_indexLockMaxWaitSeconds = 10;

    /** Configured index sources. */
    private Map<String, CmsSearchIndexSource> m_indexSources;

    /** The max. char. length of the excerpt in the search result. */
    private int m_maxExcerptLength;

    /** The maximum number of modifications before a commit in the search index is triggered. */
    private int m_maxModificationsBeforeCommit;

    /** The offline index search handler. */
    private CmsSearchOfflineHandler m_offlineHandler;

    /** The update frequency of the offline indexer in milliseconds. */
    private long m_offlineUpdateFrequency;

    /** Path to index files below WEB-INF/. */
    private String m_path;

    /** The Solr configuration. */
    private CmsSolrConfiguration m_solrConfig;

    /** Timeout for abandoning indexing thread. */
    private long m_timeout;

    /**
     * Default constructor when called as cron job.<p>
     */
    public CmsSearchManager() {

        m_documentTypes = new HashMap<String, I_CmsDocumentFactory>();
        m_documentTypeConfigs = new ArrayList<CmsSearchDocumentType>();
        m_analyzers = new HashMap<Locale, CmsSearchAnalyzer>();
        m_indexes = new ArrayList<CmsSearchIndex>();
        m_indexSources = new TreeMap<String, CmsSearchIndexSource>();
        m_offlineHandler = new CmsSearchOfflineHandler();
        m_extractionCacheMaxAge = DEFAULT_EXTRACTION_CACHE_MAX_AGE;
        m_maxExcerptLength = DEFAULT_EXCERPT_LENGTH;
        m_offlineUpdateFrequency = DEFAULT_OFFLINE_UPDATE_FREQNENCY;
        m_maxModificationsBeforeCommit = DEFAULT_MAX_MODIFICATIONS_BEFORE_COMMIT;

        m_fieldConfigurations = new HashMap<String, CmsSearchFieldConfiguration>();
        // make sure we have a "standard" field configuration
        addFieldConfiguration(CmsLuceneFieldConfiguration.DEFAULT_STANDARD);

        if (CmsLog.INIT.isInfoEnabled()) {
            CmsLog.INIT.info(Messages.get().getBundle().key(Messages.INIT_START_SEARCH_CONFIG_0));
        }
    }

    /**
     * Returns an analyzer for the given class name.<p>
     *
     * @param className the class name of the analyzer
     *
     * @return the appropriate lucene analyzer
     *
     * @throws Exception if something goes wrong
     */
    public static Analyzer getAnalyzer(String className) throws Exception {

        Analyzer analyzer = null;
        Class<?> analyzerClass;
        try {
            analyzerClass = Class.forName(className);
        } catch (ClassNotFoundException e) {
            // allow Lucene standard classes to be written in a short form
            analyzerClass = Class.forName(LUCENE_ANALYZER + className);
        }

        // since Lucene 3.0 most analyzers need a "version" parameter and don't support an empty constructor
        if (StandardAnalyzer.class.equals(analyzerClass)) {
            // the Lucene standard analyzer is used - but without any stopwords.
            // TODO: Is it a good idea to remove the default english stopwords used by default?
            analyzer = new StandardAnalyzer(new CharArraySet(0, false));
        } else {
            analyzer = (Analyzer)analyzerClass.newInstance();
        }
        return analyzer;
    }

    /**
     * Returns the Solr index configured with the parameters name.
     * The parameters must contain a key/value pair with an existing
     * Solr index, otherwise <code>null</code> is returned.<p>
     *
     * @param cms the current context
     * @param params the parameter map
     *
     * @return the best matching Solr index
     */
    public static final CmsSolrIndex getIndexSolr(CmsObject cms, Map<String, String[]> params) {

        String indexName = null;
        CmsSolrIndex index = null;
        // try to get the index name from the parameters: 'core' or 'index'
        if (params != null) {
            indexName = params.get(OpenCmsSolrHandler.PARAM_CORE) != null
            ? params.get(OpenCmsSolrHandler.PARAM_CORE)[0]
            : (params.get(OpenCmsSolrHandler.PARAM_INDEX) != null
            ? params.get(OpenCmsSolrHandler.PARAM_INDEX)[0]
            : null);
        }
        if (indexName == null) {
            // if no parameter is specified try to use the default online/offline indexes by context
            indexName = cms.getRequestContext().getCurrentProject().isOnlineProject()
            ? CmsSolrIndex.DEFAULT_INDEX_NAME_ONLINE
            : CmsSolrIndex.DEFAULT_INDEX_NAME_OFFLINE;
        }
        // try to get the index
        index = indexName != null ? OpenCms.getSearchManager().getIndexSolr(indexName) : null;
        if (index == null) {
            // index not found -> try to get the first configured Solr index from the config
            List<CmsSolrIndex> solrs = OpenCms.getSearchManager().getAllSolrIndexes();
            if ((solrs != null) && !solrs.isEmpty() && (solrs.size() == 1)) {
                index = solrs.get(0);
            }
        }
        return index;
    }

    /**
     * Returns <code>true</code> if the index for the given name is a Lucene index, <code>false</code> otherwise.<p>
     *
     * @param indexName the name of the index to check
     *
     * @return <code>true</code> if the index for the given name is a Lucene index
     */
    public static boolean isLuceneIndex(String indexName) {

        CmsSearchIndex i = OpenCms.getSearchManager().getIndex(indexName);
        if (i instanceof CmsSolrIndex) {
            return false;
        }
        return true;
    }

    /**
<<<<<<< HEAD
=======
     * Returns an analyzer for the given class name.<p>
     *
     * Since Lucene 3.0, many analyzers require a "version" parameter in the constructor and
     * can not be created by a simple <code>newInstance()</code> call.
     * This method will create analyzers by name for the {@link CmsSearchIndex#LUCENE_VERSION} version.<p>
     *
     * @param className the class name of the analyzer
     * @param stemmer the optional stemmer parameter required for the snowball analyzer
     *
     * @return the appropriate lucene analyzer
     *
     * @throws Exception if something goes wrong
     *
     * @deprecated The stemmer parameter is used only by the snownall analyzer, which is deprecated in Lucene 3.
     */
    @Deprecated
    private static Analyzer getAnalyzer(String className, String stemmer) throws Exception {

        Analyzer analyzer = null;
        Class<?> analyzerClass;
        try {
            analyzerClass = Class.forName(className);
        } catch (ClassNotFoundException e) {
            // allow Lucene standard classes to be written in a short form
            analyzerClass = Class.forName(LUCENE_ANALYZER + className);
        }

        // since Lucene 3.0 most analyzers need a "version" parameter and don't support an empty constructor
        if (StandardAnalyzer.class.equals(analyzerClass)) {
            // the Lucene standard analyzer is used
            analyzer = new StandardAnalyzer(CmsSearchIndex.LUCENE_VERSION);
        } else if (CmsGallerySearchAnalyzer.class.equals(analyzerClass)) {
            // OpenCms gallery multiple language analyzer
            analyzer = new CmsGallerySearchAnalyzer(CmsSearchIndex.LUCENE_VERSION);
        } else {
            boolean hasEmpty = false;
            boolean hasVersion = false;
            boolean hasVersionWithString = false;
            // another analyzer is used, check if we find a suitable constructor
            Constructor<?>[] constructors = analyzerClass.getConstructors();
            for (int i = 0; i < constructors.length; i++) {
                Constructor<?> c = constructors[i];
                Class<?>[] parameters = c.getParameterTypes();
                if (parameters.length == 0) {
                    // an empty constructor has been found
                    hasEmpty = true;
                }
                if ((parameters.length == 1) && parameters[0].equals(Version.class)) {
                    // a constructor with a Lucene version parameter has been found
                    hasVersion = true;
                }
                if ((stemmer != null)
                    && (parameters.length == 2)
                    && parameters[0].equals(Version.class)
                    && parameters[1].equals(String.class)) {
                    // a constructor with a Lucene version parameter and a String has been found
                    hasVersionWithString = true;
                }
            }
            if (hasVersionWithString) {
                // a constructor with a Lucene version parameter and a String has been found
                analyzer = (Analyzer)analyzerClass.getDeclaredConstructor(
                    new Class[] {Version.class, String.class}).newInstance(CmsSearchIndex.LUCENE_VERSION, stemmer);
            } else if (hasVersion) {
                // a constructor with a Lucene version parameter has been found
                analyzer = (Analyzer)analyzerClass.getDeclaredConstructor(new Class[] {Version.class}).newInstance(
                    CmsSearchIndex.LUCENE_VERSION);
            } else if (hasEmpty) {
                // an empty constructor has been found
                analyzer = (Analyzer)analyzerClass.newInstance();
            }
        }
        return analyzer;
    }

    /**
>>>>>>> d46a8b9b
     * Adds an analyzer.<p>
     *
     * @param analyzer an analyzer
     */
    public void addAnalyzer(CmsSearchAnalyzer analyzer) {

        m_analyzers.put(analyzer.getLocale(), analyzer);

        if (CmsLog.INIT.isInfoEnabled()) {
            CmsLog.INIT.info(
                Messages.get().getBundle().key(
                    Messages.INIT_ADD_ANALYZER_2,
                    analyzer.getLocale(),
                    analyzer.getClassName()));
        }
    }

    /**
     * Adds a document type.<p>
     *
     * @param documentType a document type
     */
    public void addDocumentTypeConfig(CmsSearchDocumentType documentType) {

        m_documentTypeConfigs.add(documentType);

        if (CmsLog.INIT.isInfoEnabled()) {
            CmsLog.INIT.info(
                Messages.get().getBundle().key(
                    Messages.INIT_SEARCH_DOC_TYPES_2,
                    documentType.getName(),
                    documentType.getClassName()));
        }
    }

    /**
     * Adds a search field configuration to the search manager.<p>
     *
     * @param fieldConfiguration the search field configuration to add
     */
    public void addFieldConfiguration(CmsSearchFieldConfiguration fieldConfiguration) {

        m_fieldConfigurations.put(fieldConfiguration.getName(), fieldConfiguration);
        if (fieldConfiguration.getFields().isEmpty()) {
            LOG.debug(
                Messages.get().getBundle().key(
                    Messages.LOG_FIELD_CONFIGURATION_IS_EMPTY_1,
                    fieldConfiguration.getName()));
        }
    }

    /**
     * Adds a search index to the configuration.<p>
     *
     * @param searchIndex the search index to add
     */
    public void addSearchIndex(CmsSearchIndex searchIndex) {

        if ((searchIndex.getSources() == null) || (searchIndex.getPath() == null)) {
            if (OpenCms.getRunLevel() > OpenCms.RUNLEVEL_2_INITIALIZING) {
                try {
                    searchIndex.initialize();
                } catch (CmsException e) {
                    // should never happen
                    LOG.error(e.getMessage(), e);
                }
            }
        }

        // name: not null or emtpy and unique
        String name = searchIndex.getName();
        if (CmsStringUtil.isEmptyOrWhitespaceOnly(name)) {
            throw new CmsIllegalArgumentException(
                Messages.get().container(Messages.ERR_SEARCHINDEX_CREATE_MISSING_NAME_0));
        }
        if (m_indexSources.keySet().contains(name)) {
            throw new CmsIllegalArgumentException(
                Messages.get().container(Messages.ERR_SEARCHINDEX_CREATE_INVALID_NAME_1, name));
        }

        m_indexes.add(searchIndex);
        if (m_adminCms != null) {
            initOfflineIndexes();
        }

        if (CmsLog.INIT.isInfoEnabled()) {
            CmsLog.INIT.info(
                Messages.get().getBundle().key(
                    Messages.INIT_ADD_SEARCH_INDEX_2,
                    searchIndex.getName(),
                    searchIndex.getProject()));
        }
    }

    /**
     * Adds a search index source configuration.<p>
     *
     * @param searchIndexSource a search index source configuration
     */
    public void addSearchIndexSource(CmsSearchIndexSource searchIndexSource) {

        m_indexSources.put(searchIndexSource.getName(), searchIndexSource);

        if (CmsLog.INIT.isInfoEnabled()) {
            CmsLog.INIT.info(
                Messages.get().getBundle().key(
                    Messages.INIT_SEARCH_INDEX_SOURCE_2,
                    searchIndexSource.getName(),
                    searchIndexSource.getIndexerClassName()));
        }
    }

    /**
     * Implements the event listener of this class.<p>
     *
     * @see org.opencms.main.I_CmsEventListener#cmsEvent(org.opencms.main.CmsEvent)
     */
    public void cmsEvent(CmsEvent event) {

        switch (event.getType()) {
            case I_CmsEventListener.EVENT_REBUILD_SEARCHINDEXES:
                List<String> indexNames = null;
                if ((event.getData() != null)
                    && CmsStringUtil.isNotEmptyOrWhitespaceOnly(
                        (String)event.getData().get(I_CmsEventListener.KEY_INDEX_NAMES))) {
                    indexNames = CmsStringUtil.splitAsList(
                        (String)event.getData().get(I_CmsEventListener.KEY_INDEX_NAMES),
                        ",",
                        true);
                }
                try {
                    if (LOG.isDebugEnabled()) {
                        LOG.debug(
                            Messages.get().getBundle().key(
                                Messages.LOG_EVENT_REBUILD_SEARCHINDEX_1,
                                indexNames == null ? "" : CmsStringUtil.collectionAsString(indexNames, ",")),
                            new Exception());
                    }
                    if (indexNames == null) {
                        rebuildAllIndexes(getEventReport(event));
                    } else {
                        rebuildIndexes(indexNames, getEventReport(event));
                    }
                } catch (CmsException e) {
                    if (LOG.isErrorEnabled()) {
                        LOG.error(
                            Messages.get().getBundle().key(
                                Messages.ERR_EVENT_REBUILD_SEARCHINDEX_1,
                                indexNames == null ? "" : CmsStringUtil.collectionAsString(indexNames, ",")),
                            e);
                    }
                }
                break;
            case I_CmsEventListener.EVENT_CLEAR_CACHES:
                if (LOG.isDebugEnabled()) {
                    LOG.debug(Messages.get().getBundle().key(Messages.LOG_EVENT_CLEAR_CACHES_0), new Exception());
                }
                break;
            case I_CmsEventListener.EVENT_PUBLISH_PROJECT:
                // event data contains a list of the published resources
                CmsUUID publishHistoryId = new CmsUUID((String)event.getData().get(I_CmsEventListener.KEY_PUBLISHID));
                if (LOG.isDebugEnabled()) {
                    LOG.debug(Messages.get().getBundle().key(Messages.LOG_EVENT_PUBLISH_PROJECT_1, publishHistoryId));
                }
                updateAllIndexes(m_adminCms, publishHistoryId, getEventReport(event));
                if (LOG.isDebugEnabled()) {
                    LOG.debug(
                        Messages.get().getBundle().key(
                            Messages.LOG_EVENT_PUBLISH_PROJECT_FINISHED_1,
                            publishHistoryId));
                }
                break;
            default:
                // no operation
        }
    }

    /**
     * Returns all Solr index.<p>
     *
     * @return all Solr indexes
     */
    public List<CmsSolrIndex> getAllSolrIndexes() {

        List<CmsSolrIndex> result = new ArrayList<CmsSolrIndex>();
        for (String indexName : getIndexNames()) {
            CmsSolrIndex index = getIndexSolr(indexName);
            if (index != null) {
                result.add(index);
            }
        }
        return result;
    }

    /**
     * Returns an analyzer for the given language.<p>
     *
     * The analyzer is selected according to the analyzer configuration.<p>
     *
     * @param locale the locale to get the analyzer for
     * @return the appropriate lucene analyzer
     *
     * @throws CmsSearchException if something goes wrong
     */
    public Analyzer getAnalyzer(Locale locale) throws CmsSearchException {

        Analyzer analyzer = null;
        String className = null;

        CmsSearchAnalyzer analyzerConf = m_analyzers.get(locale);
        if (analyzerConf == null) {
            throw new CmsSearchException(Messages.get().container(Messages.ERR_ANALYZER_NOT_FOUND_1, locale));
        }

        try {
            analyzer = getAnalyzer(analyzerConf.getClassName());
        } catch (Exception e) {
            throw new CmsSearchException(Messages.get().container(Messages.ERR_LOAD_ANALYZER_1, className), e);
        }

        return analyzer;
    }

    /**
     * Returns an unmodifiable view of the map that contains the {@link CmsSearchAnalyzer} list.<p>
     *
     * The keys in the map are {@link Locale} objects, and the values are {@link CmsSearchAnalyzer} objects.
     *
     * @return an unmodifiable view of the Analyzers Map
     */
    public Map<Locale, CmsSearchAnalyzer> getAnalyzers() {

        return Collections.unmodifiableMap(m_analyzers);
    }

    /**
     * Returns the search analyzer for the given locale.<p>
     *
     * @param locale the locale to get the analyzer for
     *
     * @return the search analyzer for the given locale
     */
    public CmsSearchAnalyzer getCmsSearchAnalyzer(Locale locale) {

        return m_analyzers.get(locale);
    }

    /**
     * Returns the name of the directory below WEB-INF/ where the search indexes are stored.<p>
     *
     * @return the name of the directory below WEB-INF/ where the search indexes are stored
     */
    public String getDirectory() {

        return m_path;
    }

    /**
     * Returns the configured Solr home directory <code>null</code> if not set.<p>
     *
     * @return the Solr home directory
     */
    public String getDirectorySolr() {

        return m_solrConfig != null ? m_solrConfig.getHome() : null;
    }

    /**
     * Returns a lucene document factory for given resource.<p>
     *
     * The type of the document factory is selected by the type of the resource
     * and the MIME type of the resource content, according to the configuration in <code>opencms-search.xml</code>.<p>
     *
     * @param resource a cms resource
     * @return a lucene document factory or null
     */
    public I_CmsDocumentFactory getDocumentFactory(CmsResource resource) {

        // first get the MIME type of the resource
        String mimeType = OpenCms.getResourceManager().getMimeType(resource.getRootPath(), null, "unknown");
        String resourceType = null;
        try {
            resourceType = OpenCms.getResourceManager().getResourceType(resource.getTypeId()).getTypeName();
        } catch (CmsLoaderException e) {
            // ignore, unknown resource type, resource can not be indexed
        }
        return getDocumentFactory(resourceType, mimeType);
    }

    /**
     * Returns a lucene document factory for given resource type and MIME type.<p>
     *
     * The type of the document factory is selected  according to the configuration
     * in <code>opencms-search.xml</code>.<p>
     *
     * @param resourceType the resource type name
     * @param mimeType the MIME type
     *
     * @return a lucene document factory or null in case no matching factory was found
     */
    public I_CmsDocumentFactory getDocumentFactory(String resourceType, String mimeType) {

        I_CmsDocumentFactory result = null;
        if (resourceType != null) {
            // create the factory lookup key for the document
            String documentTypeKey = A_CmsVfsDocument.getDocumentKey(resourceType, mimeType);
            // check if a setting is available for this specific MIME type
            result = m_documentTypes.get(documentTypeKey);
            if (result == null) {
                // no setting is available, try to use a generic setting without MIME type
                result = m_documentTypes.get(A_CmsVfsDocument.getDocumentKey(resourceType, null));
                // please note: the result may still be null
            }
        }
        return result;
    }

    /**
     * Returns a document type config.<p>
     *
     * @param name the name of the document type config
     * @return the document type config.
     */
    public CmsSearchDocumentType getDocumentTypeConfig(String name) {

        // this is really used only for the search manager GUI,
        // so performance is not an issue and no lookup map is generated
        for (int i = 0; i < m_documentTypeConfigs.size(); i++) {
            CmsSearchDocumentType type = m_documentTypeConfigs.get(i);
            if (type.getName().equals(name)) {
                return type;
            }
        }
        return null;
    }

    /**
     * Returns an unmodifiable view (read-only) of the DocumentTypeConfigs Map.<p>
     *
     * @return an unmodifiable view (read-only) of the DocumentTypeConfigs Map
     */
    public List<CmsSearchDocumentType> getDocumentTypeConfigs() {

        return Collections.unmodifiableList(m_documentTypeConfigs);
    }

    /**
     * Returns the maximum age a text extraction result is kept in the cache (in hours).<p>
     *
     * @return the maximum age a text extraction result is kept in the cache (in hours)
     */
    public float getExtractionCacheMaxAge() {

        return m_extractionCacheMaxAge;
    }

    /**
     * Returns the search field configuration with the given name.<p>
     *
     * In case no configuration is available with the given name, <code>null</code> is returned.<p>
     *
     * @param name the name to get the search field configuration for
     *
     * @return the search field configuration with the given name
     */
    public CmsSearchFieldConfiguration getFieldConfiguration(String name) {

        return m_fieldConfigurations.get(name);
    }

    /**
     * Returns the unmodifieable List of configured {@link CmsSearchFieldConfiguration} entries.<p>
     *
     * @return the unmodifieable List of configured {@link CmsSearchFieldConfiguration} entries
     */
    public List<CmsSearchFieldConfiguration> getFieldConfigurations() {

        List<CmsSearchFieldConfiguration> result = new ArrayList<CmsSearchFieldConfiguration>(
            m_fieldConfigurations.values());
        Collections.sort(result);
        return Collections.unmodifiableList(result);
    }

    /**
     * Returns the Lucene search field configurations only.<p>
     *
     * @return the Lucene search field configurations
     */
    public List<CmsLuceneFieldConfiguration> getFieldConfigurationsLucene() {

        List<CmsLuceneFieldConfiguration> result = new ArrayList<CmsLuceneFieldConfiguration>();
        for (CmsSearchFieldConfiguration conf : m_fieldConfigurations.values()) {
            if (conf instanceof CmsLuceneFieldConfiguration) {
                result.add((CmsLuceneFieldConfiguration)conf);
            }
        }
        Collections.sort(result);
        return Collections.unmodifiableList(result);
    }

    /**
     * Returns the Solr search field configurations only.<p>
     *
     * @return the Solr search field configurations
     */
    public List<CmsSolrFieldConfiguration> getFieldConfigurationsSolr() {

        List<CmsSolrFieldConfiguration> result = new ArrayList<CmsSolrFieldConfiguration>();
        for (CmsSearchFieldConfiguration conf : m_fieldConfigurations.values()) {
            if (conf instanceof CmsSolrFieldConfiguration) {
                result.add((CmsSolrFieldConfiguration)conf);
            }
        }
        Collections.sort(result);
        return Collections.unmodifiableList(result);
    }

    /**
     * Returns the force unlock mode during indexing.<p>
     *
     * @return the force unlock mode during indexing
     */
    public CmsSearchForceUnlockMode getForceunlock() {

        return m_forceUnlockMode;
    }

    /**
     * Returns the highlighter.<p>
     *
     * @return the highlighter
     */
    public I_CmsTermHighlighter getHighlighter() {

        return m_highlighter;
    }

    /**
     * Returns the Lucene search index configured with the given name.<p>
     * The index must exist, otherwise <code>null</code> is returned.
     *
     * @param indexName then name of the requested search index
     *
     * @return the Lucene search index configured with the given name
     */
    public CmsSearchIndex getIndex(String indexName) {

        for (CmsSearchIndex index : m_indexes) {
            if (indexName.equalsIgnoreCase(index.getName())) {
                return index;
            }
        }
        return null;
    }

    /**
     * Returns the seconds to wait for an index lock during an update operation.<p>
     *
     * @return the seconds to wait for an index lock during an update operation
     */
    public int getIndexLockMaxWaitSeconds() {

        return m_indexLockMaxWaitSeconds;
    }

    /**
     * Returns the names of all configured indexes.<p>
     *
     * @return list of names
     */
    public List<String> getIndexNames() {

        List<String> indexNames = new ArrayList<String>();
        for (int i = 0, n = m_indexes.size(); i < n; i++) {
            indexNames.add((m_indexes.get(i)).getName());
        }

        return indexNames;
    }

    /**
     * Returns the Solr index configured with the given name.<p>
     * The index must exist, otherwise <code>null</code> is returned.
     *
     * @param indexName then name of the requested Solr index
     * @return the Solr index configured with the given name
     */
    public CmsSolrIndex getIndexSolr(String indexName) {

        CmsSearchIndex index = getIndex(indexName);
        if (index instanceof CmsSolrIndex) {
            return (CmsSolrIndex)index;
        }
        return null;
    }

    /**
     * Returns a search index source for a specified source name.<p>
     *
     * @param sourceName the name of the index source
     * @return a search index source
     */
    public CmsSearchIndexSource getIndexSource(String sourceName) {

        return m_indexSources.get(sourceName);
    }

    /**
     * Returns the max. excerpt length.<p>
     *
     * @return the max excerpt length
     */
    public int getMaxExcerptLength() {

        return m_maxExcerptLength;
    }

    /**
     * Returns the maximum number of modifications before a commit in the search index is triggered.<p>
     *
     * @return the maximum number of modifications before a commit in the search index is triggered
     */
    public int getMaxModificationsBeforeCommit() {

        return m_maxModificationsBeforeCommit;
    }

    /**
     * Returns the update frequency of the offline indexer in milliseconds.<p>
     *
     * @return the update frequency of the offline indexer in milliseconds
     */
    public long getOfflineUpdateFrequency() {

        return m_offlineUpdateFrequency;
    }

    /**
     * Returns an unmodifiable list of all configured <code>{@link CmsSearchIndex}</code> instances.<p>
     *
     * @return an unmodifiable list of all configured <code>{@link CmsSearchIndex}</code> instances
     */
    public List<CmsSearchIndex> getSearchIndexes() {

        return Collections.unmodifiableList(m_indexes);
    }

    /**
     * Returns an unmodifiable list of all configured <code>{@link CmsSearchIndex}</code> instances.<p>
     *
     * @return an unmodifiable list of all configured <code>{@link CmsSearchIndex}</code> instances
     */
    public List<CmsSearchIndex> getSearchIndexesAll() {

        return Collections.unmodifiableList(m_indexes);
    }

    /**
     * Returns an unmodifiable list of all configured <code>{@link CmsSearchIndex}</code> instances.<p>
     *
     * @return an unmodifiable list of all configured <code>{@link CmsSearchIndex}</code> instances
     */
    public List<CmsSolrIndex> getSearchIndexesSolr() {

        List<CmsSolrIndex> indexes = new ArrayList<CmsSolrIndex>();
        for (CmsSearchIndex index : m_indexes) {
            if (index instanceof CmsSolrIndex) {
                indexes.add((CmsSolrIndex)index);
            }
        }
        return Collections.unmodifiableList(indexes);
    }

    /**
     * Returns an unmodifiable view (read-only) of the SearchIndexSources Map.<p>
     *
     * @return an unmodifiable view (read-only) of the SearchIndexSources Map
     */
    public Map<String, CmsSearchIndexSource> getSearchIndexSources() {

        return Collections.unmodifiableMap(m_indexSources);
    }

    /**
     * Return singleton instance of the OpenCms spellchecker.<p>
     *
     * @param cms the cms object.
     *
     * @return instance of CmsSolrSpellchecker.
     */
    public CmsSolrSpellchecker getSolrDictionary(CmsObject cms) {

        // get the core container that contains one core for each configured index
        if (m_coreContainer == null) {
            m_coreContainer = createCoreContainer();
        }
        SolrCore spellcheckCore = m_coreContainer.getCore(CmsSolrSpellchecker.SPELLCHECKER_INDEX_CORE);
        if (spellcheckCore == null) {
            LOG.error(
                Messages.get().getBundle().key(
                    Messages.ERR_SPELLCHECK_CORE_NOT_AVAILABLE_1,
                    CmsSolrSpellchecker.SPELLCHECKER_INDEX_CORE));
            return null;
        } else {
            return CmsSolrSpellchecker.getInstance(m_coreContainer, spellcheckCore);
        }
    }

    /**
     * Returns the Solr configuration.<p>
     *
     * @return the Solr configuration
     */
    public CmsSolrConfiguration getSolrServerConfiguration() {

        return m_solrConfig;
    }

    /**
     * Returns the timeout to abandon threads indexing a resource.<p>
     *
     * @return the timeout to abandon threads indexing a resource
     */
    public long getTimeout() {

        return m_timeout;
    }

    /**
     * Initializes the search manager.<p>
     *
     * @param cms the cms object
     *
     * @throws CmsRoleViolationException in case the given opencms object does not have <code>{@link CmsRole#WORKPLACE_MANAGER}</code> permissions
     */
    public void initialize(CmsObject cms) throws CmsRoleViolationException {

        OpenCms.getRoleManager().checkRole(cms, CmsRole.WORKPLACE_MANAGER);
        try {
            // store the Admin cms to index Cms resources
            m_adminCms = OpenCms.initCmsObject(cms);
        } catch (CmsException e) {
            // this should never happen
        }
        // make sure the site root is the root site
        m_adminCms.getRequestContext().setSiteRoot("/");

        // create the extraction result cache
        m_extractionResultCache = new CmsExtractionResultCache(
            OpenCms.getSystemInfo().getAbsoluteRfsPathRelativeToWebInf(getDirectory()),
            "/extractCache");
        initializeIndexes();
        initOfflineIndexes();

        // register this object as event listener
        OpenCms.addCmsEventListener(
            this,
            new int[] {
                I_CmsEventListener.EVENT_CLEAR_CACHES,
                I_CmsEventListener.EVENT_PUBLISH_PROJECT,
                I_CmsEventListener.EVENT_REBUILD_SEARCHINDEXES});
    }

    /**
     * Initializes all configured document types and search indexes.<p>
     *
     * This methods needs to be called if after a change in the index configuration has been made.
     */
    public void initializeIndexes() {

        initAvailableDocumentTypes();
        initSearchIndexes();
    }

    /**
     * Initialize the offline index handler, require after an offline index has been added.<p>
     */
    public void initOfflineIndexes() {

        // check which indexes are configured as offline indexes
        List<CmsSearchIndex> offlineIndexes = new ArrayList<CmsSearchIndex>();
        Iterator<CmsSearchIndex> i = m_indexes.iterator();
        while (i.hasNext()) {
            CmsSearchIndex index = i.next();
            if (CmsSearchIndex.REBUILD_MODE_OFFLINE.equals(index.getRebuildMode())) {
                // this is an offline index
                offlineIndexes.add(index);
            }
        }
        m_offlineIndexes = offlineIndexes;
        m_offlineHandler.initialize();

    }

    /**
     * Returns if the offline indexing is paused.<p>
     *
     * @return <code>true</code> if the offline indexing is paused
     */
    public boolean isOfflineIndexingPaused() {

        return m_offlineUpdateFrequency == Long.MAX_VALUE;
    }

    /**
     * Updates the indexes from as a scheduled job.<p>
     *
     * @param cms the OpenCms user context to use when reading resources from the VFS
     * @param parameters the parameters for the scheduled job
     *
     * @throws Exception if something goes wrong
     *
     * @return the String to write in the scheduler log
     *
     * @see org.opencms.scheduler.I_CmsScheduledJob#launch(CmsObject, Map)
     */
    public String launch(CmsObject cms, Map<String, String> parameters) throws Exception {

        CmsSearchManager manager = OpenCms.getSearchManager();

        I_CmsReport report = null;
        boolean writeLog = Boolean.valueOf(parameters.get(JOB_PARAM_WRITELOG)).booleanValue();

        if (writeLog) {
            report = new CmsLogReport(cms.getRequestContext().getLocale(), CmsSearchManager.class);
        }

        List<String> updateList = null;
        String indexList = parameters.get(JOB_PARAM_INDEXLIST);
        if (CmsStringUtil.isNotEmptyOrWhitespaceOnly(indexList)) {
            // index list has been provided as job parameter
            updateList = new ArrayList<String>();
            String[] indexNames = CmsStringUtil.splitAsArray(indexList, '|');
            for (int i = 0; i < indexNames.length; i++) {
                // check if the index actually exists
                if (manager.getIndex(indexNames[i]) != null) {
                    updateList.add(indexNames[i]);
                } else {
                    if (LOG.isWarnEnabled()) {
                        LOG.warn(Messages.get().getBundle().key(Messages.LOG_NO_INDEX_WITH_NAME_1, indexNames[i]));
                    }
                }
            }
        }

        long startTime = System.currentTimeMillis();

        if (updateList == null) {
            // all indexes need to be updated
            manager.rebuildAllIndexes(report);
        } else {
            // rebuild only the selected indexes
            manager.rebuildIndexes(updateList, report);
        }

        long runTime = System.currentTimeMillis() - startTime;

        String finishMessage = Messages.get().getBundle().key(
            Messages.LOG_REBUILD_INDEXES_FINISHED_1,
            CmsStringUtil.formatRuntime(runTime));

        if (LOG.isInfoEnabled()) {
            LOG.info(finishMessage);
        }
        return finishMessage;
    }

    /**
     * Pauses the offline indexing.<p>
     * May take some time, because the indexes are updated first.<p>
     */
    public void pauseOfflineIndexing() {

        if (m_offlineUpdateFrequency != Long.MAX_VALUE) {
            m_configuredOfflineIndexingFrequency = m_offlineUpdateFrequency;
            m_offlineUpdateFrequency = Long.MAX_VALUE;
            updateOfflineIndexes(0);
        }
    }

    /**
     * Rebuilds (if required creates) all configured indexes.<p>
     *
     * @param report the report object to write messages (or <code>null</code>)
     *
     * @throws CmsException if something goes wrong
     */
    public synchronized void rebuildAllIndexes(I_CmsReport report) throws CmsException {

        CmsMessageContainer container = null;
        for (int i = 0, n = m_indexes.size(); i < n; i++) {
            // iterate all configured search indexes
            CmsSearchIndex searchIndex = m_indexes.get(i);
            try {
                // update the index
                updateIndex(searchIndex, report, null);
            } catch (CmsException e) {
                container = new CmsMessageContainer(
                    Messages.get(),
                    Messages.ERR_INDEX_REBUILD_ALL_1,
                    new Object[] {searchIndex.getName()});
                LOG.error(Messages.get().getBundle().key(Messages.ERR_INDEX_REBUILD_ALL_1, searchIndex.getName()), e);
            }
        }
        // clean up the extraction result cache
        cleanExtractionCache();
        if (container != null) {
            // throw stored exception
            throw new CmsSearchException(container);
        }
    }

    /**
     * Rebuilds (if required creates) the index with the given name.<p>
     *
     * @param indexName the name of the index to rebuild
     * @param report the report object to write messages (or <code>null</code>)
     *
     * @throws CmsException if something goes wrong
     */
    public synchronized void rebuildIndex(String indexName, I_CmsReport report) throws CmsException {

        // get the search index by name
        CmsSearchIndex index = getIndex(indexName);
        // update the index
        updateIndex(index, report, null);
        // clean up the extraction result cache
        cleanExtractionCache();
    }

    /**
     * Rebuilds (if required creates) the List of indexes with the given name.<p>
     *
     * @param indexNames the names (String) of the index to rebuild
     * @param report the report object to write messages (or <code>null</code>)
     *
     * @throws CmsException if something goes wrong
     */
    public synchronized void rebuildIndexes(List<String> indexNames, I_CmsReport report) throws CmsException {

        Iterator<String> i = indexNames.iterator();
        while (i.hasNext()) {
            String indexName = i.next();
            // get the search index by name
            CmsSearchIndex index = getIndex(indexName);
            if (index != null) {
                // update the index
                updateIndex(index, report, null);
            } else {
                if (LOG.isWarnEnabled()) {
                    LOG.warn(Messages.get().getBundle().key(Messages.LOG_NO_INDEX_WITH_NAME_1, indexName));
                }
            }
        }
        // clean up the extraction result cache
        cleanExtractionCache();
    }

    /**
     * Registers a new Solr core for the given index.<p>
     *
     * @param index the index to register a new Solr core for
     *
     * @throws CmsConfigurationException if no Solr server is configured
     */
    public void registerSolrIndex(CmsSolrIndex index) throws CmsConfigurationException {

        if ((m_solrConfig == null) || !m_solrConfig.isEnabled()) {
            // No solr server configured
            throw new CmsConfigurationException(Messages.get().container(Messages.ERR_SOLR_NOT_ENABLED_0));
        }

        if (m_solrConfig.getServerUrl() != null) {
            // HTTP Server configured
            // TODO Implement multi core support for HTTP server
            // @see http://lucidworks.lucidimagination.com/display/solr/Configuring+solr.xml
            index.setSolrServer(new HttpSolrClient(m_solrConfig.getServerUrl()));
        }

        // get the core container that contains one core for each configured index
        if (m_coreContainer == null) {
            m_coreContainer = createCoreContainer();
        }

        // create a new core if no core exists for the given index
        if (!m_coreContainer.getCoreNames().contains(index.getName())) {
            // Being sure the core container is not 'null',
            // we can create a core for this index if not already existent
            File dataDir = new File(index.getPath());
            if (!dataDir.exists()) {
                if (!dataDir.exists()) {
                    dataDir.mkdirs();
                    if (CmsLog.INIT.isInfoEnabled()) {
                        CmsLog.INIT.info(
                            Messages.get().getBundle().key(
                                Messages.INIT_SOLR_INDEX_DIR_CREATED_2,
                                index.getName(),
                                index.getPath()));
                    }
                }
            }

            // create the core
            // TODO: suboptimal - forces always the same schema
            CoreDescriptor descriptor = new CoreDescriptor(
                m_coreContainer,
                index.getName(),
                m_solrConfig.getHome(),
                CoreDescriptor.CORE_DATADIR,
                dataDir.getAbsolutePath());
            SolrCore core = null;
            try {
                // creation includes registration.
                core = m_coreContainer.create(descriptor, false);
                core.setName(index.getName());
                index.setSolrServer(new EmbeddedSolrServer(m_coreContainer, index.getName()));
<<<<<<< HEAD
            } catch (NullPointerException e) {
                if (core != null) {
                    core.close();
                }
                throw new CmsConfigurationException(Messages.get().container(
                    Messages.ERR_SOLR_SERVER_NOT_CREATED_3,
                    index.getName(),
                    index.getPath(),
                    m_solrConfig.getSolrConfigFile().getAbsolutePath()), e);
=======
            } catch (Exception e) {
                throw new CmsConfigurationException(
                    Messages.get().container(
                        Messages.ERR_SOLR_SERVER_NOT_CREATED_3,
                        index.getName(),
                        index.getPath(),
                        m_solrConfig.getSolrConfigFile().getAbsolutePath()),
                    e);
>>>>>>> d46a8b9b
            }
        }
        if (CmsLog.INIT.isInfoEnabled()) {
            CmsLog.INIT.info(Messages.get().getBundle().key(Messages.INIT_SOLR_SERVER_CREATED_1, index.getName()));
        }
    }

    /**
     * Removes this field configuration from the OpenCms configuration (if it is not used any more).<p>
     *
     * @param fieldConfiguration the field configuration to remove from the configuration
     *
     * @return true if remove was successful, false if preconditions for removal are ok but the given
     *         field configuration was unknown to the manager.
     *
     * @throws CmsIllegalStateException if the given field configuration is still used by at least one
     *         <code>{@link CmsSearchIndex}</code>.
     *
     */
    public boolean removeSearchFieldConfiguration(CmsSearchFieldConfiguration fieldConfiguration)
    throws CmsIllegalStateException {

        // never remove the standard field configuration
        if (fieldConfiguration.getName().equals(CmsSearchFieldConfiguration.STR_STANDARD)) {
            throw new CmsIllegalStateException(
                Messages.get().container(
                    Messages.ERR_INDEX_CONFIGURATION_DELETE_STANDARD_1,
                    fieldConfiguration.getName()));
        }
        // validation if removal will be granted
        Iterator<CmsSearchIndex> itIndexes = m_indexes.iterator();
        CmsSearchIndex idx;
        // the list for collecting indexes that use the given field configuration
        List<CmsSearchIndex> referrers = new ArrayList<CmsSearchIndex>();
        CmsSearchFieldConfiguration refFieldConfig;
        while (itIndexes.hasNext()) {
            idx = itIndexes.next();
            refFieldConfig = idx.getFieldConfiguration();
            if (refFieldConfig.equals(fieldConfiguration)) {
                referrers.add(idx);
            }
        }
        if (referrers.size() > 0) {
            throw new CmsIllegalStateException(
                Messages.get().container(
                    Messages.ERR_INDEX_CONFIGURATION_DELETE_2,
                    fieldConfiguration.getName(),
                    referrers.toString()));
        }

        // remove operation (no exception)
        return m_fieldConfigurations.remove(fieldConfiguration.getName()) != null;

    }

    /**
     * Removes a search field from the field configuration.<p>
     *
     * @param fieldConfiguration the field configuration
     * @param field field to remove from the field configuration
     *
     * @return true if remove was successful, false if preconditions for removal are ok but the given
     *         field was unknown.
     *
     * @throws CmsIllegalStateException if the given field is the last field inside the given field configuration.
     */
    public boolean removeSearchFieldConfigurationField(
        CmsSearchFieldConfiguration fieldConfiguration,
        CmsSearchField field) throws CmsIllegalStateException {

        if (fieldConfiguration.getFields().size() < 2) {
            throw new CmsIllegalStateException(
                Messages.get().container(
                    Messages.ERR_CONFIGURATION_FIELD_DELETE_2,
                    field.getName(),
                    fieldConfiguration.getName()));
        } else {

            if (LOG.isInfoEnabled()) {
                LOG.info(
                    Messages.get().getBundle().key(
                        Messages.LOG_REMOVE_FIELDCONFIGURATION_FIELD_INDEX_2,
                        field.getName(),
                        fieldConfiguration.getName()));
            }

            return fieldConfiguration.getFields().remove(field);
        }
    }

    /**
     * Removes a search field mapping from the given field.<p>
     *
     * @param field the field
     * @param mapping mapping to remove from the field
     *
     * @return true if remove was successful, false if preconditions for removal are ok but the given
     *         mapping was unknown.
     *
     * @throws CmsIllegalStateException if the given mapping is the last mapping inside the given field.
     */
    public boolean removeSearchFieldMapping(CmsLuceneField field, CmsSearchFieldMapping mapping)
    throws CmsIllegalStateException {

        if (field.getMappings().size() < 2) {
            throw new CmsIllegalStateException(
                Messages.get().container(
                    Messages.ERR_FIELD_MAPPING_DELETE_2,
                    mapping.getType().toString(),
                    field.getName()));
        } else {

            if (LOG.isInfoEnabled()) {
                LOG.info(
                    Messages.get().getBundle().key(
                        Messages.LOG_REMOVE_FIELD_MAPPING_INDEX_2,
                        mapping.toString(),
                        field.getName()));
            }
            return field.getMappings().remove(mapping);
        }
    }

    /**
     * Removes a search index from the configuration.<p>
     *
     * @param searchIndex the search index to remove
     */
    public void removeSearchIndex(CmsSearchIndex searchIndex) {

        m_indexes.remove(searchIndex);
        initOfflineIndexes();

        if (LOG.isInfoEnabled()) {
            LOG.info(
                Messages.get().getBundle().key(
                    Messages.LOG_REMOVE_SEARCH_INDEX_2,
                    searchIndex.getName(),
                    searchIndex.getProject()));
        }
    }

    /**
     * Removes all indexes included in the given list (which must contain the name of an index to remove).<p>
     *
     * @param indexNames the names of the index to remove
     */
    public void removeSearchIndexes(List<String> indexNames) {

        Iterator<String> i = indexNames.iterator();
        while (i.hasNext()) {
            String indexName = i.next();
            // get the search index by name
            CmsSearchIndex index = getIndex(indexName);
            if (index != null) {
                // remove the index
                removeSearchIndex(index);
            } else {
                if (LOG.isWarnEnabled()) {
                    LOG.warn(Messages.get().getBundle().key(Messages.LOG_NO_INDEX_WITH_NAME_1, indexName));
                }
            }
        }
    }

    /**
     * Removes this indexsource from the OpenCms configuration (if it is not used any more).<p>
     *
     * @param indexsource the indexsource to remove from the configuration
     *
     * @return true if remove was successful, false if preconditions for removal are ok but the given
     *         searchindex was unknown to the manager.
     *
     * @throws CmsIllegalStateException if the given indexsource is still used by at least one
     *         <code>{@link CmsSearchIndex}</code>.
     *
     */
    public boolean removeSearchIndexSource(CmsSearchIndexSource indexsource) throws CmsIllegalStateException {

        // validation if removal will be granted
        Iterator<CmsSearchIndex> itIndexes = m_indexes.iterator();
        CmsSearchIndex idx;
        // the list for collecting indexes that use the given index source
        List<CmsSearchIndex> referrers = new ArrayList<CmsSearchIndex>();
        // the current list of referred index sources of the iterated index
        List<CmsSearchIndexSource> refsources;
        while (itIndexes.hasNext()) {
            idx = itIndexes.next();
            refsources = idx.getSources();
            if (refsources != null) {
                if (refsources.contains(indexsource)) {
                    referrers.add(idx);
                }
            }
        }
        if (referrers.size() > 0) {
            throw new CmsIllegalStateException(
                Messages.get().container(
                    Messages.ERR_INDEX_SOURCE_DELETE_2,
                    indexsource.getName(),
                    referrers.toString()));
        }

        // remove operation (no exception)
        return m_indexSources.remove(indexsource.getName()) != null;

    }

    /**
     * Resumes offline indexing if it was paused.<p>
     */
    public void resumeOfflineIndexing() {

        if (m_offlineUpdateFrequency == Long.MAX_VALUE) {
            setOfflineUpdateFrequency(
                m_configuredOfflineIndexingFrequency > 0
                ? m_configuredOfflineIndexingFrequency
                : DEFAULT_OFFLINE_UPDATE_FREQNENCY);
        }
    }

    /**
     * Sets the name of the directory below WEB-INF/ where the search indexes are stored.<p>
     *
     * @param value the name of the directory below WEB-INF/ where the search indexes are stored
     */
    public void setDirectory(String value) {

        m_path = value;
    }

    /**
     * Sets the maximum age a text extraction result is kept in the cache (in hours).<p>
     *
     * @param extractionCacheMaxAge the maximum age for a text extraction result to set
     */
    public void setExtractionCacheMaxAge(float extractionCacheMaxAge) {

        m_extractionCacheMaxAge = extractionCacheMaxAge;
    }

    /**
     * Sets the maximum age a text extraction result is kept in the cache (in hours) as a String.<p>
     *
     * @param extractionCacheMaxAge the maximum age for a text extraction result to set
     */
    public void setExtractionCacheMaxAge(String extractionCacheMaxAge) {

        try {
            setExtractionCacheMaxAge(Float.parseFloat(extractionCacheMaxAge));
        } catch (NumberFormatException e) {
            LOG.error(
                Messages.get().getBundle().key(
                    Messages.LOG_PARSE_EXTRACTION_CACHE_AGE_FAILED_2,
                    extractionCacheMaxAge,
                    new Float(DEFAULT_EXTRACTION_CACHE_MAX_AGE)),
                e);
            setExtractionCacheMaxAge(DEFAULT_EXTRACTION_CACHE_MAX_AGE);
        }
    }

    /**
     * Sets the unlock mode during indexing.<p>
     *
     * @param value the value
     */
    public void setForceunlock(String value) {

        m_forceUnlockMode = CmsSearchForceUnlockMode.valueOf(value);
    }

    /**
     * Sets the highlighter.<p>
     *
     * A highlighter is a class implementing org.opencms.search.documents.I_TermHighlighter.<p>
     *
     * @param highlighter the package/class name of the highlighter
     */
    public void setHighlighter(String highlighter) {

        try {
            m_highlighter = (I_CmsTermHighlighter)Class.forName(highlighter).newInstance();
        } catch (Exception exc) {
            m_highlighter = null;
        }
    }

    /**
     * Sets the seconds to wait for an index lock during an update operation.<p>
     *
     * @param value the seconds to wait for an index lock during an update operation
     */
    public void setIndexLockMaxWaitSeconds(int value) {

        m_indexLockMaxWaitSeconds = value;
    }

    /**
     * Sets the max. excerpt length.<p>
     *
     * @param maxExcerptLength the max. excerpt length to set
     */
    public void setMaxExcerptLength(int maxExcerptLength) {

        m_maxExcerptLength = maxExcerptLength;
    }

    /**
     * Sets the max. excerpt length as a String.<p>
     *
     * @param maxExcerptLength the max. excerpt length to set
     */
    public void setMaxExcerptLength(String maxExcerptLength) {

        try {
            setMaxExcerptLength(Integer.parseInt(maxExcerptLength));
        } catch (Exception e) {
            LOG.error(
                Messages.get().getBundle().key(
                    Messages.LOG_PARSE_EXCERPT_LENGTH_FAILED_2,
                    maxExcerptLength,
                    new Integer(DEFAULT_EXCERPT_LENGTH)),
                e);
            setMaxExcerptLength(DEFAULT_EXCERPT_LENGTH);
        }
    }

    /**
     * Sets the maximum number of modifications before a commit in the search index is triggered.<p>
     *
     * @param maxModificationsBeforeCommit the maximum number of modifications to set
     */
    public void setMaxModificationsBeforeCommit(int maxModificationsBeforeCommit) {

        m_maxModificationsBeforeCommit = maxModificationsBeforeCommit;
    }

    /**
     * Sets the maximum number of modifications before a commit in the search index is triggered as a string.<p>
     *
     * @param value the maximum number of modifications to set
     */
    public void setMaxModificationsBeforeCommit(String value) {

        try {
            setMaxModificationsBeforeCommit(Integer.parseInt(value));
        } catch (Exception e) {
            LOG.error(
                Messages.get().getBundle().key(
                    Messages.LOG_PARSE_MAXCOMMIT_FAILED_2,
                    value,
                    new Integer(DEFAULT_MAX_MODIFICATIONS_BEFORE_COMMIT)),
                e);
            setMaxModificationsBeforeCommit(DEFAULT_MAX_MODIFICATIONS_BEFORE_COMMIT);
        }
    }

    /**
     * Sets the update frequency of the offline indexer in milliseconds.<p>
     *
     * @param offlineUpdateFrequency the update frequency in milliseconds to set
     */
    public void setOfflineUpdateFrequency(long offlineUpdateFrequency) {

        m_offlineUpdateFrequency = offlineUpdateFrequency;
        updateOfflineIndexes(0);
    }

    /**
     * Sets the update frequency of the offline indexer in milliseconds.<p>
     *
     * @param offlineUpdateFrequency the update frequency in milliseconds to set
     */
    public void setOfflineUpdateFrequency(String offlineUpdateFrequency) {

        try {
            setOfflineUpdateFrequency(Long.parseLong(offlineUpdateFrequency));
        } catch (Exception e) {
            LOG.error(
                Messages.get().getBundle().key(
                    Messages.LOG_PARSE_OFFLINE_UPDATE_FAILED_2,
                    offlineUpdateFrequency,
                    new Long(DEFAULT_OFFLINE_UPDATE_FREQNENCY)),
                e);
            setOfflineUpdateFrequency(DEFAULT_OFFLINE_UPDATE_FREQNENCY);
        }
    }

    /**
     * Sets the Solr configuration.<p>
     *
     * @param config the Solr configuration
     */
    public void setSolrServerConfiguration(CmsSolrConfiguration config) {

        m_solrConfig = config;
    }

    /**
     * Sets the timeout to abandon threads indexing a resource.<p>
     *
     * @param value the timeout in milliseconds
     */
    public void setTimeout(long value) {

        m_timeout = value;
    }

    /**
     * Sets the timeout to abandon threads indexing a resource as a String.<p>
     *
     * @param value the timeout in milliseconds
     */
    public void setTimeout(String value) {

        try {
            setTimeout(Long.parseLong(value));
        } catch (Exception e) {
            LOG.error(
                Messages.get().getBundle().key(Messages.LOG_PARSE_TIMEOUT_FAILED_2, value, new Long(DEFAULT_TIMEOUT)),
                e);
            setTimeout(DEFAULT_TIMEOUT);
        }
    }

    /**
     * Shuts down the search manager.<p>
     *
     * This will cause all search indices to be shut down.<p>
     */
    public void shutDown() {

        if (m_offlineIndexThread != null) {
            m_offlineIndexThread.shutDown();
        }

        if (m_offlineHandler != null) {
            OpenCms.removeCmsEventListener(m_offlineHandler);
        }

        Iterator<CmsSearchIndex> i = m_indexes.iterator();
        while (i.hasNext()) {
            CmsSearchIndex index = i.next();
            index.shutDown();
            index = null;
        }
        m_indexes.clear();

        shutDownSolrContainer();

        if (CmsLog.INIT.isInfoEnabled()) {
            CmsLog.INIT.info(Messages.get().getBundle().key(Messages.INIT_SHUTDOWN_MANAGER_0));
        }
    }

    /**
     * Updates all offline indexes.<p>
     *
     * Can be used to force an index update when it's not convenient to wait until the
     * offline update interval has eclipsed.<p>
     *
     * Since the offline index will still need some time to update the new resources even if it runs directly,
     * a wait time of 2500 or so should be given in order to make sure the index finished updating.
     *
     * @param waitTime milliseconds to wait after the offline update index was notified of the changes
     */
    public void updateOfflineIndexes(long waitTime) {

        if ((m_offlineIndexThread != null) && m_offlineIndexThread.isAlive()) {
            // notify existing thread of update frequency change
            if (LOG.isDebugEnabled()) {
                LOG.debug(Messages.get().getBundle().key(Messages.LOG_OI_UPDATE_INTERRUPT_0));
            }
            m_offlineIndexThread.interrupt();
            if (waitTime > 0) {
                m_offlineIndexThread.getWaitHandle().enter(waitTime);
            }
        }
    }

    /**
     * Cleans up the extraction result cache.<p>
     */
    protected void cleanExtractionCache() {

        // clean up the extraction result cache
        m_extractionResultCache.cleanCache(m_extractionCacheMaxAge);
    }

    /**
     * Collects the related containerpages to the resources that have been published.<p>
     *
     * @param adminCms an OpenCms user context with Admin permissions
     * @param updateResources the resources to be re-indexed
     *
     * @return the updated list of resource to re-index
     */
    protected List<CmsPublishedResource> findRelatedContainerPages(
        CmsObject adminCms,
        List<CmsPublishedResource> updateResources) {

        Set<CmsResource> elementGroups = new HashSet<CmsResource>();
        Set<CmsResource> containerPages = new HashSet<CmsResource>();
        int containerPageTypeId = -1;
        try {
            containerPageTypeId = CmsResourceTypeXmlContainerPage.getContainerPageTypeId();
        } catch (CmsLoaderException e) {
            // will happen during setup, when container page type is not available yet
            LOG.info(e.getLocalizedMessage(), e);
        }
        if (containerPageTypeId != -1) {
            for (CmsPublishedResource pubRes : updateResources) {
                try {
                    if (OpenCms.getResourceManager().getResourceType(
                        pubRes.getType()) instanceof CmsResourceTypeXmlContent) {
                        CmsRelationFilter filter = CmsRelationFilter.relationsToStructureId(pubRes.getStructureId());
                        filter.filterStrong();
                        List<CmsRelation> relations = adminCms.readRelations(filter);
                        for (CmsRelation relation : relations) {
                            CmsResource res = relation.getSource(adminCms, CmsResourceFilter.ALL);
                            if (CmsResourceTypeXmlContainerPage.isContainerPage(res)) {
                                containerPages.add(res);
                                if (CmsJspTagContainer.isDetailContainersPage(adminCms, adminCms.getSitePath(res))) {
                                    addDetailContent(adminCms, containerPages, adminCms.getSitePath(res));
                                }
                            } else
                                if (OpenCms.getResourceManager().getResourceType(res.getTypeId()).getTypeName().equals(
                                    CmsResourceTypeXmlContainerPage.GROUP_CONTAINER_TYPE_NAME)) {
                                elementGroups.add(res);
                            }
                        }
                    }
                    if (containerPageTypeId == pubRes.getType()) {
                        addDetailContent(
                            adminCms,
                            containerPages,
                            adminCms.getRequestContext().removeSiteRoot(pubRes.getRootPath()));
                    }
                } catch (CmsException e) {
                    LOG.error(e.getLocalizedMessage(), e);
                }
            }
            for (CmsResource pubRes : elementGroups) {
                try {
                    CmsRelationFilter filter = CmsRelationFilter.relationsToStructureId(pubRes.getStructureId());
                    filter.filterStrong();
                    List<CmsRelation> relations = adminCms.readRelations(filter);
                    for (CmsRelation relation : relations) {
                        CmsResource res = relation.getSource(adminCms, CmsResourceFilter.ALL);
                        if (CmsResourceTypeXmlContainerPage.isContainerPage(res)) {
                            containerPages.add(res);
                            if (CmsJspTagContainer.isDetailContainersPage(adminCms, adminCms.getSitePath(res))) {
                                addDetailContent(adminCms, containerPages, adminCms.getSitePath(res));
                            }
                        }
                    }
                } catch (CmsException e) {
                    LOG.error(e.getLocalizedMessage(), e);
                }
            }
            // add all found container pages as published resource objects to the list
            for (CmsResource page : containerPages) {
                CmsPublishedResource pubCont = new CmsPublishedResource(page);
                if (!updateResources.contains(pubCont)) {
                    // ensure container page is added only once
                    updateResources.add(pubCont);
                }
            }
        }
        return updateResources;
    }

    /**
     * Returns the set of names of all configured document types.<p>
     *
     * @return the set of names of all configured document types
     */
    protected List<String> getDocumentTypes() {

        List<String> names = new ArrayList<String>();
        for (Iterator<I_CmsDocumentFactory> i = m_documentTypes.values().iterator(); i.hasNext();) {
            I_CmsDocumentFactory factory = i.next();
            names.add(factory.getName());
        }
        return names;
    }

    /**
     * Returns the a offline project used for offline indexing.<p>
     *
     * @return the offline project if available
     */
    protected CmsProject getOfflineIndexProject() {

        CmsProject result = null;
        for (CmsSearchIndex index : m_offlineIndexes) {
            try {
                result = m_adminCms.readProject(index.getProject());

                if (!result.isOnlineProject()) {
                    break;
                }
            } catch (Exception e) {
                // may be a missconfigured index, ignore
            }
        }
        return result;
    }

    /**
     * Returns a new thread manager for the indexing threads.<p>
     *
     * @return a new thread manager for the indexing threads
     */
    protected CmsIndexingThreadManager getThreadManager() {

        return new CmsIndexingThreadManager(m_timeout, m_maxModificationsBeforeCommit);
    }

    /**
     * Initializes the available Cms resource types to be indexed.<p>
     *
     * A map stores document factories keyed by a string representing
     * a colon separated list of Cms resource types and/or mimetypes.<p>
     *
     * The keys of this map are used to trigger a document factory to convert
     * a Cms resource into a Lucene index document.<p>
     *
     * A document factory is a class implementing the interface
     * {@link org.opencms.search.documents.I_CmsDocumentFactory}.<p>
     */
    protected void initAvailableDocumentTypes() {

        CmsSearchDocumentType documenttype = null;
        String className = null;
        String name = null;
        I_CmsDocumentFactory documentFactory = null;
        List<String> resourceTypes = null;
        List<String> mimeTypes = null;
        Class<?> c = null;

        m_documentTypes = new HashMap<String, I_CmsDocumentFactory>();

        for (int i = 0, n = m_documentTypeConfigs.size(); i < n; i++) {

            documenttype = m_documentTypeConfigs.get(i);
            name = documenttype.getName();

            try {
                className = documenttype.getClassName();
                resourceTypes = documenttype.getResourceTypes();
                mimeTypes = documenttype.getMimeTypes();

                if (name == null) {
                    throw new CmsIndexException(Messages.get().container(Messages.ERR_DOCTYPE_NO_NAME_0));
                }
                if (className == null) {
                    throw new CmsIndexException(Messages.get().container(Messages.ERR_DOCTYPE_NO_CLASS_DEF_0));
                }
                if (resourceTypes.size() == 0) {
                    throw new CmsIndexException(Messages.get().container(Messages.ERR_DOCTYPE_NO_RESOURCETYPE_DEF_0));
                }

                try {
                    c = Class.forName(className);
                    documentFactory = (I_CmsDocumentFactory)c.getConstructor(new Class[] {String.class}).newInstance(
                        new Object[] {name});
                } catch (ClassNotFoundException exc) {
                    throw new CmsIndexException(
                        Messages.get().container(Messages.ERR_DOCCLASS_NOT_FOUND_1, className),
                        exc);
                } catch (Exception exc) {
                    throw new CmsIndexException(Messages.get().container(Messages.ERR_DOCCLASS_INIT_1, className), exc);
                }

                if (documentFactory.isUsingCache()) {
                    // init cache if used by the factory
                    documentFactory.setCache(m_extractionResultCache);
                }

                for (Iterator<String> key = documentFactory.getDocumentKeys(
                    resourceTypes,
                    mimeTypes).iterator(); key.hasNext();) {
                    m_documentTypes.put(key.next(), documentFactory);
                }

            } catch (CmsException e) {
                if (LOG.isWarnEnabled()) {
                    LOG.warn(Messages.get().getBundle().key(Messages.LOG_DOCTYPE_CONFIG_FAILED_1, name), e);
                }
            }
        }
    }

    /**
     * Initializes the configured search indexes.<p>
     *
     * This initializes also the list of Cms resources types
     * to be indexed by an index source.<p>
     */
    protected void initSearchIndexes() {

        CmsSearchIndex index = null;
        for (int i = 0, n = m_indexes.size(); i < n; i++) {
            index = m_indexes.get(i);
            // reset disabled flag
            index.setEnabled(true);
            // check if the index has been configured correctly
            if (index.checkConfiguration(m_adminCms)) {
                // the index is configured correctly
                try {
                    index.initialize();
                } catch (Exception e) {
                    if (CmsLog.INIT.isWarnEnabled()) {
                        // in this case the index will be disabled
                        CmsLog.INIT.warn(Messages.get().getBundle().key(Messages.INIT_SEARCH_INIT_FAILED_1, index));
                    }
                }
            }
            // output a log message if the index was successfully configured or not
            if (CmsLog.INIT.isInfoEnabled()) {
                if (index.isEnabled()) {
                    CmsLog.INIT.info(
                        Messages.get().getBundle().key(Messages.INIT_INDEX_CONFIGURED_2, index, index.getProject()));
                } else {
                    CmsLog.INIT.info(
                        Messages.get().getBundle().key(
                            Messages.INIT_INDEX_NOT_CONFIGURED_2,
                            index,
                            index.getProject()));
                }
            }
        }
    }

    /**
     * Incrementally updates all indexes that have their rebuild mode set to <code>"auto"</code>
     * after resources have been published.<p>
     *
     * @param adminCms an OpenCms user context with Admin permissions
     * @param publishHistoryId the history ID of the published project
     * @param report the report to write the output to
     */
    protected synchronized void updateAllIndexes(CmsObject adminCms, CmsUUID publishHistoryId, I_CmsReport report) {

        int oldPriority = Thread.currentThread().getPriority();
        try {
            Thread.currentThread().setPriority(Thread.MIN_PRIORITY);
            List<CmsPublishedResource> publishedResources;
            try {
                // read the list of all published resources
                publishedResources = adminCms.readPublishedResources(publishHistoryId);
            } catch (CmsException e) {
                LOG.error(
                    Messages.get().getBundle().key(Messages.LOG_READING_CHANGED_RESOURCES_FAILED_1, publishHistoryId),
                    e);
                return;
            }
            Set<CmsUUID> bothNewAndDeleted = getIdsOfPublishResourcesWhichAreBothNewAndDeleted(publishedResources);
            // When published resources with both states 'new' and 'deleted' exist in the same publish job history, the resource has been moved

            List<CmsPublishedResource> updateResources = new ArrayList<CmsPublishedResource>();
            for (CmsPublishedResource res : publishedResources) {
                if (res.isFolder() || res.getState().isUnchanged()) {
                    // folders and unchanged resources don't need to be indexed after publish
                    continue;
                }
                if (res.getState().isDeleted() || res.getState().isNew() || res.getState().isChanged()) {
                    if (updateResources.contains(res)) {
                        // resource may have been added as a sibling of another resource
                        // in this case we make sure to use the value from the publish list because of the "deleted" flag
                        boolean hasMoved = bothNewAndDeleted.contains(res.getStructureId())
                            || (res.getMovedState() == CmsPublishedResource.STATE_MOVED_DESTINATION)
                            || (res.getMovedState() == CmsPublishedResource.STATE_MOVED_SOURCE);
                        // check it this is a moved resource with source / target info, in this case we need both entries
                        if (!hasMoved) {
                            // if the resource was moved, we must contain both entries
                            updateResources.remove(res);
                        }
                        // "equals()" implementation of published resource checks for id,
                        // so the removed value may have a different "deleted" or "modified" status value
                        updateResources.add(res);
                    } else {
                        // resource not yet contained in the list
                        updateResources.add(res);
                        // check for the siblings (not for deleted resources, these are already gone)
                        if (!res.getState().isDeleted() && (res.getSiblingCount() > 1)) {
                            // this resource has siblings
                            try {
                                // read siblings from the online project
                                List<CmsResource> siblings = adminCms.readSiblings(
                                    res.getRootPath(),
                                    CmsResourceFilter.ALL);
                                Iterator<CmsResource> itSib = siblings.iterator();
                                while (itSib.hasNext()) {
                                    // check all siblings
                                    CmsResource sibling = itSib.next();
                                    CmsPublishedResource sib = new CmsPublishedResource(sibling);
                                    if (!updateResources.contains(sib)) {
                                        // ensure sibling is added only once
                                        updateResources.add(sib);
                                    }
                                }
                            } catch (CmsException e) {
                                // ignore, just use the original resource
                                if (LOG.isWarnEnabled()) {
                                    LOG.warn(
                                        Messages.get().getBundle().key(
                                            Messages.LOG_UNABLE_TO_READ_SIBLINGS_1,
                                            res.getRootPath()),
                                        e);
                                }
                            }
                        }
                    }
                }
            }

            findRelatedContainerPages(adminCms, updateResources);
            if (!updateResources.isEmpty()) {
                // sort the resource to update
                Collections.sort(updateResources);
                // only update the indexes if the list of remaining published resources is not empty
                Iterator<CmsSearchIndex> i = m_indexes.iterator();
                while (i.hasNext()) {
                    CmsSearchIndex index = i.next();
                    if (CmsSearchIndex.REBUILD_MODE_AUTO.equals(index.getRebuildMode())) {
                        // only update indexes which have the rebuild mode set to "auto"
                        try {
                            updateIndex(index, report, updateResources);
                        } catch (CmsException e) {
                            LOG.error(
                                Messages.get().getBundle().key(Messages.LOG_UPDATE_INDEX_FAILED_1, index.getName()),
                                e);
                        }
                    }
                }
            }
            // clean up the extraction result cache
            cleanExtractionCache();
        } finally {
            Thread.currentThread().setPriority(oldPriority);
        }
    }

    /**
     * Updates (if required creates) the index with the given name.<p>
     *
     * If the optional List of <code>{@link CmsPublishedResource}</code> instances is provided, the index will be
     * incrementally updated for these resources only. If this List is <code>null</code> or empty,
     * the index will be fully rebuild.<p>
     *
     * @param index the index to update or rebuild
     * @param report the report to write output messages to
     * @param resourcesToIndex an (optional) list of <code>{@link CmsPublishedResource}</code> objects to update in the index
     *
     * @throws CmsException if something goes wrong
     */
    protected synchronized void updateIndex(
        CmsSearchIndex index,
        I_CmsReport report,
        List<CmsPublishedResource> resourcesToIndex) throws CmsException {

        // copy the stored admin context for the indexing
        CmsObject cms = OpenCms.initCmsObject(m_adminCms);
        // make sure a report is available
        if (report == null) {
            report = new CmsLogReport(cms.getRequestContext().getLocale(), CmsSearchManager.class);
        }

        // check if the index has been configured correctly
        if (!index.checkConfiguration(cms)) {
            // the index is disabled
            return;
        }

        // set site root and project for this index
        cms.getRequestContext().setSiteRoot("/");
        // switch to the index project
        cms.getRequestContext().setCurrentProject(cms.readProject(index.getProject()));

        if ((resourcesToIndex == null) || resourcesToIndex.isEmpty()) {
            // rebuild the complete index

            // create a new thread manager for the indexing threads
            CmsIndexingThreadManager threadManager = getThreadManager();

            boolean isOfflineIndex = false;
            if (CmsSearchIndex.REBUILD_MODE_OFFLINE.equals(index.getRebuildMode())) {
                // disable offline indexing while the complete index is rebuild
                isOfflineIndex = true;
                index.setRebuildMode(CmsSearchIndex.REBUILD_MODE_MANUAL);
                // re-initialize the offline indexes, this will disable this offline index
                initOfflineIndexes();
            }

            I_CmsIndexWriter writer = null;
            try {
                // create a backup of the existing index
                String backup = index.createIndexBackup();
                if (backup != null) {
                    index.indexSearcherOpen(backup);
                }

                // create a new index writer
                writer = index.getIndexWriter(report, true);
                if (writer instanceof CmsSolrIndexWriter) {
                    try {
                        ((CmsSolrIndexWriter)writer).deleteAllDocuments();
                    } catch (IOException e) {
                        LOG.error(e.getMessage(), e);
                    }
                }

                // output start information on the report
                report.println(
                    Messages.get().container(Messages.RPT_SEARCH_INDEXING_REBUILD_BEGIN_1, index.getName()),
                    I_CmsReport.FORMAT_HEADLINE);

                // iterate all configured index sources of this index
                Iterator<CmsSearchIndexSource> sources = index.getSources().iterator();
                while (sources.hasNext()) {
                    // get the next index source
                    CmsSearchIndexSource source = sources.next();
                    // create the indexer
                    I_CmsIndexer indexer = source.getIndexer().newInstance(cms, report, index);
                    // new index creation, use all resources from the index source
                    indexer.rebuildIndex(writer, threadManager, source);

                    // wait for indexing threads to finish
                    while (threadManager.isRunning()) {
                        try {
                            Thread.sleep(500);
                        } catch (InterruptedException e) {
                            // just continue with the loop after interruption
                        }
                    }

                    // commit and optimize the index after each index source has been finished
                    try {
                        writer.commit();
                    } catch (IOException e) {
                        if (LOG.isWarnEnabled()) {
                            LOG.warn(
                                Messages.get().getBundle().key(
                                    Messages.LOG_IO_INDEX_WRITER_COMMIT_2,
                                    index.getName(),
                                    index.getPath()),
                                e);
                        }
                    }
                    try {
                        writer.optimize();
                    } catch (IOException e) {
                        if (LOG.isWarnEnabled()) {
                            LOG.warn(
                                Messages.get().getBundle().key(
                                    Messages.LOG_IO_INDEX_WRITER_OPTIMIZE_2,
                                    index.getName(),
                                    index.getPath()),
                                e);
                        }
                    }
                }

                if (backup != null) {
                    // remove the backup after the files have been re-indexed
                    index.indexSearcherClose();
                    index.removeIndexBackup(backup);
                }

                // output finish information on the report
                report.println(
                    Messages.get().container(Messages.RPT_SEARCH_INDEXING_REBUILD_END_1, index.getName()),
                    I_CmsReport.FORMAT_HEADLINE);

            } finally {
                if (writer != null) {
                    try {
                        writer.close();
                    } catch (IOException e) {
                        if (LOG.isWarnEnabled()) {
                            LOG.warn(
                                Messages.get().getBundle().key(
                                    Messages.LOG_IO_INDEX_WRITER_CLOSE_2,
                                    index.getPath(),
                                    index.getName()),
                                e);
                        }
                    }
                }
                if (isOfflineIndex) {
                    // reset the mode of the offline index
                    index.setRebuildMode(CmsSearchIndex.REBUILD_MODE_OFFLINE);
                    // re-initialize the offline indexes, this will re-enable this index
                    initOfflineIndexes();
                }
                // index has changed - initialize the index searcher instance
                index.indexSearcherOpen(index.getPath());
            }

            // show information about indexing runtime
            threadManager.reportStatistics(report);

        } else {
            updateIndexIncremental(cms, index, report, resourcesToIndex);
        }
    }

    /**
     * Incrementally updates the given index.<p>
     *
     * @param cms the OpenCms user context to use for accessing the VFS
     * @param index the index to update
     * @param report the report to write output messages to
     * @param resourcesToIndex a list of <code>{@link CmsPublishedResource}</code> objects to update in the index
     *
     * @throws CmsException if something goes wrong
     */
    protected synchronized void updateIndexIncremental(
        CmsObject cms,
        CmsSearchIndex index,
        I_CmsReport report,
        List<CmsPublishedResource> resourcesToIndex) throws CmsException {

        // update the existing index
        List<CmsSearchIndexUpdateData> updateCollections = new ArrayList<CmsSearchIndexUpdateData>();

        boolean hasResourcesToDelete = false;
        boolean hasResourcesToUpdate = false;

        // iterate all configured index sources of this index
        Iterator<CmsSearchIndexSource> sources = index.getSources().iterator();
        while (sources.hasNext()) {
            // get the next index source
            CmsSearchIndexSource source = sources.next();
            // create the indexer
            I_CmsIndexer indexer = source.getIndexer().newInstance(cms, report, index);
            // collect the resources to update
            CmsSearchIndexUpdateData updateData = indexer.getUpdateData(source, resourcesToIndex);
            if (!updateData.isEmpty()) {
                // add the update collection to the internal pipeline
                updateCollections.add(updateData);
                hasResourcesToDelete = hasResourcesToDelete | updateData.hasResourcesToDelete();
                hasResourcesToUpdate = hasResourcesToUpdate | updateData.hasResourceToUpdate();
            }
        }

        // only start index modification if required
        if (hasResourcesToDelete || hasResourcesToUpdate) {
            // output start information on the report
            report.println(
                Messages.get().container(Messages.RPT_SEARCH_INDEXING_UPDATE_BEGIN_1, index.getName()),
                I_CmsReport.FORMAT_HEADLINE);

            I_CmsIndexWriter writer = null;
            try {
                // obtain an index writer that updates the current index
                writer = index.getIndexWriter(report, false);

                if (hasResourcesToDelete) {
                    // delete the resource from the index
                    Iterator<CmsSearchIndexUpdateData> i = updateCollections.iterator();
                    while (i.hasNext()) {
                        CmsSearchIndexUpdateData updateCollection = i.next();
                        if (updateCollection.hasResourcesToDelete()) {
                            updateCollection.getIndexer().deleteResources(
                                writer,
                                updateCollection.getResourcesToDelete());
                        }
                    }
                }

                if (hasResourcesToUpdate) {
                    // create a new thread manager
                    CmsIndexingThreadManager threadManager = getThreadManager();

                    Iterator<CmsSearchIndexUpdateData> i = updateCollections.iterator();
                    while (i.hasNext()) {
                        CmsSearchIndexUpdateData updateCollection = i.next();
                        if (updateCollection.hasResourceToUpdate()) {
                            updateCollection.getIndexer().updateResources(
                                writer,
                                threadManager,
                                updateCollection.getResourcesToUpdate());
                        }
                    }

                    // wait for indexing threads to finish
                    while (threadManager.isRunning()) {
                        try {
                            Thread.sleep(500);
                        } catch (InterruptedException e) {
                            // just continue with the loop after interruption
                        }
                    }
                }
            } finally {
                // close the index writer
                if (writer != null) {
                    try {
                        writer.commit();
                    } catch (IOException e) {
                        LOG.error(
                            Messages.get().getBundle().key(
                                Messages.LOG_IO_INDEX_WRITER_COMMIT_2,
                                index.getName(),
                                index.getPath()),
                            e);
                    }
                }
                // index has changed - initialize the index searcher instance
                index.indexSearcherUpdate();
            }

            // output finish information on the report
            report.println(
                Messages.get().container(Messages.RPT_SEARCH_INDEXING_UPDATE_END_1, index.getName()),
                I_CmsReport.FORMAT_HEADLINE);
        }
    }

    /**
     * Updates the offline search indexes for the given list of resources.<p>
     *
     * @param report the report to write the index information to
     * @param resourcesToIndex the list of {@link CmsPublishedResource} objects to index
     */
    protected void updateIndexOffline(I_CmsReport report, List<CmsPublishedResource> resourcesToIndex) {

        CmsObject cms = m_adminCms;
        try {
            // copy the administration context for the indexing
            cms = OpenCms.initCmsObject(m_adminCms);
            // set site root and project for this index
            cms.getRequestContext().setSiteRoot("/");
        } catch (CmsException e1) {
            // NOOP, should never happen
        }

        Iterator<CmsSearchIndex> j = m_offlineIndexes.iterator();
        while (j.hasNext()) {
            CmsSearchIndex index = j.next();
            if (index.getSources() != null) {
                try {
                    // switch to the index project
                    cms.getRequestContext().setCurrentProject(cms.readProject(index.getProject()));
                    updateIndexIncremental(cms, index, report, resourcesToIndex);
                } catch (CmsException e) {
                    LOG.error(Messages.get().getBundle().key(Messages.LOG_UPDATE_INDEX_FAILED_1, index.getName()), e);
                }
            }
        }
    }

    /**
     * Checks if the given containerpage is used as a detail containers and adds the related detail content to the resource set.<p>
     *
     * @param adminCms the cms context
     * @param containerPages the containerpages
     * @param containerPage the container page site path
     */
    private void addDetailContent(CmsObject adminCms, Set<CmsResource> containerPages, String containerPage) {

        if (CmsJspTagContainer.isDetailContainersPage(adminCms, containerPage)) {

            try {
                CmsResource detailRes = adminCms.readResource(
                    CmsJspTagContainer.getDetailContentPath(containerPage),
                    CmsResourceFilter.IGNORE_EXPIRATION);
                containerPages.add(detailRes);
            } catch (Throwable e) {
                if (LOG.isWarnEnabled()) {
                    LOG.warn(e.getLocalizedMessage(), e);
                }
            }
        }
    }

    /**
     * Creates the Solr core container.<p>
     *
     * @return the created core container
     */
    private CoreContainer createCoreContainer() {

        CoreContainer container = null;
        try {
            // get the core container
            // still no core container: create it
            container = CoreContainer.createAndLoad(m_solrConfig.getHome(), m_solrConfig.getSolrFile());
            if (CmsLog.INIT.isInfoEnabled()) {
                CmsLog.INIT.info(
                    Messages.get().getBundle().key(
                        Messages.INIT_SOLR_CORE_CONTAINER_CREATED_2,
                        m_solrConfig.getHome(),
                        m_solrConfig.getSolrFile().getName()));
            }
        } catch (Exception e) {
            LOG.error(
                Messages.get().container(
                    Messages.ERR_SOLR_CORE_CONTAINER_NOT_CREATED_1,
                    m_solrConfig.getSolrFile().getAbsolutePath()),
                e);
        }
        return container;
    }

    /**
     * Returns the report in the given event data, if <code>null</code>
     * a new log report is used.<p>
     *
     * @param event the event to get the report for
     *
     * @return the report
     */
    private I_CmsReport getEventReport(CmsEvent event) {

        I_CmsReport report = null;
        if (event.getData() != null) {
            report = (I_CmsReport)event.getData().get(I_CmsEventListener.KEY_REPORT);
        }
        if (report == null) {
            report = new CmsLogReport(Locale.ENGLISH, getClass());
        }
        return report;
    }

    /**
     * Gets all structure ids for which published resources of both states 'new' and 'deleted' exist in the given list.<p>
     *
     * @param publishedResources a list of published resources
     *
     * @return the set of structure ids that satisfy the condition above
     */
    private Set<CmsUUID> getIdsOfPublishResourcesWhichAreBothNewAndDeleted(
        List<CmsPublishedResource> publishedResources) {

        Set<CmsUUID> result = new HashSet<CmsUUID>();
        Set<CmsUUID> deletedSet = new HashSet<CmsUUID>();
        for (CmsPublishedResource pubRes : publishedResources) {
            if (pubRes.getState().isNew()) {
                result.add(pubRes.getStructureId());
            }
            if (pubRes.getState().isDeleted()) {
                deletedSet.add(pubRes.getStructureId());
            }
        }
        result.retainAll(deletedSet);
        return result;
    }

    /**
     * Shuts down the Solr core container.<p>
     */
    private void shutDownSolrContainer() {

        if (m_coreContainer != null) {
            for (SolrCore core : m_coreContainer.getCores()) {
                m_coreContainer.unload(core.getName());
                if (core.getOpenCount() > 1) {
                    LOG.error(
                        "There are still " + core.getOpenCount() + " open Solr cores left, potetial resource leak!");
                    for (int i = 0; i <= core.getOpenCount(); i++) {
                        core.close();
                    }
                } else {
                    // close the last one
                    core.close();
                }
            }
            m_coreContainer.shutdown();
            if (CmsLog.INIT.isInfoEnabled()) {
                CmsLog.INIT.info(Messages.get().getBundle().key(Messages.INIT_SOLR_SHUTDOWN_SUCCESS_0));
            }
            m_coreContainer = null;
        }
    }

}<|MERGE_RESOLUTION|>--- conflicted
+++ resolved
@@ -554,17 +554,6 @@
                 if (resource.getRootPath().equals(lastValidPath) || resource.getStructureId().isNullUUID()) {
                     result.add(resource);
                 } else {
-<<<<<<< HEAD
-                    result.add(new CmsPublishedResource(
-                        resource.getStructureId(),
-                        resource.getResourceId(),
-                        resource.getPublishTag(),
-                        resource.getRootPath(),
-                        resource.getType(),
-                        resource.isFolder(),
-                        CmsResource.STATE_DELETED, // make sure index entry with outdated path is deleted
-                        resource.getSiblingCount()));
-=======
                     result.add(
                         new CmsPublishedResource(
                             resource.getStructureId(),
@@ -575,7 +564,6 @@
                             resource.isFolder(),
                             CmsResource.STATE_DELETED, // make sure index entry with outdated path is deleted
                             resource.getSiblingCount()));
->>>>>>> d46a8b9b
                 }
             }
             return result;
@@ -831,85 +819,6 @@
     }
 
     /**
-<<<<<<< HEAD
-=======
-     * Returns an analyzer for the given class name.<p>
-     *
-     * Since Lucene 3.0, many analyzers require a "version" parameter in the constructor and
-     * can not be created by a simple <code>newInstance()</code> call.
-     * This method will create analyzers by name for the {@link CmsSearchIndex#LUCENE_VERSION} version.<p>
-     *
-     * @param className the class name of the analyzer
-     * @param stemmer the optional stemmer parameter required for the snowball analyzer
-     *
-     * @return the appropriate lucene analyzer
-     *
-     * @throws Exception if something goes wrong
-     *
-     * @deprecated The stemmer parameter is used only by the snownall analyzer, which is deprecated in Lucene 3.
-     */
-    @Deprecated
-    private static Analyzer getAnalyzer(String className, String stemmer) throws Exception {
-
-        Analyzer analyzer = null;
-        Class<?> analyzerClass;
-        try {
-            analyzerClass = Class.forName(className);
-        } catch (ClassNotFoundException e) {
-            // allow Lucene standard classes to be written in a short form
-            analyzerClass = Class.forName(LUCENE_ANALYZER + className);
-        }
-
-        // since Lucene 3.0 most analyzers need a "version" parameter and don't support an empty constructor
-        if (StandardAnalyzer.class.equals(analyzerClass)) {
-            // the Lucene standard analyzer is used
-            analyzer = new StandardAnalyzer(CmsSearchIndex.LUCENE_VERSION);
-        } else if (CmsGallerySearchAnalyzer.class.equals(analyzerClass)) {
-            // OpenCms gallery multiple language analyzer
-            analyzer = new CmsGallerySearchAnalyzer(CmsSearchIndex.LUCENE_VERSION);
-        } else {
-            boolean hasEmpty = false;
-            boolean hasVersion = false;
-            boolean hasVersionWithString = false;
-            // another analyzer is used, check if we find a suitable constructor
-            Constructor<?>[] constructors = analyzerClass.getConstructors();
-            for (int i = 0; i < constructors.length; i++) {
-                Constructor<?> c = constructors[i];
-                Class<?>[] parameters = c.getParameterTypes();
-                if (parameters.length == 0) {
-                    // an empty constructor has been found
-                    hasEmpty = true;
-                }
-                if ((parameters.length == 1) && parameters[0].equals(Version.class)) {
-                    // a constructor with a Lucene version parameter has been found
-                    hasVersion = true;
-                }
-                if ((stemmer != null)
-                    && (parameters.length == 2)
-                    && parameters[0].equals(Version.class)
-                    && parameters[1].equals(String.class)) {
-                    // a constructor with a Lucene version parameter and a String has been found
-                    hasVersionWithString = true;
-                }
-            }
-            if (hasVersionWithString) {
-                // a constructor with a Lucene version parameter and a String has been found
-                analyzer = (Analyzer)analyzerClass.getDeclaredConstructor(
-                    new Class[] {Version.class, String.class}).newInstance(CmsSearchIndex.LUCENE_VERSION, stemmer);
-            } else if (hasVersion) {
-                // a constructor with a Lucene version parameter has been found
-                analyzer = (Analyzer)analyzerClass.getDeclaredConstructor(new Class[] {Version.class}).newInstance(
-                    CmsSearchIndex.LUCENE_VERSION);
-            } else if (hasEmpty) {
-                // an empty constructor has been found
-                analyzer = (Analyzer)analyzerClass.newInstance();
-            }
-        }
-        return analyzer;
-    }
-
-    /**
->>>>>>> d46a8b9b
      * Adds an analyzer.<p>
      *
      * @param analyzer an analyzer
@@ -1826,18 +1735,10 @@
                 core = m_coreContainer.create(descriptor, false);
                 core.setName(index.getName());
                 index.setSolrServer(new EmbeddedSolrServer(m_coreContainer, index.getName()));
-<<<<<<< HEAD
             } catch (NullPointerException e) {
                 if (core != null) {
                     core.close();
                 }
-                throw new CmsConfigurationException(Messages.get().container(
-                    Messages.ERR_SOLR_SERVER_NOT_CREATED_3,
-                    index.getName(),
-                    index.getPath(),
-                    m_solrConfig.getSolrConfigFile().getAbsolutePath()), e);
-=======
-            } catch (Exception e) {
                 throw new CmsConfigurationException(
                     Messages.get().container(
                         Messages.ERR_SOLR_SERVER_NOT_CREATED_3,
@@ -1845,7 +1746,6 @@
                         index.getPath(),
                         m_solrConfig.getSolrConfigFile().getAbsolutePath()),
                     e);
->>>>>>> d46a8b9b
             }
         }
         if (CmsLog.INIT.isInfoEnabled()) {
