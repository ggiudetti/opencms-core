/*
 * File   : $Source$
 * Date   : $Date$
 * Version: $Revision$
 *
 * This library is part of OpenCms -
 * the Open Source Content Management System
 *
 * Copyright (C) 2002 - 2009 Alkacon Software (http://www.alkacon.com)
 *
 * This library is free software; you can redistribute it and/or
 * modify it under the terms of the GNU Lesser General Public
 * License as published by the Free Software Foundation; either
 * version 2.1 of the License, or (at your option) any later version.
 *
 * This library is distributed in the hope that it will be useful,
 * but WITHOUT ANY WARRANTY; without even the implied warranty of
 * MERCHANTABILITY or FITNESS FOR A PARTICULAR PURPOSE. See the GNU
 * Lesser General Public License for more details.
 *
 * For further information about Alkacon Software, please see the
 * company website: http://www.alkacon.com
 *
 * For further information about OpenCms, please see the
 * project website: http://www.opencms.org
 *
 * You should have received a copy of the GNU Lesser General Public
 * License along with this library; if not, write to the Free Software
 * Foundation, Inc., 59 Temple Place, Suite 330, Boston, MA  02111-1307  USA
 */

package org.opencms.search;

import org.opencms.configuration.CmsParameterConfiguration;
import org.opencms.configuration.I_CmsConfigurationParameterHandler;
import org.opencms.file.CmsObject;
import org.opencms.file.CmsPropertyDefinition;
import org.opencms.file.CmsResource;
import org.opencms.file.CmsResourceFilter;
import org.opencms.file.types.CmsResourceTypeXmlContent;
import org.opencms.i18n.CmsLocaleManager;
import org.opencms.main.CmsException;
import org.opencms.main.CmsIllegalArgumentException;
import org.opencms.main.CmsLog;
import org.opencms.main.OpenCms;
import org.opencms.report.I_CmsReport;
import org.opencms.search.documents.I_CmsDocumentFactory;
import org.opencms.search.documents.I_CmsTermHighlighter;
import org.opencms.search.fields.CmsLuceneFieldConfiguration;
import org.opencms.search.fields.CmsSearchField;
import org.opencms.search.fields.CmsSearchFieldConfiguration;
import org.opencms.util.CmsFileUtil;
import org.opencms.util.CmsStringUtil;

import java.io.File;
import java.io.IOException;
import java.nio.file.Paths;
import java.text.ParseException;
import java.util.ArrayList;
import java.util.Calendar;
import java.util.Collections;
import java.util.Date;
import java.util.HashMap;
import java.util.Iterator;
import java.util.List;
import java.util.Locale;
import java.util.Map;
import java.util.Set;

import org.apache.commons.logging.Log;
import org.apache.lucene.analysis.Analyzer;
import org.apache.lucene.document.DateTools;
import org.apache.lucene.document.Document;
import org.apache.lucene.index.DirectoryReader;
import org.apache.lucene.index.FieldInfo;
import org.apache.lucene.index.IndexReader;
import org.apache.lucene.index.IndexWriter;
import org.apache.lucene.index.IndexWriterConfig;
import org.apache.lucene.index.StoredFieldVisitor;
import org.apache.lucene.index.Term;
import org.apache.lucene.queries.BooleanFilter;
import org.apache.lucene.queries.FilterClause;
import org.apache.lucene.queries.TermsFilter;
import org.apache.lucene.queryparser.classic.QueryParser;
import org.apache.lucene.search.BooleanClause;
import org.apache.lucene.search.BooleanQuery;
import org.apache.lucene.search.CachingWrapperFilter;
import org.apache.lucene.search.Filter;
import org.apache.lucene.search.IndexSearcher;
import org.apache.lucene.search.MatchAllDocsQuery;
import org.apache.lucene.search.MultiTermQuery;
import org.apache.lucene.search.Query;
import org.apache.lucene.search.Sort;
import org.apache.lucene.search.SortField;
import org.apache.lucene.search.TermQuery;
import org.apache.lucene.search.TopDocs;
import org.apache.lucene.search.similarities.Similarity;
import org.apache.lucene.store.Directory;
import org.apache.lucene.store.FSDirectory;
import org.apache.lucene.store.IOContext;
import org.apache.lucene.uninverting.UninvertingReader;
import org.apache.lucene.uninverting.UninvertingReader.Type;

/**
 * Abstract search index implementation.<p>
 */
public class CmsSearchIndex implements I_CmsConfigurationParameterHandler {

    /** A constant for the full qualified name of the CmsSearchIndex class. */
    public static final String A_PARAM_PREFIX = "org.opencms.search.CmsSearchIndex";

    /** Constant for additional parameter to enable optimized full index regeneration (default: false). */
    public static final String BACKUP_REINDEXING = A_PARAM_PREFIX + ".useBackupReindexing";

    /** Look table to quickly zero-pad days / months in date Strings. */
    public static final String[] DATES = new String[] {
        "00",
        "01",
        "02",
        "03",
        "04",
        "05",
        "06",
        "07",
        "08",
        "09",
        "10",
        "11",
        "12",
        "13",
        "14",
        "15",
        "16",
        "17",
        "18",
        "19",
        "20",
        "21",
        "22",
        "23",
        "24",
        "25",
        "26",
        "27",
        "28",
        "29",
        "30",
        "31"};

    /** Constant for a field list that contains the "meta" field as well as the "content" field. */
    public static final String[] DOC_META_FIELDS = new String[] {
        CmsSearchField.FIELD_META,
        CmsSearchField.FIELD_CONTENT};

    /** Constant for additional parameter to enable excerpt creation (default: true). */
    public static final String EXCERPT = A_PARAM_PREFIX + ".createExcerpt";

    /** Constant for additional parameter for index content extraction. */
    public static final String EXTRACT_CONTENT = A_PARAM_PREFIX + ".extractContent";

    /** Constant for additional parameter to enable/disable language detection (default: false). */
    public static final String IGNORE_EXPIRATION = A_PARAM_PREFIX + ".ignoreExpiration";

    /** Constant for additional parameter to enable/disable language detection (default: false). */
    public static final String LANGUAGEDETECTION = "search.solr.useLanguageDetection";

    /** Constant for additional parameter for the Lucene index setting. */
    public static final String LUCENE_AUTO_COMMIT = "lucene.AutoCommit";

    /** Constant for additional parameter for the Lucene index setting. */
    public static final String LUCENE_RAM_BUFFER_SIZE_MB = "lucene.RAMBufferSizeMB";

    /** Constant for additional parameter for controlling how many hits are loaded at maximum (default: 1000). */
    public static final String MAX_HITS = A_PARAM_PREFIX + ".maxHits";

    /** Indicates how many hits are loaded at maximum by default. */
    public static final int MAX_HITS_DEFAULT = 5000;

    /** Constant for years max range span in document search. */
    public static final int MAX_YEAR_RANGE = 12;

    /** Constant for additional parameter to enable permission checks (default: true). */
    public static final String PERMISSIONS = A_PARAM_PREFIX + ".checkPermissions";

    /** Constant for additional parameter to set the thread priority during search. */
    public static final String PRIORITY = A_PARAM_PREFIX + ".priority";

    /** Special value for the search.exclude property. */
    public static final String PROPERTY_SEARCH_EXCLUDE_VALUE_ALL = "all";

    /** Special value for the search.exclude property. */
    public static final String PROPERTY_SEARCH_EXCLUDE_VALUE_GALLERY = "gallery";

    /** Automatic ("auto") index rebuild mode. */
    public static final String REBUILD_MODE_AUTO = "auto";

    /** Manual ("manual") index rebuild mode. */
    public static final String REBUILD_MODE_MANUAL = "manual";

    /** Offline ("offline") index rebuild mode. */
    public static final String REBUILD_MODE_OFFLINE = "offline";

    /** Constant for additional parameter to enable time range checks (default: true). */
    public static final String TIME_RANGE = A_PARAM_PREFIX + ".checkTimeRange";

    /** The document type name for XML contents. */
    public static final String TYPE_XMLCONTENT = "xmlcontent";

    /** The use all locale. */
    public static final String USE_ALL_LOCALE = "all";

    /**
     * A stored field visitor, that does not return the large fields: "content" and "contentblob".<p>
     */
    protected static final StoredFieldVisitor VISITOR = new StoredFieldVisitor() {

        /**
         * @see org.apache.lucene.index.StoredFieldVisitor#needsField(org.apache.lucene.index.FieldInfo)
         */
        @Override
        public Status needsField(FieldInfo fieldInfo) {

            return !CmsSearchFieldConfiguration.LAZY_FIELDS.contains(fieldInfo.name) ? Status.YES : Status.NO;
        }
    };

    /** The log object for this class. */
    private static final Log LOG = CmsLog.getLog(CmsSearchIndex.class);

    /** The configured Lucene analyzer used for this index. */
    private Analyzer m_analyzer;

    /** Indicates if backup re-indexing is used by this index. */
    private boolean m_backupReindexing;

    /** The permission check mode for this index. */
    private boolean m_checkPermissions;

    /** The time range check mode for this index. */
    private boolean m_checkTimeRange;

    /** The excerpt mode for this index. */
    private boolean m_createExcerpt;

    /** Map of display query filters to use. */
    private Map<String, Filter> m_displayFilters;

    /** Document types of folders/channels. */
    private Map<String, List<String>> m_documenttypes;

    /** An internal enabled flag, used to disable the index if for instance the configured project does not exist. */
    private boolean m_enabled;

    /** The content extraction mode for this index. */
    private boolean m_extractContent;

    /** The search field configuration of this index. */
    private CmsSearchFieldConfiguration m_fieldConfiguration;

    /** The name of the search field configuration used by this index. */
    private String m_fieldConfigurationName;

    /**
     * Signals whether expiration dates should be ignored when checking permissions or not.<p>
     * @see #IGNORE_EXPIRATION
     */
    private boolean m_ignoreExpiration;

    /** The Lucene index searcher to use. */
    private IndexSearcher m_indexSearcher;

    /** The index writer to use. */
    private I_CmsIndexWriter m_indexWriter;

    /** Signals whether the language detection. */
    private boolean m_languageDetection;

    /** The locale of this index. */
    private Locale m_locale;

    /** The Lucene index RAM buffer size, see {@link IndexWriterConfig#setRAMBufferSizeMB(double)}. */
    private Double m_luceneRAMBufferSizeMB;

    /** Indicates how many hits are loaded at maximum. */
    private int m_maxHits;

    /** The name of this index. */
    private String m_name;

    /** The path where this index stores it's data in the "real" file system. */
    private String m_path;

    /** The thread priority for a search. */
    private int m_priority;

    /** The project of this index. */
    private String m_project;

    /** The rebuild mode for this index. */
    private String m_rebuild;

    /** Controls if a resource requires view permission to be displayed in the result list. */
    private boolean m_requireViewPermission;

    /** The cms specific Similarity implementation. */
    private final Similarity m_sim = new CmsSearchSimilarity();

    /** The list of configured index source names. */
    private List<String> m_sourceNames;

    /** The list of configured index sources. */
    private List<CmsSearchIndexSource> m_sources;

    /**
     * Default constructor only intended to be used by the XML configuration. <p>
     *
     * It is recommended to use the constructor <code>{@link #CmsSearchIndex(String)}</code>
     * as it enforces the mandatory name argument. <p>
     */
    public CmsSearchIndex() {

        m_sourceNames = new ArrayList<String>();
        m_documenttypes = new HashMap<String, List<String>>();
        m_enabled = true;
        m_checkPermissions = true;
        m_extractContent = true;
        m_priority = -1;
        m_createExcerpt = true;
        m_maxHits = MAX_HITS_DEFAULT;
        m_checkTimeRange = false;
    }

    /**
     * Creates a new CmsSearchIndex with the given name.<p>
     *
     * @param name the system-wide unique name for the search index
     *
     * @throws CmsIllegalArgumentException if the given name is null, empty or already taken by another search index
     */
    public CmsSearchIndex(String name)
    throws CmsIllegalArgumentException {

        this();
        setName(name);
    }

    /**
     * Generates a list of date terms for the optimized date range search with "daily" granularity level.<p>
     *
     * How this works:<ul>
     * <li>For each document, terms are added for the year, the month and the day the document
     * was modified or created) in. So for example if a document is modified at February 02, 2009,
     * then the following terms are stored for this document:
     * "20090202", "200902" and "2009".</li>
     * <li>In case a date range search is done, then all possible matches for the
     * provided rage are created as search terms and matched with the document terms.</li>
     * <li>Consider the following use case: You want to find out if a resource has been changed
     * in the time between November 29, 2007 and March 01, 2009.
     * One term to match is simply "2008" because if a document
     * was modified in 2008, then it is clearly in the date range.
     * Other terms are "200712", "200901" and "200902", because all documents
     * modified in these months are also a certain matches.
     * Finally we need to add terms for "20071129", "20071130" and "20090301" to match the days in the
     * starting and final month.</li>
     * </ul>
     *
     * @param startDate start date of the range to search in
     * @param endDate end date of the range to search in
     *
     * @return a list of date terms for the optimized date range search
     */
    public static List<String> getDateRangeSpan(long startDate, long endDate) {

        if (startDate > endDate) {
            // switch so that the end is always before the start
            long temp = endDate;
            endDate = startDate;
            startDate = temp;
        }

        List<String> result = new ArrayList<String>(100);

        // initialize calendars from the time value
        Calendar calStart = Calendar.getInstance(OpenCms.getLocaleManager().getTimeZone());
        Calendar calEnd = Calendar.getInstance(calStart.getTimeZone());
        calStart.setTimeInMillis(startDate);
        calEnd.setTimeInMillis(endDate);

        // get the required info to build the date range from the calendars
        int startDay = calStart.get(Calendar.DAY_OF_MONTH);
        int endDay = calEnd.get(Calendar.DAY_OF_MONTH);
        int maxDayInStartMonth = calStart.getActualMaximum(Calendar.DAY_OF_MONTH);
        int startMonth = calStart.get(Calendar.MONTH) + 1;
        int endMonth = calEnd.get(Calendar.MONTH) + 1;
        int startYear = calStart.get(Calendar.YEAR);
        int endYear = calEnd.get(Calendar.YEAR);

        // first add all full years in the date range
        result.addAll(getYearSpan(startYear + 1, endYear - 1));

        if (startYear != endYear) {
            // different year, different month
            result.addAll(getMonthSpan(startMonth + 1, 12, startYear));
            result.addAll(getMonthSpan(1, endMonth - 1, endYear));
            result.addAll(getDaySpan(startDay, maxDayInStartMonth, startMonth, startYear));
            result.addAll(getDaySpan(1, endDay, endMonth, endYear));
        } else {
            if (startMonth != endMonth) {
                // same year, different month
                result.addAll(getMonthSpan(startMonth + 1, endMonth - 1, startYear));
                result.addAll(getDaySpan(startDay, maxDayInStartMonth, startMonth, startYear));
                result.addAll(getDaySpan(1, endDay, endMonth, endYear));
            } else {
                // same year, same month
                result.addAll(getDaySpan(startDay, endDay, endMonth, endYear));
            }
        }

        // sort the result, makes the range better readable in the debugger
        Collections.sort(result);
        return result;
    }

    /**
     * Calculate a span of days in the given year and month for the optimized date range search.<p>
     *
     * The result will contain dates formatted like "yyyyMMDD", for example "20080131".<p>
     *
     * @param startDay the start day
     * @param endDay the end day
     * @param month the month
     * @param year the year
     *
     * @return a span of days in the given year and month for the optimized date range search
     */
    private static List<String> getDaySpan(int startDay, int endDay, int month, int year) {

        List<String> result = new ArrayList<String>();
        String yearMonthStr = String.valueOf(year) + DATES[month];
        for (int i = startDay; i <= endDay; i++) {
            String dateStr = yearMonthStr + DATES[i];
            result.add(dateStr);
        }
        return result;
    }

    /**
     * Calculate a span of months in the given year for the optimized date range search.<p>
     *
     * The result will contain dates formatted like "yyyyMM", for example "200801".<p>
     *
     * @param startMonth the start month
     * @param endMonth the end month
     * @param year the year
     *
     * @return a span of months in the given year for the optimized date range search
     */
    private static List<String> getMonthSpan(int startMonth, int endMonth, int year) {

        List<String> result = new ArrayList<String>();
        String yearStr = String.valueOf(year);
        for (int i = startMonth; i <= endMonth; i++) {
            String dateStr = yearStr + DATES[i];
            result.add(dateStr);
        }
        return result;
    }

    /**
     * Calculate a span of years for the optimized date range search.<p>
     *
     * The result will contain dates formatted like "yyyy", for example "2008".<p>
     *
     * @param startYear the start year
     * @param endYear the end year
     *
     * @return a span of years for the optimized date range search
     */
    private static List<String> getYearSpan(int startYear, int endYear) {

        List<String> result = new ArrayList<String>();
        for (int i = startYear; i <= endYear; i++) {
            String dateStr = String.valueOf(i);
            result.add(dateStr);
        }
        return result;
    }

    /**
     * Adds a parameter.<p>
     *
     * @param key the key/name of the parameter
     * @param value the value of the parameter
     *
     */
    public void addConfigurationParameter(String key, String value) {

        if (PERMISSIONS.equals(key)) {
            m_checkPermissions = Boolean.valueOf(value).booleanValue();
        } else if (EXTRACT_CONTENT.equals(key)) {
            m_extractContent = Boolean.valueOf(value).booleanValue();
        } else if (BACKUP_REINDEXING.equals(key)) {
            m_backupReindexing = Boolean.valueOf(value).booleanValue();
        } else if (LANGUAGEDETECTION.equals(key)) {
            m_languageDetection = Boolean.valueOf(value).booleanValue();
        } else if (IGNORE_EXPIRATION.equals(key)) {
            m_ignoreExpiration = Boolean.valueOf(value).booleanValue();
        } else if (PRIORITY.equals(key)) {
            m_priority = Integer.parseInt(value);
            if (m_priority < Thread.MIN_PRIORITY) {
                m_priority = Thread.MIN_PRIORITY;
                LOG.error(
                    Messages.get().getBundle().key(
                        Messages.LOG_SEARCH_PRIORITY_TOO_LOW_2,
                        value,
                        new Integer(Thread.MIN_PRIORITY)));

            } else if (m_priority > Thread.MAX_PRIORITY) {
                m_priority = Thread.MAX_PRIORITY;
                LOG.debug(
                    Messages.get().getBundle().key(
                        Messages.LOG_SEARCH_PRIORITY_TOO_HIGH_2,
                        value,
                        new Integer(Thread.MAX_PRIORITY)));
            }
        }

        if (MAX_HITS.equals(key)) {
            try {
                m_maxHits = Integer.parseInt(value);
            } catch (NumberFormatException e) {
                LOG.error(Messages.get().getBundle().key(Messages.LOG_INVALID_PARAM_3, value, key, getName()));
            }
            if (m_maxHits < (MAX_HITS_DEFAULT / 100)) {
                m_maxHits = MAX_HITS_DEFAULT;
                LOG.error(Messages.get().getBundle().key(Messages.LOG_INVALID_PARAM_3, value, key, getName()));
            }
        } else if (TIME_RANGE.equals(key)) {
            m_checkTimeRange = Boolean.valueOf(value).booleanValue();
        } else if (CmsSearchIndex.EXCERPT.equals(key)) {
            m_createExcerpt = Boolean.valueOf(value).booleanValue();

        } else if (LUCENE_RAM_BUFFER_SIZE_MB.equals(key)) {
            try {
                m_luceneRAMBufferSizeMB = Double.valueOf(value);
            } catch (NumberFormatException e) {
                LOG.error(Messages.get().getBundle().key(Messages.LOG_INVALID_PARAM_3, value, key, getName()));
            }
        }
    }

    /**
     * Adds am index source to this search index.<p>
     *
     * @param sourceName the index source name to add
     */
    public void addSourceName(String sourceName) {

        m_sourceNames.add(sourceName);
    }

    /**
     * Checks is this index has been configured correctly.<p>
     *
     * In case the check fails, the <code>enabled</code> property
     * is set to <code>false</code>
     *
     * @param cms a OpenCms user context to perform the checks with (should have "Administrator" permissions)
     *
     * @return <code>true</code> in case the index is correctly configured and enabled after the check
     *
     * @see #isEnabled()
     */
    public boolean checkConfiguration(CmsObject cms) {

        if (isEnabled()) {
            // check if the project for the index exists
            try {
                cms.readProject(getProject());
                setEnabled(true);
            } catch (CmsException e) {
                // the project does not exist, disable the index
                setEnabled(false);
                if (LOG.isErrorEnabled()) {
                    LOG.error(
                        Messages.get().getBundle().key(
                            Messages.LOG_SEARCHINDEX_CREATE_BAD_PROJECT_2,
                            getProject(),
                            getName()));
                }
            }
        } else {
            if (LOG.isInfoEnabled()) {
                LOG.info(Messages.get().getBundle().key(Messages.LOG_SEARCHINDEX_DISABLED_1, getName()));
            }
        }

        return isEnabled();
    }

    /**
     * Creates an empty document that can be used by this search field configuration.<p>
     *
     * @param resource the resource to create the document for
     *
     * @return a new and empty document
     */
    public I_CmsSearchDocument createEmptyDocument(CmsResource resource) {

        return new CmsLuceneDocument(new Document());
    }

    /**
     * @see java.lang.Object#equals(java.lang.Object)
     */
    @Override
    public boolean equals(Object obj) {

        if (obj == this) {
            return true;
        }
        if ((obj instanceof CmsSearchIndex)) {
            return ((CmsSearchIndex)obj).getName().equals(m_name);
        }
        return false;
    }

    /**
     * Returns the Lucene analyzer used for this index.<p>
     *
     * @return the Lucene analyzer used for this index
     */
    public Analyzer getAnalyzer() {

        return m_analyzer;
    }

    /**
     * @see org.opencms.configuration.I_CmsConfigurationParameterHandler#getConfiguration()
     */
    public CmsParameterConfiguration getConfiguration() {

        CmsParameterConfiguration result = new CmsParameterConfiguration();
        if (getPriority() > 0) {
            result.put(PRIORITY, String.valueOf(m_priority));
        }
        if (!isExtractingContent()) {
            result.put(EXTRACT_CONTENT, String.valueOf(m_extractContent));
        }
        if (!isCheckingPermissions()) {
            result.put(PERMISSIONS, String.valueOf(m_checkPermissions));
        }
        if (isBackupReindexing()) {
            result.put(BACKUP_REINDEXING, String.valueOf(m_backupReindexing));
        }
        if (isLanguageDetection()) {
            result.put(LANGUAGEDETECTION, String.valueOf(m_languageDetection));
        }
        if (getMaxHits() != MAX_HITS_DEFAULT) {
            result.put(MAX_HITS, String.valueOf(getMaxHits()));
        }
        if (!isCreatingExcerpt()) {
            result.put(EXCERPT, String.valueOf(m_createExcerpt));
        }
        if (m_luceneRAMBufferSizeMB != null) {
            result.put(LUCENE_RAM_BUFFER_SIZE_MB, String.valueOf(m_luceneRAMBufferSizeMB));
        }
        // always write time range check parameter because of logic change in OpenCms 8.0
        result.put(TIME_RANGE, String.valueOf(m_checkTimeRange));
        return result;
    }

    /**
     * Returns a document by document ID.<p>
     *
     * @param docId the id to get the document for
     *
     * @return the CMS specific document
     */
    public I_CmsSearchDocument getDocument(int docId) {

        try {
            IndexSearcher searcher = getSearcher();
            return new CmsLuceneDocument(searcher.doc(docId));
        } catch (IOException e) {
            // ignore, return null and assume document was not found
        }
        return null;
    }

    /**
     * Returns the Lucene document with the given root path from the index.<p>
     *
     * @param rootPath the root path of the document to get
     *
     * @return the Lucene document with the given root path from the index
     *
     * @deprecated Use {@link #getDocument(String, String)} instead and provide {@link org.opencms.search.fields.CmsLuceneField#FIELD_PATH} as field to search in
     */
    @Deprecated
    public Document getDocument(String rootPath) {

        if (getDocument(CmsSearchField.FIELD_PATH, rootPath) != null) {
            return (Document)getDocument(CmsSearchField.FIELD_PATH, rootPath).getDocument();
        }
        return null;
    }

    /**
     * Returns the first document where the given term matches the selected index field.<p>
     *
     * Use this method to search for documents which have unique field values, like a unique id.<p>
     *
     * @param field the field to search in
     * @param term the term to search for
     *
     * @return the first document where the given term matches the selected index field
     */
    public synchronized I_CmsSearchDocument getDocument(String field, String term) {

        Document result = null;
        IndexSearcher searcher = getSearcher();
        if (searcher != null) {
            // search for an exact match on the selected field
            Term resultTerm = new Term(field, term);
            try {
                TopDocs hits = searcher.search(new TermQuery(resultTerm), 1);
                if (hits.scoreDocs.length > 0) {
                    result = searcher.doc(hits.scoreDocs[0].doc);
                }
            } catch (IOException e) {
                // ignore, return null and assume document was not found
            }
        }
        if (result != null) {
            return new CmsLuceneDocument(result);
        }
        return null;
    }

    /**
     * Returns the document type factory used for the given resource in this index, or <code>null</code>
     * in case the resource is not indexed by this index.<p>
     *
     * A resource is indexed if the following is all true: <ol>
     * <li>The index contains at last one index source matching the root path of the given resource.
     * <li>For this matching index source, the document type factory needed by the resource is also configured.
     * </ol>
     *
     * @param res the resource to check
     *
     * @return he document type factory used for the given resource in this index, or <code>null</code>
     * in case the resource is not indexed by this index
     */
    public I_CmsDocumentFactory getDocumentFactory(CmsResource res) {

        if ((res != null) && (getSources() != null)) {
            // the result can only be null or the type configured for the resource
            I_CmsDocumentFactory result = OpenCms.getSearchManager().getDocumentFactory(res);
            if (result != null) {
                // check the path of the resource if it matches with one (or more) of the configured index sources
                for (CmsSearchIndexSource source : getSources()) {
                    if (source.isIndexing(res.getRootPath(), result.getName())
                        || (source.isIndexing(res.getRootPath(), TYPE_XMLCONTENT)
                            && CmsResourceTypeXmlContent.isXmlContent(res))) {
                        // we found an index source that indexes the resource
                        return result;
                    }
                }
            }
        }
        return null;
    }

    /**
     * Returns the search field configuration of this index.<p>
     *
     * @return the search field configuration of this index
     */
    public CmsSearchFieldConfiguration getFieldConfiguration() {

        return m_fieldConfiguration;
    }

    /**
     * Returns the name of the field configuration used for this index.<p>
     *
     * @return the name of the field configuration used for this index
     */
    public String getFieldConfigurationName() {

        return m_fieldConfigurationName;
    }

    /**
     * Returns a new index writer for this index.<p>
     *
     * @param report the report to write error messages on
     * @param create if <code>true</code> a whole new index is created, if <code>false</code> an existing index is updated
     *
     * @return a new instance of IndexWriter
     *
     * @throws CmsIndexException if the index can not be opened
     */
    public I_CmsIndexWriter getIndexWriter(I_CmsReport report, boolean create) throws CmsIndexException {

        // note - create will be:
        //   true if the index is to be fully rebuild,
        //   false if the index is to be incrementally updated
        if (m_indexWriter != null) {
            if (!create) {
                // re-use existing index writer
                return m_indexWriter;
            }
            // need to close the index writer if create is "true"
            try {
                m_indexWriter.close();
                m_indexWriter = null;
            } catch (IOException e) {
                // if we can't close the index we are busted!
                throw new CmsIndexException(
                    Messages.get().container(Messages.LOG_IO_INDEX_WRITER_CLOSE_2, getPath(), getName()),
                    e);
            }

        }

        // now create is true of false, but the index writer is definitely null / closed
        I_CmsIndexWriter indexWriter = createIndexWriter(create, report);

        if (!create) {
            m_indexWriter = indexWriter;
        }

        return indexWriter;
    }

    /**
     * Returns the language locale of this index.<p>
     *
     * @return the language locale of this index, for example "en"
     */
    public Locale getLocale() {

        return m_locale;
    }

    /**
     * Returns the language locale for the given resource in this index.<p>
     *
     * @param cms the current OpenCms user context
     * @param resource the resource to check
     * @param availableLocales a list of locales supported by the resource
     *
     * @return the language locale for the given resource in this index
     */
    public Locale getLocaleForResource(CmsObject cms, CmsResource resource, List<Locale> availableLocales) {

        Locale result;
        List<Locale> defaultLocales = OpenCms.getLocaleManager().getDefaultLocales(cms, resource);
        List<Locale> locales = availableLocales;
        if ((locales == null) || (locales.size() == 0)) {
            locales = defaultLocales;
        }
        result = OpenCms.getLocaleManager().getBestMatchingLocale(getLocale(), defaultLocales, locales);
        return result;
    }

    /**
    * Returns the language locale of the index as a String.<p>
    *
    * @return the language locale of the index as a String
    *
    * @see #getLocale()
    */
    public String getLocaleString() {

        return getLocale().toString();
    }

    /**
     * Indicates the number of how many hits are loaded at maximum.<p>
     *
     * The number of maximum documents to load from the index
     * must be specified. The default of this setting is {@link CmsSearchIndex#MAX_HITS_DEFAULT} (5000).
     * This means that at maximum 5000 results are returned from the index.
     * Please note that this number may be reduced further because of OpenCms read permissions
     * or per-user file visibility settings not controlled in the index.<p>
     *
     * @return the number of how many hits are loaded at maximum
     *
     * @since 7.5.1
     */
    public int getMaxHits() {

        return m_maxHits;
    }

    /**
     * Gets the name of this index.<p>
     *
     * @return the name of the index
     */
    public String getName() {

        return m_name;
    }

    /**
     * Returns the path where this index stores it's data in the "real" file system.<p>
     *
     * @return the path where this index stores it's data in the "real" file system
     */
    public String getPath() {

        if (m_path == null) {
            m_path = generateIndexDirectory();
        }
        return m_path;
    }

    /**
     * Returns the Thread priority for this search index.<p>
     *
     * @return the Thread priority for this search index
     */
    public int getPriority() {

        return m_priority;
    }

    /**
     * Gets the project of this index.<p>
     *
     * @return the project of the index, i.e. "online"
     */
    public String getProject() {

        return m_project;
    }

    /**
     * Get the rebuild mode of this index.<p>
     *
     * @return the current rebuild mode
     */
    public String getRebuildMode() {

        return m_rebuild;
    }

    /**
     * Returns the Lucene index searcher used for this search index.<p>
     *
     * @return the Lucene index searcher used for this search index
     */
    public IndexSearcher getSearcher() {

        return m_indexSearcher;
    }

    /**
     * Returns all configured sources names of this search index.<p>
     *
     * @return a list with all configured sources names of this search index
     */
    public List<String> getSourceNames() {

        return m_sourceNames;
    }

    /**
     * Returns all configured index sources of this search index.<p>
     *
     * @return all configured index sources of this search index
     */
    public List<CmsSearchIndexSource> getSources() {

        return m_sources;
    }

    /**
     * @see java.lang.Object#hashCode()
     */
    @Override
    public int hashCode() {

        return m_name != null ? m_name.hashCode() : 0;
    }

    /**
     * @see org.opencms.configuration.I_CmsConfigurationParameterHandler#initConfiguration()
     */
    public void initConfiguration() {

        // noting to do here
    }

    /**
     * Initializes the search index.<p>
     *
     * @throws CmsSearchException if the index source association failed or a configuration error occurred
     */

    public void initialize() throws CmsSearchException {

        if (!isEnabled()) {
            // index is disabled, no initialization is required
            return;
        }

        String sourceName = null;
        CmsSearchIndexSource indexSource = null;
        List<String> searchIndexSourceDocumentTypes = null;
        List<String> resourceNames = null;
        String resourceName = null;
        m_sources = new ArrayList<CmsSearchIndexSource>();

        m_path = getPath();

        for (int i = 0, n = m_sourceNames.size(); i < n; i++) {

            try {
                sourceName = m_sourceNames.get(i);
                indexSource = OpenCms.getSearchManager().getIndexSource(sourceName);
                m_sources.add(indexSource);

                resourceNames = indexSource.getResourcesNames();
                searchIndexSourceDocumentTypes = indexSource.getDocumentTypes();
                for (int j = 0, m = resourceNames.size(); j < m; j++) {

                    resourceName = resourceNames.get(j);
                    m_documenttypes.put(resourceName, searchIndexSourceDocumentTypes);
                }
            } catch (Exception e) {
                // mark this index as disabled
                setEnabled(false);
                throw new CmsSearchException(
                    Messages.get().container(Messages.ERR_INDEX_SOURCE_ASSOCIATION_1, sourceName),
                    e);
            }
        }

        // initialize the search field configuration
        if (m_fieldConfigurationName == null) {
            // if not set, use standard field configuration
            m_fieldConfigurationName = CmsSearchFieldConfiguration.STR_STANDARD;
        }
        m_fieldConfiguration = OpenCms.getSearchManager().getFieldConfiguration(m_fieldConfigurationName);
        if (m_fieldConfiguration == null) {
            // we must have a valid field configuration to continue
            throw new CmsSearchException(
                Messages.get().container(Messages.ERR_FIELD_CONFIGURATION_UNKNOWN_2, m_name, m_fieldConfigurationName));
        }

        // get the configured analyzer and apply the the field configuration analyzer wrapper
        Analyzer baseAnalyzer = OpenCms.getSearchManager().getAnalyzer(getLocale());

        if (getFieldConfiguration() instanceof CmsLuceneFieldConfiguration) {
            CmsLuceneFieldConfiguration fc = (CmsLuceneFieldConfiguration)getFieldConfiguration();
            setAnalyzer(fc.getAnalyzer(baseAnalyzer));
        }

        // initialize the index searcher instance
        indexSearcherOpen(getPath());
    }

    /**
     * Returns <code>true</code> if backup re-indexing is done by this index.<p>
     *
     * This is an optimization method by which the old extracted content is
     * reused in order to save performance when re-indexing.<p>
     *
     * @return  <code>true</code> if backup re-indexing is done by this index
     *
     * @since 7.5.1
     */
    public boolean isBackupReindexing() {

        return m_backupReindexing;
    }

    /**
     * Returns <code>true</code> if permissions are checked for search results by this index.<p>
     *
     * If permission checks are not required, they can be turned off in the index search configuration parameters
     * in <code>opencms-search.xml</code>. Not checking permissions will improve performance.<p>
     *
     * This is can be of use in scenarios when you know that all search results are always readable,
     * which is usually true for public websites that do not have personalized accounts.<p>
     *
     * Please note that even if a result is returned where the current user has no read permissions,
     * the user can not actually access this document. It will only appear in the search result list,
     * but if the user clicks the link to open the document he will get an error.<p>
     *
     *
     * @return <code>true</code> if permissions are checked for search results by this index
     */
    public boolean isCheckingPermissions() {

        return m_checkPermissions;
    }

    /**
     * Returns <code>true</code> if the document time range is checked with a granularity level of seconds
     * for search results by this index.<p>
     *
     * Since OpenCms 8.0, time range checks are always done if {@link CmsSearchParameters#setMinDateLastModified(long)}
     * or any of the corresponding methods are used.
     * This is done very efficiently using optimized Lucene filers.
     * However, the granularity of these checks are done only on a daily
     * basis, which means that you can only find "changes made yesterday" but not "changes made last hour".
     * For normal limitation of search results, a daily granularity should be enough.<p>
     *
     * If time range checks with a granularity level of seconds are required,
     * they can be turned on in the index search configuration parameters
     * in <code>opencms-search.xml</code>.
     * Not checking the time range  with a granularity level of seconds will improve performance.<p>
     *
     * By default the granularity level of seconds is turned off since OpenCms 8.0<p>
     *
     * @return <code>true</code> if the document time range is checked  with a granularity level of seconds for search results by this index
     */
    public boolean isCheckingTimeRange() {

        return m_checkTimeRange;
    }

    /**
     * Returns the checkPermissions.<p>
     *
     * @return the checkPermissions
     */
    public boolean isCheckPermissions() {

        return m_checkPermissions;
    }

    /**
     * Returns <code>true</code> if an excerpt is generated by this index.<p>
     *
     * If no except is required, generation can be turned off in the index search configuration parameters
     * in <code>opencms-search.xml</code>. Not generating an excerpt will improve performance.<p>
     *
     * @return <code>true</code> if an excerpt is generated by this index
     */
    public boolean isCreatingExcerpt() {

        return m_createExcerpt;
    }

    /**
     * Returns <code>true</code> if this index is currently disabled.<p>
     *
     * @return <code>true</code> if this index is currently disabled
     */
    public boolean isEnabled() {

        return m_enabled;
    }

    /**
     * Returns <code>true</code> if full text is extracted by this index.<p>
     *
     * Full text content extraction can be turned off in the index search configuration parameters
     * in <code>opencms-search.xml</code>.
     * Not extraction the full text information will highly improve performance.<p>
     *
     * @return <code>true</code> if full text is extracted by this index
     */
    public boolean isExtractingContent() {

        return m_extractContent;
    }

    /**
     * Returns the ignoreExpiration.<p>
     *
     * @return the ignoreExpiration
     */
    public boolean isIgnoreExpiration() {

        return m_ignoreExpiration;
    }

    /**
     * Returns the languageDetection.<p>
     *
     * @return the languageDetection
     */
    public boolean isLanguageDetection() {

        return m_languageDetection;
    }

    /**
     * Returns <code>true</code> if a resource requires read permission to be included in the result list.<p>
     *
     * @return <code>true</code> if a resource requires read permission to be included in the result list
     */
    public boolean isRequireViewPermission() {

        return m_requireViewPermission;
    }

    /**
     * Returns <code>true</code> in case this index is updated incremental.<p>
     *
     * An index is updated incremental if the index rebuild mode as defined by
     * {@link #getRebuildMode()} is either set to {@value #REBUILD_MODE_AUTO} or
     * {@value #REBUILD_MODE_OFFLINE}. Moreover, at least one update must have
     * been written to the index already.
     *
     * @return <code>true</code> in case this index is updated incremental
     */
    public boolean isUpdatedIncremental() {

        return m_indexWriter != null;
    }

    /**
     * Removes an index source from this search index.<p>
     *
     * @param sourceName the index source name to remove
     */
    public void removeSourceName(String sourceName) {

        m_sources.remove(sourceName);
        m_sourceNames.remove(sourceName);
    }

    /**
     * Performs a search on the index within the given fields.<p>
     *
     * The result is returned as List with entries of type I_CmsSearchResult.<p>
     *
     * @param cms the current user's Cms object
     * @param params the parameters to use for the search
     *
     * @return the List of results found or an empty list
     *
     * @throws CmsSearchException if something goes wrong
     */
    public synchronized CmsSearchResultList search(CmsObject cms, CmsSearchParameters params)
    throws CmsSearchException {

        long timeTotal = -System.currentTimeMillis();
        long timeLucene;
        long timeResultProcessing;

        if (LOG.isDebugEnabled()) {
            LOG.debug(Messages.get().getBundle().key(Messages.LOG_SEARCH_PARAMS_2, params, getName()));
        }

        // the hits found during the search
        TopDocs hits;

        // storage for the results found
        CmsSearchResultList searchResults = new CmsSearchResultList();

        int previousPriority = Thread.currentThread().getPriority();

        try {
            // copy the user OpenCms context
            CmsObject searchCms = OpenCms.initCmsObject(cms);

            if (getPriority() > 0) {
                // change thread priority in order to reduce search impact on overall system performance
                Thread.currentThread().setPriority(getPriority());
            }

            // change the project
            searchCms.getRequestContext().setCurrentProject(searchCms.readProject(getProject()));

            timeLucene = -System.currentTimeMillis();

            // several search options are searched using filters
            BooleanFilter filter = new BooleanFilter();
            // append root path filter
            filter = appendPathFilter(searchCms, filter, params.getRoots());
            // append category filter
            filter = appendCategoryFilter(searchCms, filter, params.getCategories());
            // append resource type filter
            filter = appendResourceTypeFilter(searchCms, filter, params.getResourceTypes());

            // append date last modified filter
            filter = appendDateLastModifiedFilter(
                filter,
                params.getMinDateLastModified(),
                params.getMaxDateLastModified());
            // append date created filter
            filter = appendDateCreatedFilter(filter, params.getMinDateCreated(), params.getMaxDateCreated());

            // the search query to use, will be constructed in the next lines
            Query query = null;
            // store separate fields query for excerpt highlighting
            Query fieldsQuery = null;

            // get an index searcher that is certainly up to date
            indexSearcherUpdate();
            IndexSearcher searcher = getSearcher();

            if (!params.isIgnoreQuery()) {
                // since OpenCms 8 the query can be empty in which case only filters are used for the result
                if (params.getParsedQuery() != null) {
                    // the query was already build, re-use it
<<<<<<< HEAD
                    QueryParser p = new QueryParser(CmsSearchField.FIELD_CONTENT, getAnalyzer());
=======
                    QueryParser p = new QueryParser(LUCENE_VERSION, CmsSearchField.FIELD_CONTENT, getAnalyzer());
>>>>>>> d46a8b9b
                    fieldsQuery = p.parse(params.getParsedQuery());
                } else if (params.getFieldQueries() != null) {
                    // each field has an individual query
                    BooleanQuery mustOccur = null;
                    BooleanQuery shouldOccur = null;
                    for (CmsSearchParameters.CmsSearchFieldQuery fq : params.getFieldQueries()) {
                        // add one sub-query for each defined field
                        QueryParser p = new QueryParser(fq.getFieldName(), getAnalyzer());
                        // first generate the combined keyword query
                        Query keywordQuery = null;
                        if (fq.getSearchTerms().size() == 1) {
                            // this is just a single size keyword list
                            keywordQuery = p.parse(fq.getSearchTerms().get(0));
                        } else {
                            // multiple size keyword list
                            BooleanQuery keywordListQuery = new BooleanQuery();
                            for (String keyword : fq.getSearchTerms()) {
                                keywordListQuery.add(p.parse(keyword), fq.getTermOccur());
                            }
                            keywordQuery = keywordListQuery;
                        }
                        if (BooleanClause.Occur.SHOULD.equals(fq.getOccur())) {
                            if (shouldOccur == null) {
                                shouldOccur = new BooleanQuery();
                            }
                            shouldOccur.add(keywordQuery, fq.getOccur());
                        } else {
                            if (mustOccur == null) {
                                mustOccur = new BooleanQuery();
                            }
                            mustOccur.add(keywordQuery, fq.getOccur());
                        }
                    }
                    BooleanQuery booleanFieldsQuery = new BooleanQuery();
                    if (mustOccur != null) {
                        booleanFieldsQuery.add(mustOccur, BooleanClause.Occur.MUST);
                    }
                    if (shouldOccur != null) {
                        booleanFieldsQuery.add(shouldOccur, BooleanClause.Occur.MUST);
                    }
                    fieldsQuery = searcher.rewrite(booleanFieldsQuery);
                } else if ((params.getFields() != null) && (params.getFields().size() > 0)) {
                    // no individual field queries have been defined, so use one query for all fields
                    BooleanQuery booleanFieldsQuery = new BooleanQuery();
                    // this is a "regular" query over one or more fields
                    // add one sub-query for each of the selected fields, e.g. "content", "title" etc.
                    for (int i = 0; i < params.getFields().size(); i++) {
                        QueryParser p = new QueryParser(params.getFields().get(i), getAnalyzer());
                        p.setMultiTermRewriteMethod(MultiTermQuery.SCORING_BOOLEAN_QUERY_REWRITE);
                        booleanFieldsQuery.add(p.parse(params.getQuery()), BooleanClause.Occur.SHOULD);
                    }
                    fieldsQuery = searcher.rewrite(booleanFieldsQuery);
                } else {
                    // if no fields are provided, just use the "content" field by default
                    QueryParser p = new QueryParser(CmsSearchField.FIELD_CONTENT, getAnalyzer());
                    fieldsQuery = searcher.rewrite(p.parse(params.getQuery()));
                }

                // finally set the main query to the fields query
                // please note that we still need both variables in case the query is a MatchAllDocsQuery - see below
                query = fieldsQuery;
            }

            if (LOG.isDebugEnabled()) {
                LOG.debug(Messages.get().getBundle().key(Messages.LOG_BASE_QUERY_1, query));
            }

            if (query == null) {
                // if no text query is set, then we match all documents
                query = new MatchAllDocsQuery();
            } else {
                // store the parsed query for page browsing
                params.setParsedQuery(query.toString(CmsSearchField.FIELD_CONTENT));
            }

            // collect the categories
            CmsSearchCategoryCollector categoryCollector;
            if (params.isCalculateCategories()) {
                // USE THIS OPTION WITH CAUTION
                // this may slow down searched by an order of magnitude
                categoryCollector = new CmsSearchCategoryCollector(searcher);
                // perform a first search to collect the categories
                searcher.search(query, filter, categoryCollector);
                // store the result
                searchResults.setCategories(categoryCollector.getCategoryCountResult());
            }

            // perform the search operation
            if ((params.getSort() == null) || (params.getSort() == CmsSearchParameters.SORT_DEFAULT)) {
                // apparently scoring is always enabled by Lucene if no sort order is provided
                hits = searcher.search(query, filter, getMaxHits());
            } else {
                // if  a sort order is provided, we must check if scoring must be calculated by the searcher
                boolean isSortScore = isSortScoring(searcher, params.getSort());
                hits = searcher.search(query, filter, getMaxHits(), params.getSort(), isSortScore, isSortScore);
            }

            timeLucene += System.currentTimeMillis();
            timeResultProcessing = -System.currentTimeMillis();

            if (hits != null) {
                int hitCount = hits.totalHits > hits.scoreDocs.length ? hits.scoreDocs.length : hits.totalHits;
                int page = params.getSearchPage();
                int start = -1, end = -1;
                if ((params.getMatchesPerPage() > 0) && (page > 0) && (hitCount > 0)) {
                    // calculate the final size of the search result
                    start = params.getMatchesPerPage() * (page - 1);
                    end = start + params.getMatchesPerPage();
                    // ensure that both i and n are inside the range of foundDocuments.size()
                    start = (start > hitCount) ? hitCount : start;
                    end = (end > hitCount) ? hitCount : end;
                } else {
                    // return all found documents in the search result
                    start = 0;
                    end = hitCount;
                }

                Set<String> returnFields = ((CmsLuceneFieldConfiguration)m_fieldConfiguration).getReturnFields();
                Set<String> excerptFields = ((CmsLuceneFieldConfiguration)m_fieldConfiguration).getExcerptFields();

                int visibleHitCount = hitCount;
                for (int i = 0, cnt = 0; (i < hitCount) && (cnt < end); i++) {
                    try {
                        Document doc = searcher.doc(hits.scoreDocs[i].doc, returnFields);
                        I_CmsSearchDocument searchDoc = new CmsLuceneDocument(doc);
                        searchDoc.setScore(hits.scoreDocs[i].score);
                        if ((isInTimeRange(doc, params)) && (hasReadPermission(searchCms, searchDoc))) {
                            // user has read permission
                            if (cnt >= start) {
                                // do not use the resource to obtain the raw content, read it from the lucene document!
                                String excerpt = null;
                                if (isCreatingExcerpt() && (fieldsQuery != null)) {
                                    Document exDoc = searcher.doc(hits.scoreDocs[i].doc, excerptFields);
                                    I_CmsTermHighlighter highlighter = OpenCms.getSearchManager().getHighlighter();
                                    excerpt = highlighter.getExcerpt(exDoc, this, params, fieldsQuery, getAnalyzer());
                                }
                                int score = Math.round((hits.scoreDocs[i].score / hits.getMaxScore()) * 100f);
                                searchResults.add(new CmsSearchResult(score, doc, excerpt));
                            }
                            cnt++;
                        } else {
                            visibleHitCount--;
                        }
                    } catch (Exception e) {
                        // should not happen, but if it does we want to go on with the next result nevertheless
                        if (LOG.isWarnEnabled()) {
                            LOG.warn(Messages.get().getBundle().key(Messages.LOG_RESULT_ITERATION_FAILED_0), e);
                        }
                    }
                }

                // save the total count of search results
                searchResults.setHitCount(visibleHitCount);
            } else {
                searchResults.setHitCount(0);
            }

            timeResultProcessing += System.currentTimeMillis();
        } catch (RuntimeException e) {
            throw new CmsSearchException(Messages.get().container(Messages.ERR_SEARCH_PARAMS_1, params), e);
        } catch (Exception e) {
            throw new CmsSearchException(Messages.get().container(Messages.ERR_SEARCH_PARAMS_1, params), e);
        } finally {

            // re-set thread to previous priority
            Thread.currentThread().setPriority(previousPriority);
        }

        if (LOG.isDebugEnabled()) {
            timeTotal += System.currentTimeMillis();
            Object[] logParams = new Object[] {
                new Integer(hits == null ? 0 : hits.totalHits),
                new Long(timeTotal),
                new Long(timeLucene),
                new Long(timeResultProcessing)};
            LOG.debug(Messages.get().getBundle().key(Messages.LOG_STAT_RESULTS_TIME_4, logParams));
        }

        return searchResults;
    }

    /**
     * Sets the Lucene analyzer used for this index.<p>
     *
     * @param analyzer the Lucene analyzer to set
     */
    public void setAnalyzer(Analyzer analyzer) {

        m_analyzer = analyzer;
    }

    /**
     * Sets the checkPermissions.<p>
     *
     * @param checkPermissions the checkPermissions to set
     */
    public void setCheckPermissions(boolean checkPermissions) {

        m_checkPermissions = checkPermissions;
    }

    /**
     * Can be used to enable / disable this index.<p>
     *
     * @param enabled the state of the index to set
     */
    public void setEnabled(boolean enabled) {

        m_enabled = enabled;
    }

    /**
     * Sets the field configuration used for this index.<p>
     *
     * @param fieldConfiguration the field configuration to set
     */
    public void setFieldConfiguration(CmsSearchFieldConfiguration fieldConfiguration) {

        m_fieldConfiguration = fieldConfiguration;
    }

    /**
     * Sets the name of the field configuration used for this index.<p>
     *
     * @param fieldConfigurationName the name of the field configuration to set
     */
    public void setFieldConfigurationName(String fieldConfigurationName) {

        m_fieldConfigurationName = fieldConfigurationName;
    }

    /**
     * Sets the ignoreExpiration.<p>
     *
     * @param ignoreExpiration the ignoreExpiration to set
     */
    public void setIgnoreExpiration(boolean ignoreExpiration) {

        m_ignoreExpiration = ignoreExpiration;
    }

    /**
     * Sets the languageDetection.<p>
     *
     * @param languageDetection the languageDetection to set
     */
    public void setLanguageDetection(boolean languageDetection) {

        m_languageDetection = languageDetection;
    }

    /**
     * Sets the locale to index resources.<p>
     *
     * @param locale the locale to index resources
     */
    public void setLocale(Locale locale) {

        m_locale = locale;
    }

    /**
     * Sets the locale to index resources as a String.<p>
     *
     * @param locale the locale to index resources
     *
     * @see #setLocale(Locale)
     */
    public void setLocaleString(String locale) {

        setLocale(CmsLocaleManager.getLocale(locale));
    }

    /**
     * Sets the number of how many hits are loaded at maximum.<p>
     *
     * This must be set at least to 50, or this setting is ignored.<p>
     *
     * @param maxHits the number of how many hits are loaded at maximum to set
     *
     * @see #getMaxHits()
     *
     * @since 7.5.1
     */
    public void setMaxHits(int maxHits) {

        if (m_maxHits >= (MAX_HITS_DEFAULT / 100)) {
            m_maxHits = maxHits;
        }
    }

    /**
     * Sets the logical key/name of this search index.<p>
     *
     * @param name the logical key/name of this search index
     *
     * @throws CmsIllegalArgumentException if the given name is null, empty or already taken by another search index
     */
    public void setName(String name) throws CmsIllegalArgumentException {

        if (CmsStringUtil.isEmptyOrWhitespaceOnly(name)) {
            throw new CmsIllegalArgumentException(
                Messages.get().container(Messages.ERR_SEARCHINDEX_CREATE_MISSING_NAME_0));
        } else {
            // check if already used, but only if the name was modified:
            // this is important as unmodifiable DisplayWidgets will also invoke this...
            if (!name.equals(m_name)) {
                // don't mess with XML configuration
                if (OpenCms.getRunLevel() > OpenCms.RUNLEVEL_2_INITIALIZING) {
                    // not needed at startup and additionally getSearchManager may return null
                    Iterator<String> itIdxNames = OpenCms.getSearchManager().getIndexNames().iterator();
                    while (itIdxNames.hasNext()) {
                        if (itIdxNames.next().equals(name)) {
                            throw new CmsIllegalArgumentException(
                                Messages.get().container(Messages.ERR_SEARCHINDEX_CREATE_INVALID_NAME_1, name));
                        }
                    }
                }
            }
        }
        m_name = name;
    }

    /**
     * Sets the name of the project used to index resources.<p>
     *
     * @param project the name of the project used to index resources
     */
    public void setProject(String project) {

        m_project = project;
    }

    /**
     * Sets the rebuild mode of this search index.<p>
     *
     * @param rebuildMode the rebuild mode of this search index {auto|manual}
     */
    public void setRebuildMode(String rebuildMode) {

        m_rebuild = rebuildMode;
    }

    /**
     * Controls if a resource requires view permission to be displayed in the result list.<p>
     *
     * By default this is <code>false</code>.<p>
     *
     * @param requireViewPermission controls if a resource requires view permission to be displayed in the result list
     */
    public void setRequireViewPermission(boolean requireViewPermission) {

        m_requireViewPermission = requireViewPermission;
    }

    /**
     * Shuts down the search index.<p>
     *
     * This will close the local Lucene index searcher instance.<p>
     */
    public void shutDown() {

        // close the index writer
        if (m_indexWriter != null) {
            try {
                m_indexWriter.commit();
                m_indexWriter.close();
            } catch (IOException e) {
                LOG.error(
                    Messages.get().getBundle().key(Messages.LOG_IO_INDEX_WRITER_CLOSE_2, getPath(), getName()),
                    e);
            }
        }
        indexSearcherClose();
        if (m_analyzer != null) {
            m_analyzer.close();
        }
        if (CmsLog.INIT.isInfoEnabled()) {
            CmsLog.INIT.info(Messages.get().getBundle().key(Messages.INIT_SHUTDOWN_INDEX_1, getName()));
        }
    }

    /**
     * Returns the name (<code>{@link #getName()}</code>) of this search index.<p>
     *
     * @return the name (<code>{@link #getName()}</code>) of this search index
     *
     * @see java.lang.Object#toString()
     */
    @Override
    public String toString() {

        return getName();
    }

    /**
     * Appends the a category filter to the given filter clause that matches all given categories.<p>
     *
     * In case the provided List is null or empty, the original filter is left unchanged.<p>
     *
     * The original filter parameter is extended and also provided as return value.<p>
     *
     * @param cms the current OpenCms search context
     * @param filter the filter to extend
     * @param categories the categories that will compose the filter
     *
     * @return the extended filter clause
     */
    protected BooleanFilter appendCategoryFilter(CmsObject cms, BooleanFilter filter, List<String> categories) {

        if ((categories != null) && (categories.size() > 0)) {
            // add query categories (if required)

            // categories are indexed as lower-case strings
            // @see org.opencms.search.fields.CmsSearchFieldConfiguration#appendCategories
            List<String> lowerCaseCategories = new ArrayList<String>();
            for (String category : categories) {
                lowerCaseCategories.add(category.toLowerCase());
            }
            filter.add(
                new FilterClause(
                    getMultiTermQueryFilter(CmsSearchField.FIELD_CATEGORY, lowerCaseCategories),
                    BooleanClause.Occur.MUST));
        }

        return filter;
    }

    /**
     * Appends a date of creation filter to the given filter clause that matches the
     * given time range.<p>
     *
     * If the start time is equal to {@link Long#MIN_VALUE} and the end time is equal to {@link Long#MAX_VALUE}
     * than the original filter is left unchanged.<p>
     *
     * The original filter parameter is extended and also provided as return value.<p>
     *
     * @param filter the filter to extend
     * @param startTime start time of the range to search in
     * @param endTime end time of the range to search in
     *
     * @return the extended filter clause
     */
    protected BooleanFilter appendDateCreatedFilter(BooleanFilter filter, long startTime, long endTime) {

        // create special optimized sub-filter for the date last modified search
        Filter dateFilter = createDateRangeFilter(CmsSearchField.FIELD_DATE_CREATED_LOOKUP, startTime, endTime);
        if (dateFilter != null) {
            // extend main filter with the created date filter
            filter.add(new FilterClause(dateFilter, BooleanClause.Occur.MUST));
        }

        return filter;
    }

    /**
     * Appends a date of last modification filter to the given filter clause that matches the
     * given time range.<p>
     *
     * If the start time is equal to {@link Long#MIN_VALUE} and the end time is equal to {@link Long#MAX_VALUE}
     * than the original filter is left unchanged.<p>
     *
     * The original filter parameter is extended and also provided as return value.<p>
     *
     * @param filter the filter to extend
     * @param startTime start time of the range to search in
     * @param endTime end time of the range to search in
     *
     * @return the extended filter clause
     */
    protected BooleanFilter appendDateLastModifiedFilter(BooleanFilter filter, long startTime, long endTime) {

        // create special optimized sub-filter for the date last modified search
        Filter dateFilter = createDateRangeFilter(CmsSearchField.FIELD_DATE_LASTMODIFIED_LOOKUP, startTime, endTime);
        if (dateFilter != null) {
            // extend main filter with the created date filter
            filter.add(new FilterClause(dateFilter, BooleanClause.Occur.MUST));
        }

        return filter;
    }

    /**
     * Appends the a VFS path filter to the given filter clause that matches all given root paths.<p>
     *
     * In case the provided List is null or empty, the current request context site root is appended.<p>
     *
     * The original filter parameter is extended and also provided as return value.<p>
     *
     * @param cms the current OpenCms search context
     * @param filter the filter to extend
     * @param roots the VFS root paths that will compose the filter
     *
     * @return the extended filter clause
     */
    protected BooleanFilter appendPathFilter(CmsObject cms, BooleanFilter filter, List<String> roots) {

        // complete the search root
        List<Term> terms = new ArrayList<Term>();
        if ((roots != null) && (roots.size() > 0)) {
            // add the all configured search roots with will request context
            for (int i = 0; i < roots.size(); i++) {
                String searchRoot = cms.getRequestContext().addSiteRoot(roots.get(i));
                extendPathFilter(terms, searchRoot);
            }
        } else {
            // use the current site root as the search root
            extendPathFilter(terms, cms.getRequestContext().getSiteRoot());
            // also add the shared folder (v 8.0)
            if (OpenCms.getSiteManager().getSharedFolder() != null) {
                extendPathFilter(terms, OpenCms.getSiteManager().getSharedFolder());
            }
        }

        // add the calculated path filter for the root path
        filter.add(new FilterClause(new TermsFilter(terms), BooleanClause.Occur.MUST));
        return filter;
    }

    /**
     * Appends the a resource type filter to the given filter clause that matches all given resource types.<p>
     *
     * In case the provided List is null or empty, the original filter is left unchanged.<p>
     *
     * The original filter parameter is extended and also provided as return value.<p>
     *
     * @param cms the current OpenCms search context
     * @param filter the filter to extend
     * @param resourceTypes the resource types that will compose the filter
     *
     * @return the extended filter clause
     */
    protected BooleanFilter appendResourceTypeFilter(CmsObject cms, BooleanFilter filter, List<String> resourceTypes) {

        if ((resourceTypes != null) && (resourceTypes.size() > 0)) {
            // add query resource types (if required)
            filter.add(
                new FilterClause(
                    getMultiTermQueryFilter(CmsSearchField.FIELD_TYPE, resourceTypes),
                    BooleanClause.Occur.MUST));
        }

        return filter;
    }

    /**
     * Creates an optimized date range filter for the date of last modification or creation.<p>
     *
     * If the start date is equal to {@link Long#MIN_VALUE} and the end date is equal to {@link Long#MAX_VALUE}
     * than <code>null</code> is returned.<p>
     *
     * @param fieldName the name of the field to search
     * @param startTime start time of the range to search in
     * @param endTime end time of the range to search in
     *
     * @return an optimized date range filter for the date of last modification or creation
     */
    protected Filter createDateRangeFilter(String fieldName, long startTime, long endTime) {

        Filter filter = null;
        if ((startTime != Long.MIN_VALUE) || (endTime != Long.MAX_VALUE)) {
            // a date range has been set for this document search
            if (startTime == Long.MIN_VALUE) {
                // default start will always be "yyyy1231" in order to reduce term size
                Calendar cal = Calendar.getInstance(OpenCms.getLocaleManager().getTimeZone());
                cal.setTimeInMillis(endTime);
                cal.set(cal.get(Calendar.YEAR) - MAX_YEAR_RANGE, 11, 31, 0, 0, 0);
                startTime = cal.getTimeInMillis();
            } else if (endTime == Long.MAX_VALUE) {
                // default end will always be "yyyy0101" in order to reduce term size
                Calendar cal = Calendar.getInstance(OpenCms.getLocaleManager().getTimeZone());
                cal.setTimeInMillis(startTime);
                cal.set(cal.get(Calendar.YEAR) + MAX_YEAR_RANGE, 0, 1, 0, 0, 0);
                endTime = cal.getTimeInMillis();
            }

            // get the list of all possible date range options
            List<String> dateRange = getDateRangeSpan(startTime, endTime);
            List<Term> terms = new ArrayList<Term>();
            for (String range : dateRange) {
                terms.add(new Term(fieldName, range));
            }
            // create the filter for the date
            filter = new TermsFilter(terms);
        }
        return filter;
    }

    /**
     * Creates a backup of this index for optimized re-indexing of the whole content.<p>
     *
     * @return the path to the backup folder, or <code>null</code> in case no backup was created
     */
    protected String createIndexBackup() {

        if (!isBackupReindexing()) {
            // if no backup is generated we don't need to do anything
            return null;
        }

        // check if the target directory already exists
        File file = new File(getPath());
        if (!file.exists()) {
            // index does not exist yet, so we can't backup it
            return null;
        }
        String backupPath = getPath() + "_backup";
        FSDirectory oldDir = null;
        FSDirectory newDir = null;
        try {
            // open file directory for Lucene
            oldDir = FSDirectory.open(file.toPath());
            newDir = FSDirectory.open(Paths.get(backupPath));
            for (String fileName : oldDir.listAll()) {
                newDir.copyFrom(oldDir, fileName, fileName, IOContext.DEFAULT);
            }
        } catch (Exception e) {
            LOG.error(
                Messages.get().getBundle().key(Messages.LOG_IO_INDEX_BACKUP_CREATE_3, getName(), getPath(), backupPath),
                e);
            backupPath = null;
        } finally {
            if (oldDir != null) {
                oldDir.close();
            }
            if (newDir != null) {
                newDir.close();
            }
        }
        return backupPath;
    }

    /**
     * Creates a new index writer.<p>
     *
     * @param create if <code>true</code> a whole new index is created, if <code>false</code> an existing index is updated
     * @param report the report
     *
     * @return the created new index writer
     *
     * @throws CmsIndexException in case the writer could not be created
     *
     * @see #getIndexWriter(I_CmsReport, boolean)
     */
    protected I_CmsIndexWriter createIndexWriter(boolean create, I_CmsReport report) throws CmsIndexException {

        IndexWriter indexWriter = null;
        FSDirectory dir = null;
        try {
            File f = new File(getPath());
            if (!f.exists()) {
                f = f.getParentFile();
                if ((f != null) && (!f.exists())) {
                    f.mkdirs();
                }

                create = true;
            }

            dir = FSDirectory.open(Paths.get(getPath()));
            IndexWriterConfig indexConfig = new IndexWriterConfig(getAnalyzer());
            //indexConfig.setMergePolicy(mergePolicy);

            if (m_luceneRAMBufferSizeMB != null) {
                indexConfig.setRAMBufferSizeMB(m_luceneRAMBufferSizeMB.doubleValue());
            }
            if (create) {
                indexConfig.setOpenMode(IndexWriterConfig.OpenMode.CREATE);
            } else {
                indexConfig.setOpenMode(IndexWriterConfig.OpenMode.CREATE_OR_APPEND);
            }
            // register the modified default similarity implementation
            indexConfig.setSimilarity(m_sim);

            indexWriter = new IndexWriter(dir, indexConfig);
        } catch (Exception e) {
<<<<<<< HEAD
            if (dir != null) {
                dir.close();
            }
            if (indexWriter != null) {
                try {
                    indexWriter.close();
                } catch (IOException closeExeception) {
                    throw new CmsIndexException(Messages.get().container(
                        Messages.ERR_IO_INDEX_WRITER_OPEN_2,
                        getPath(),
                        getName()), e);
                }
            }
            throw new CmsIndexException(Messages.get().container(
                Messages.ERR_IO_INDEX_WRITER_OPEN_2,
                getPath(),
                getName()), e);
=======
            throw new CmsIndexException(
                Messages.get().container(Messages.ERR_IO_INDEX_WRITER_OPEN_2, getPath(), getName()),
                e);
>>>>>>> d46a8b9b
        }

        return new CmsLuceneIndexWriter(indexWriter, this);
    }

    /**
     * Checks if the provided resource should be excluded from this search index.<p>
     *
     * @param cms the OpenCms context used for building the search index
     * @param resource the resource to index
     *
     * @return true if the resource should be excluded, false if it should be included in this index
     */
    protected boolean excludeFromIndex(CmsObject cms, CmsResource resource) {

        // check if this resource should be excluded from the index, if so skip it
        boolean excludeFromIndex = false;

        if (resource.isInternal()
            || resource.isFolder()
            || resource.isTemporaryFile()
            || (resource.getDateExpired() <= System.currentTimeMillis())) {
            // don't index internal resources, folders or temporary files or resources with expire date in the past
            return true;
        }

        try {
            // do property lookup with folder search
            String propValue = cms.readPropertyObject(
                resource,
                CmsPropertyDefinition.PROPERTY_SEARCH_EXCLUDE,
                true).getValue();
            excludeFromIndex = Boolean.valueOf(propValue).booleanValue();
            if (!excludeFromIndex && (propValue != null)) {
                // property value was neither "true" nor null, must check for "all"
                excludeFromIndex = PROPERTY_SEARCH_EXCLUDE_VALUE_ALL.equalsIgnoreCase(propValue.trim());
            }
        } catch (CmsException e) {
            if (LOG.isDebugEnabled()) {
                LOG.debug(
                    Messages.get().getBundle().key(Messages.LOG_UNABLE_TO_READ_PROPERTY_1, resource.getRootPath()));
            }
        }
        if (!excludeFromIndex && !USE_ALL_LOCALE.equalsIgnoreCase(getLocale().getLanguage())) {
            // check if any resource default locale has a match with the index locale, if not skip resource
            List<Locale> locales = OpenCms.getLocaleManager().getDefaultLocales(cms, resource);
            Locale match = OpenCms.getLocaleManager().getFirstMatchingLocale(
                Collections.singletonList(getLocale()),
                locales);
            excludeFromIndex = (match == null);
        }

        return excludeFromIndex;
    }

    /**
     * Extends the given path query with another term for the given search root element.<p>
     *
     * @param terms the path filter to extend
     * @param searchRoot the search root to add to the path query
     */
    protected void extendPathFilter(List<Term> terms, String searchRoot) {

        if (!CmsResource.isFolder(searchRoot)) {
            searchRoot += "/";
        }
        terms.add(new Term(CmsSearchField.FIELD_PARENT_FOLDERS, searchRoot));
    }

    /**
     * Generates the directory on the RFS for this index.<p>
     *
     * @return the directory on the RFS for this index
     */
    protected String generateIndexDirectory() {

        return OpenCms.getSystemInfo().getAbsoluteRfsPathRelativeToWebInf(
            OpenCms.getSearchManager().getDirectory() + "/" + getName());
    }

    /**
     * Returns a cached Lucene term query filter for the given field and terms.<p>
     *
     * @param field the field to use
     * @param terms the term to use
     *
     * @return a cached Lucene term query filter for the given field and terms
     */
    protected Filter getMultiTermQueryFilter(String field, List<String> terms) {

        return getMultiTermQueryFilter(field, null, terms);
    }

    /**
     * Returns a cached Lucene term query filter for the given field and terms.<p>
     *
     * @param field the field to use
     * @param terms the term to use
     *
     * @return a cached Lucene term query filter for the given field and terms
     */
    protected Filter getMultiTermQueryFilter(String field, String terms) {

        return getMultiTermQueryFilter(field, terms, null);
    }

    /**
     * Returns a cached Lucene term query filter for the given field and terms.<p>
     *
     * @param field the field to use
     * @param termsStr the terms to use as a String separated by a space ' ' char
     * @param termsList the list of terms to use
     *
     * @return a cached Lucene term query filter for the given field and terms
     */
    protected Filter getMultiTermQueryFilter(String field, String termsStr, List<String> termsList) {

        if (termsStr == null) {
            StringBuffer buf = new StringBuffer(64);
            for (int i = 0; i < termsList.size(); i++) {
                if (i > 0) {
                    buf.append(' ');
                }
                buf.append(termsList.get(i));
            }
            termsStr = buf.toString();
        }
        Filter result = m_displayFilters.get(
            (new StringBuffer(64)).append(field).append('|').append(termsStr).toString());
        if (result == null) {
            List<Term> terms = new ArrayList<Term>();
            if (termsList == null) {
                termsList = CmsStringUtil.splitAsList(termsStr, ' ');
            }
            for (int i = 0; i < termsList.size(); i++) {
                terms.add(new Term(field, termsList.get(i)));
            }
            result = new CachingWrapperFilter(new TermsFilter(terms));
            m_displayFilters.put(field + termsStr, result);
        }
        return result;
    }

    /**
     * Checks if the OpenCms resource referenced by the result document can be read
     * by the user of the given OpenCms context.
     *
     * Returns the referenced <code>CmsResource</code> or <code>null</code> if
     * the user is not permitted to read the resource.<p>
     *
     * @param cms the OpenCms user context to use for permission testing
     * @param doc the search result document to check
     *
     * @return the referenced <code>CmsResource</code> or <code>null</code> if the user is not permitted
     */
    protected CmsResource getResource(CmsObject cms, I_CmsSearchDocument doc) {

        // check if the resource exits in the VFS,
        // this will implicitly check read permission and if the resource was deleted
        CmsResourceFilter filter = CmsResourceFilter.DEFAULT;
        if (isRequireViewPermission()) {
            filter = CmsResourceFilter.DEFAULT_ONLY_VISIBLE;
        } else if (isIgnoreExpiration()) {
            filter = CmsResourceFilter.IGNORE_EXPIRATION;
        }

        try {
            CmsObject clone = OpenCms.initCmsObject(cms);
            clone.getRequestContext().setSiteRoot("");
            return clone.readResource(doc.getPath(), filter);
        } catch (CmsException e) {
            // Do nothing
        }

        return null;
    }

    /**
     * Returns a cached Lucene term query filter for the given field and term.<p>
     *
     * @param field the field to use
     * @param term the term to use
     *
     * @return a cached Lucene term query filter for the given field and term
     */
    protected Filter getTermQueryFilter(String field, String term) {

        return getMultiTermQueryFilter(field, term, Collections.singletonList(term));
    }

    /**
     * Checks if the OpenCms resource referenced by the result document can be read
     * be the user of the given OpenCms context.<p>
     *
     * @param cms the OpenCms user context to use for permission testing
     * @param doc the search result document to check
     * @return <code>true</code> if the user has read permissions to the resource
     */
    protected boolean hasReadPermission(CmsObject cms, I_CmsSearchDocument doc) {

        // If no permission check is needed: the document can be read
        // Else try to read the resource if this is not possible the user does not have enough permissions
        return !needsPermissionCheck(doc) ? true : (null != getResource(cms, doc));
    }

    /**
     * Closes the index searcher for this index.<p>
     *
     * @see #indexSearcherOpen(String)
     */
    protected synchronized void indexSearcherClose() {

        indexSearcherClose(m_indexSearcher);
    }

    /**
     * Closes the given Lucene index searcher.<p>
     *
     * @param searcher the searcher to close
     */
    protected synchronized void indexSearcherClose(IndexSearcher searcher) {

        // in case there is an index searcher available close it
        if ((searcher != null) && (searcher.getIndexReader() != null)) {
            try {
                searcher.getIndexReader().close();
            } catch (Exception e) {
                LOG.error(Messages.get().getBundle().key(Messages.ERR_INDEX_SEARCHER_CLOSE_1, getName()), e);
            }
        }
    }

    /**
     * Initializes the index searcher for this index.<p>
     *
     * In case there is an index searcher still open, it is closed first.<p>
     *
     * For performance reasons, one instance of the index searcher should be kept
     * for all searches. However, if the index is updated or changed
     * this searcher instance needs to be re-initialized.<p>
     *
     * @param path the path to the index directory
     */
    protected synchronized void indexSearcherOpen(String path) {

        IndexSearcher oldSearcher = null;
        Directory indexDirectory = null;
        try {
            indexDirectory = FSDirectory.open(Paths.get(path));
            if (DirectoryReader.indexExists(indexDirectory)) {
                IndexReader reader = UninvertingReader.wrap(
                    DirectoryReader.open(indexDirectory),
                    createUninvertingMap());
                if (m_indexSearcher != null) {
                    // store old searcher instance to close it later
                    oldSearcher = m_indexSearcher;
                }
                m_indexSearcher = new IndexSearcher(reader);
                m_indexSearcher.setSimilarity(m_sim);
                m_displayFilters = new HashMap<String, Filter>();
            }
        } catch (IOException e) {
            LOG.error(Messages.get().getBundle().key(Messages.ERR_INDEX_SEARCHER_1, getName()), e);
            if (indexDirectory != null) {
                try {
                    indexDirectory.close();
                } catch (IOException closeException) {
                    // do nothing
                }
            }
        }
        if (oldSearcher != null) {
            // close the old searcher if required
            indexSearcherClose(oldSearcher);
        }
    }

    /**
     * Reopens the index search reader for this index, required after the index has been changed.<p>
     *
     * @see #indexSearcherOpen(String)
     */
    protected synchronized void indexSearcherUpdate() {

        IndexSearcher oldSearcher = m_indexSearcher;
        if ((oldSearcher != null) && (oldSearcher.getIndexReader() != null)) {
            // in case there is an index searcher available close it
            try {
                if (oldSearcher.getIndexReader() instanceof DirectoryReader) {
                    IndexReader newReader = DirectoryReader.openIfChanged(
                        (DirectoryReader)oldSearcher.getIndexReader());
                    if (newReader != null) {
                        m_indexSearcher = new IndexSearcher(newReader);
                        m_indexSearcher.setSimilarity(m_sim);
                        indexSearcherClose(oldSearcher);
                    }
                }
            } catch (Exception e) {
                LOG.error(Messages.get().getBundle().key(Messages.ERR_INDEX_SEARCHER_REOPEN_1, getName()), e);
            }
        } else {
            // make sure we end up with an open index searcher / reader
            indexSearcherOpen(getPath());
        }
    }

    /**
<<<<<<< HEAD
=======
     * Unlocks the Lucene index writer of this index if required.<p>
     *
     * @param report the report to write error messages on
     *
     * @throws CmsIndexException if unlocking of the index is impossible for any reason
     */
    protected void indexWriterUnlock(I_CmsReport report) throws CmsIndexException {

        File indexPath = new File(getPath());
        boolean indexLocked = true;
        // check if the target index path already exists
        if (indexPath.exists()) {
            Directory indexDirectory = null;
            // get the lock state of the given index
            try {
                indexDirectory = FSDirectory.open(indexPath);
                indexLocked = IndexWriter.isLocked(indexDirectory);
            } catch (Exception e) {
                LOG.error(Messages.get().getBundle().key(Messages.LOG_IO_INDEX_READER_OPEN_2, getPath(), getName()), e);
            }

            // if index is locked try unlocking
            if (indexLocked) {
                try {
                    // try to force unlock on the index
                    IndexWriter.unlock(indexDirectory);
                } catch (Exception e) {
                    // unable to force unlock of Lucene index, we can't continue this way
                    CmsMessageContainer msg = Messages.get().container(Messages.ERR_INDEX_LOCK_FAILED_1, getName());
                    report.println(msg, I_CmsReport.FORMAT_ERROR);
                    throw new CmsIndexException(msg, e);
                }
            }
        }
    }

    /**
>>>>>>> d46a8b9b
     * Checks if the document is in the time range specified in the search parameters.<p>
     *
     * The creation date and/or the last modification date are checked.<p>
     *
     * @param doc the document to check the dates against the given time range
     * @param params the search parameters where the time ranges are specified
     *
     * @return true if document is in time range or not time range set otherwise false
     */
    protected boolean isInTimeRange(Document doc, CmsSearchParameters params) {

        if (!isCheckingTimeRange()) {
            // time range check disabled
            return true;
        }

        try {
            // check the creation date of the document against the given time range
            Date dateCreated = DateTools.stringToDate(doc.getField(CmsSearchField.FIELD_DATE_CREATED).stringValue());
            if (dateCreated.getTime() < params.getMinDateCreated()) {
                return false;
            }
            if (dateCreated.getTime() > params.getMaxDateCreated()) {
                return false;
            }

            // check the last modification date of the document against the given time range
            Date dateLastModified = DateTools.stringToDate(
                doc.getField(CmsSearchField.FIELD_DATE_LASTMODIFIED).stringValue());
            if (dateLastModified.getTime() < params.getMinDateLastModified()) {
                return false;
            }
            if (dateLastModified.getTime() > params.getMaxDateLastModified()) {
                return false;
            }

        } catch (ParseException ex) {
            // date could not be parsed -> doc is in time range
        }

        return true;
    }

    /**
     * Checks if the score for the results must be calculated based on the provided sort option.<p>
     *
     * Since Lucene 3 apparently the score is no longer calculated by default, but only if the
     * searcher is explicitly told so. This methods checks if, based on the given sort,
     * the score must be calculated.<p>
     *
     * @param searcher the index searcher to prepare
     * @param sort the sort option to use
     *
     * @return true if the sort option should be used
     */
    protected boolean isSortScoring(IndexSearcher searcher, Sort sort) {

        boolean doScoring = false;
        if (sort != null) {
            if ((sort == CmsSearchParameters.SORT_DEFAULT) || (sort == CmsSearchParameters.SORT_TITLE)) {
                // these default sorts do need score calculation
                doScoring = true;
            } else if ((sort == CmsSearchParameters.SORT_DATE_CREATED)
                || (sort == CmsSearchParameters.SORT_DATE_LASTMODIFIED)) {
                // these default sorts don't need score calculation
                doScoring = false;
            } else {
                // for all non-defaults: check if the score field is present, in that case we must calculate the score
                SortField[] fields = sort.getSort();
                for (SortField field : fields) {
                    if (field == SortField.FIELD_SCORE) {
                        doScoring = true;
                        break;
                    }
                }
            }
        }
        return doScoring;
    }

    /**
     * Checks if the OpenCms resource referenced by the result document needs to be checked.<p>
     *
     * @param doc the search result document to check
     *
     * @return <code>true</code> if the document needs to be checked <code>false</code> otherwise
     */
    protected boolean needsPermissionCheck(I_CmsSearchDocument doc) {

        if (!isCheckingPermissions()) {
            // no permission check is performed at all
            return false;
        }

        if ((doc.getType() == null) || (doc.getPath() == null)) {
            // permission check needs only to be performed for VFS documents that contain both fields
            return false;
        }

        if (!I_CmsSearchDocument.VFS_DOCUMENT_KEY_PREFIX.equals(doc.getType())
            && !OpenCms.getResourceManager().hasResourceType(doc.getType())) {
            // this is an unknown VFS resource type (also not the generic "VFS" type of OpenCms before 7.0)
            return false;
        }
        return true;
    }

    /**
     * Removes the given backup folder of this index.<p>
     *
     * @param path the backup folder to remove
     */
    protected void removeIndexBackup(String path) {

        if (!isBackupReindexing()) {
            // if no backup is generated we don't need to do anything
            return;
        }

        // check if the target directory already exists
        File file = new File(path);
        if (!file.exists()) {
            // index does not exist yet
            return;
        }
        try {
            FSDirectory dir = FSDirectory.open(file.toPath());
            dir.close();
            CmsFileUtil.purgeDirectory(file);
        } catch (Exception e) {
            LOG.error(Messages.get().getBundle().key(Messages.LOG_IO_INDEX_BACKUP_REMOVE_2, getName(), path), e);
        }
    }

    /**
     * Sets the index writer.<p>
     *
     * @param writer the index writer to set
     */
    protected void setIndexWriter(I_CmsIndexWriter writer) {

        m_indexWriter = writer;
    }

    private Map<String, Type> createUninvertingMap() {

        Map<String, UninvertingReader.Type> uninvertingMap = new HashMap<String, UninvertingReader.Type>();
        CmsSearchField.addUninvertingMappings(uninvertingMap);
        getFieldConfiguration().addUninvertingMappings(uninvertingMap);
        return uninvertingMap;
    }

}<|MERGE_RESOLUTION|>--- conflicted
+++ resolved
@@ -1304,11 +1304,7 @@
                 // since OpenCms 8 the query can be empty in which case only filters are used for the result
                 if (params.getParsedQuery() != null) {
                     // the query was already build, re-use it
-<<<<<<< HEAD
                     QueryParser p = new QueryParser(CmsSearchField.FIELD_CONTENT, getAnalyzer());
-=======
-                    QueryParser p = new QueryParser(LUCENE_VERSION, CmsSearchField.FIELD_CONTENT, getAnalyzer());
->>>>>>> d46a8b9b
                     fieldsQuery = p.parse(params.getParsedQuery());
                 } else if (params.getFieldQueries() != null) {
                     // each field has an individual query
@@ -1985,7 +1981,6 @@
 
             indexWriter = new IndexWriter(dir, indexConfig);
         } catch (Exception e) {
-<<<<<<< HEAD
             if (dir != null) {
                 dir.close();
             }
@@ -1993,21 +1988,14 @@
                 try {
                     indexWriter.close();
                 } catch (IOException closeExeception) {
-                    throw new CmsIndexException(Messages.get().container(
-                        Messages.ERR_IO_INDEX_WRITER_OPEN_2,
-                        getPath(),
-                        getName()), e);
+                    throw new CmsIndexException(
+                        Messages.get().container(Messages.ERR_IO_INDEX_WRITER_OPEN_2, getPath(), getName()),
+                        e);
                 }
             }
-            throw new CmsIndexException(Messages.get().container(
-                Messages.ERR_IO_INDEX_WRITER_OPEN_2,
-                getPath(),
-                getName()), e);
-=======
             throw new CmsIndexException(
                 Messages.get().container(Messages.ERR_IO_INDEX_WRITER_OPEN_2, getPath(), getName()),
                 e);
->>>>>>> d46a8b9b
         }
 
         return new CmsLuceneIndexWriter(indexWriter, this);
@@ -2315,46 +2303,6 @@
     }
 
     /**
-<<<<<<< HEAD
-=======
-     * Unlocks the Lucene index writer of this index if required.<p>
-     *
-     * @param report the report to write error messages on
-     *
-     * @throws CmsIndexException if unlocking of the index is impossible for any reason
-     */
-    protected void indexWriterUnlock(I_CmsReport report) throws CmsIndexException {
-
-        File indexPath = new File(getPath());
-        boolean indexLocked = true;
-        // check if the target index path already exists
-        if (indexPath.exists()) {
-            Directory indexDirectory = null;
-            // get the lock state of the given index
-            try {
-                indexDirectory = FSDirectory.open(indexPath);
-                indexLocked = IndexWriter.isLocked(indexDirectory);
-            } catch (Exception e) {
-                LOG.error(Messages.get().getBundle().key(Messages.LOG_IO_INDEX_READER_OPEN_2, getPath(), getName()), e);
-            }
-
-            // if index is locked try unlocking
-            if (indexLocked) {
-                try {
-                    // try to force unlock on the index
-                    IndexWriter.unlock(indexDirectory);
-                } catch (Exception e) {
-                    // unable to force unlock of Lucene index, we can't continue this way
-                    CmsMessageContainer msg = Messages.get().container(Messages.ERR_INDEX_LOCK_FAILED_1, getName());
-                    report.println(msg, I_CmsReport.FORMAT_ERROR);
-                    throw new CmsIndexException(msg, e);
-                }
-            }
-        }
-    }
-
-    /**
->>>>>>> d46a8b9b
      * Checks if the document is in the time range specified in the search parameters.<p>
      *
      * The creation date and/or the last modification date are checked.<p>
