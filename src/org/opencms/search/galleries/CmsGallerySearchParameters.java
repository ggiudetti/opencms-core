/*
 * This library is part of OpenCms -
 * the Open Source Content Management System
 *
 * Copyright (c) Alkacon Software GmbH (http://www.alkacon.com)
 *
 * This library is free software; you can redistribute it and/or
 * modify it under the terms of the GNU Lesser General Public
 * License as published by the Free Software Foundation; either
 * version 2.1 of the License, or (at your option) any later version.
 *
 * This library is distributed in the hope that it will be useful,
 * but WITHOUT ANY WARRANTY; without even the implied warranty of
 * MERCHANTABILITY or FITNESS FOR A PARTICULAR PURPOSE. See the GNU
 * Lesser General Public License for more details.
 *
 * For further information about Alkacon Software, please see the
 * company website: http://www.alkacon.com
 *
 * For further information about OpenCms, please see the
 * project website: http://www.opencms.org
 *
 * You should have received a copy of the GNU Lesser General Public
 * License along with this library; if not, write to the Free Software
 * Foundation, Inc., 59 Temple Place, Suite 330, Boston, MA  02111-1307  USA
 */

package org.opencms.search.galleries;

import org.opencms.ade.galleries.shared.CmsGallerySearchScope;
import org.opencms.file.CmsObject;
import org.opencms.file.CmsResource;
import org.opencms.i18n.CmsLocaleManager;
import org.opencms.main.OpenCms;
import org.opencms.search.CmsSearchIndex;
import org.opencms.search.CmsSearchParameters;
import org.opencms.search.CmsSearchUtil;
import org.opencms.search.fields.CmsSearchField;
import org.opencms.search.fields.CmsSearchFieldConfiguration;
import org.opencms.search.solr.CmsSolrQuery;
import org.opencms.util.CmsPair;
import org.opencms.xml.containerpage.CmsXmlDynamicFunctionHandler;

import java.util.ArrayList;
import java.util.Arrays;
import java.util.List;
import java.util.Locale;

import org.apache.solr.client.solrj.SolrQuery.ORDER;

/**
 * Parameters used for the gallery search index.<p>
 *
 * @since 8.0.0
 */
public class CmsGallerySearchParameters {

<<<<<<< HEAD
=======
    /**
     * Helper class to store a time range.<p>
     */
    public class CmsGallerySearchTimeRange {

        /** The end time of the time range. */
        private long m_endTime;

        /** The start time of the time range. */
        private long m_startTime;

        /**
         * Default constructor.<p>
         *
         * This will create an object where the start date is equal to
         * {@link Long#MIN_VALUE} and the end date is equal to {@link Long#MAX_VALUE}.<p>
         */
        public CmsGallerySearchTimeRange() {

            m_startTime = Long.MIN_VALUE;
            m_endTime = Long.MAX_VALUE;
        }

        /**
         * Constructor with start and end time.<p>
         *
         * @param startTime the start time of the time range
         * @param endTime the end time of the time range
         */
        public CmsGallerySearchTimeRange(long startTime, long endTime) {

            m_startTime = startTime;
            m_endTime = endTime;
        }

        /**
         * Returns the end time of the time range.<p>
         *
         * @return the end time of the time range
         */
        public long getEndTime() {

            return m_endTime;
        }

        /**
         * Returns the start time of the time range.<p>
         *
         * @return the start time of the time range
         */
        public long getStartTime() {

            return m_startTime;
        }
    }

>>>>>>> d46a8b9b
    /** Sort parameter constants. */
    public enum CmsGallerySortParam {

        /** Sort by date created ascending. */
        dateCreated_asc,

        /** Sort by date created descending. */
        dateCreated_desc,

        /** Sort date expired ascending. */
        dateExpired_asc,

        /** Sort date expired descending. */
        dateExpired_desc,

        /** Sort by date modified ascending. */
        dateLastModified_asc,

        /** Sort by date modified descending. */
        dateLastModified_desc,

        /** Sort date released ascending. */
        dateReleased_asc,

        /** Sort date released descending. */
        dateReleased_desc,

        /** Sort by length ascending. */
        length_asc,

        /** Sort by length descending. */
        length_desc,

        /** Sort by VFS root path ascending. */
        path_asc,

        /** Sort by VFS root path descending. */
        path_desc,

        /** Sort by score ascending. */
        score,

        /** Sort state ascending. */
        state_asc,

        /** Sort state descending. */
        state_desc,

        /** Sort by title ascending. */
        title_asc,

        /** Sort by title ascending. */
        title_desc,

        /** Sort by type ascending. */
        type_asc,

        /** Sort by type descending. */
        type_desc,

        /** Sort created by ascending. */
        userCreated_asc,

        /** Sort created by descending. */
        userCreated_desc,

        /** Sort modified by ascending. */
        userLastModified_asc,

        /** Sort modified by descending. */
        userLastModified_desc;

        /** The default sort parameter. */
        public static final CmsGallerySortParam DEFAULT = title_asc;
    }

<<<<<<< HEAD
    /**
     * Helper class to store a time range.<p>
     */
    class CmsGallerySearchTimeRange {

        /** The end time of the time range. */
        long m_endTime;

        /** The start time of the time range. */
        long m_startTime;

        /**
         * Default constructor.<p>
         *
         * This will create an object where the start date is equal to
         * {@link Long#MIN_VALUE} and the end date is equal to {@link Long#MAX_VALUE}.<p>
         */
        public CmsGallerySearchTimeRange() {

            m_startTime = Long.MIN_VALUE;
            m_endTime = Long.MAX_VALUE;
        }

        /**
         * Constructor with start and end time.<p>
         *
         * @param startTime the start time of the time range
         * @param endTime the end time of the time range
         */
        public CmsGallerySearchTimeRange(long startTime, long endTime) {

            m_startTime = startTime;
            m_endTime = endTime;
        }

        /**
         * Returns the end time of the time range.<p>
         *
         * @return the end time of the time range
         */
        public long getEndTime() {

            return m_endTime;
        }

        /**
         * Returns the start time of the time range.<p>
         *
         * @return the start time of the time range
         */
        public long getStartTime() {

            return m_startTime;
        }
    }
=======
    /** Sort result documents by date of creation ascending. */
    public static final Sort SORT_DATE_CREATED_ASC = new Sort(
        new SortField(CmsSearchField.FIELD_DATE_CREATED, SortField.Type.STRING, false));

    /** Sort result documents by date of creation descending. */
    public static final Sort SORT_DATE_CREATED_DESC = new Sort(
        new SortField(CmsSearchField.FIELD_DATE_CREATED, SortField.Type.STRING, true));

    /** Sort result documents by date of expiration ascending. */
    public static final Sort SORT_DATE_EXPIRED_ASC = new Sort(
        new SortField(CmsGallerySearchFieldMapping.FIELD_RESOURCE_DATE_EXPIRED, SortField.Type.STRING, false));

    /** Sort result documents by date of expiration descending. */
    public static final Sort SORT_DATE_EXPIRED_DESC = new Sort(
        new SortField(CmsGallerySearchFieldMapping.FIELD_RESOURCE_DATE_EXPIRED, SortField.Type.STRING, true));

    /** Sort result documents by date of last modification ascending. */
    public static final Sort SORT_DATE_LASTMODIFIED_ASC = new Sort(
        new SortField(CmsSearchField.FIELD_DATE_LASTMODIFIED, SortField.Type.STRING, false));

    /** Sort result documents by date of last modification descending. */
    public static final Sort SORT_DATE_LASTMODIFIED_DESC = new Sort(
        new SortField(CmsSearchField.FIELD_DATE_LASTMODIFIED, SortField.Type.STRING, true));

    /** Sort result documents by date of release ascending. */
    public static final Sort SORT_DATE_RELEASED_ASC = new Sort(
        new SortField(CmsGallerySearchFieldMapping.FIELD_RESOURCE_DATE_RELEASED, SortField.Type.STRING, false));

    /** Sort result documents by date of release descending. */
    public static final Sort SORT_DATE_RELEASED_DESC = new Sort(
        new SortField(CmsGallerySearchFieldMapping.FIELD_RESOURCE_DATE_RELEASED, SortField.Type.STRING, true));

    /** Sort result documents by resource length ascending, then score. */
    public static final Sort SORT_LENGTH_ASC = new Sort(
        new SortField[] {
            new SortField(CmsGallerySearchFieldMapping.FIELD_RESOURCE_LENGTH, SortField.Type.INT, false),
            SortField.FIELD_SCORE});

    /** Sort result documents by resource length descending, then score. */
    public static final Sort SORT_LENGTH_DESC = new Sort(
        new SortField[] {
            new SortField(CmsGallerySearchFieldMapping.FIELD_RESOURCE_LENGTH, SortField.Type.INT, true),
            SortField.FIELD_SCORE});

    /** Sort result documents by VFS path ascending. */
    public static final Sort SORT_PATH_ASC = new Sort(
        new SortField(CmsSearchField.FIELD_PATH, SortField.Type.STRING, false));

    /** Sort result documents by VFS path descending. */
    public static final Sort SORT_PATH_DESC = new Sort(
        new SortField(CmsSearchField.FIELD_PATH, SortField.Type.STRING, true));

    /** Sort result documents by score. */
    public static final Sort SORT_SCORE = Sort.RELEVANCE;

    /** Sort result documents by resource state ascending, then score. */
    public static final Sort SORT_STATE_ASC = new Sort(
        new SortField[] {
            new SortField(CmsGallerySearchFieldMapping.FIELD_RESOURCE_STATE, SortField.Type.INT, false),
            SortField.FIELD_SCORE});

    /** Sort result documents by resource state descending, then score. */
    public static final Sort SORT_STATE_DESC = new Sort(
        new SortField[] {
            new SortField(CmsGallerySearchFieldMapping.FIELD_RESOURCE_STATE, SortField.Type.INT, true),
            SortField.FIELD_SCORE});

    /** Sort result documents by title ascending, then score. */
    public static final Sort SORT_TITLE_ASC = new Sort(
        new SortField[] {
            new SortField(CmsSearchField.FIELD_TITLE, SortField.Type.STRING, false),
            SortField.FIELD_SCORE});

    /** Sort result documents by title descending, then score. */
    public static final Sort SORT_TITLE_DESC = new Sort(
        new SortField[] {
            new SortField(CmsSearchField.FIELD_TITLE, SortField.Type.STRING, true),
            SortField.FIELD_SCORE});

    /** Sort result documents by resource type ascending, then score. */
    public static final Sort SORT_TYPE_ASC = new Sort(
        new SortField[] {
            new SortField(CmsSearchField.FIELD_TYPE, SortField.Type.STRING, false),
            SortField.FIELD_SCORE});

    /** Sort result documents by resource type descending, then score. */
    public static final Sort SORT_TYPE_DESC = new Sort(
        new SortField[] {new SortField(CmsSearchField.FIELD_TYPE, SortField.Type.STRING, true), SortField.FIELD_SCORE});

    /** Sort result documents by date user who created ascending, then date of creation. */
    public static final Sort SORT_USER_CREATED_ASC = new Sort(
        new SortField[] {
            new SortField(CmsGallerySearchFieldMapping.FIELD_RESOURCE_USER_CREATED, SortField.Type.STRING, false),
            new SortField(CmsSearchField.FIELD_DATE_CREATED, SortField.Type.STRING, true)});

    /** Sort result documents by date user who created descending, then date of creation. */
    public static final Sort SORT_USER_CREATED_DESC = new Sort(
        new SortField[] {
            new SortField(CmsGallerySearchFieldMapping.FIELD_RESOURCE_USER_CREATED, SortField.Type.STRING, true),
            new SortField(CmsSearchField.FIELD_DATE_CREATED, SortField.Type.STRING, true)});

    /** Sort result documents by date user who did the last modification ascending, then date of last modification. */
    public static final Sort SORT_USER_LASTMODIFIED_ASC = new Sort(
        new SortField[] {
            new SortField(CmsGallerySearchFieldMapping.FIELD_RESOURCE_USER_LASTMODIFIED, SortField.Type.STRING, false),
            new SortField(CmsSearchField.FIELD_DATE_LASTMODIFIED, SortField.Type.STRING, true)});

    /** Sort result documents by date user who did the last modification descending, then date of last modification. */
    public static final Sort SORT_USER_LASTMODIFIED_DESC = new Sort(
        new SortField[] {
            new SortField(CmsGallerySearchFieldMapping.FIELD_RESOURCE_USER_LASTMODIFIED, SortField.Type.STRING, true),
            new SortField(CmsSearchField.FIELD_DATE_LASTMODIFIED, SortField.Type.STRING, true)});
>>>>>>> d46a8b9b

    /** The categories to search in. */
    private List<String> m_categories;

    /** The container types to search in. */
    private List<String> m_containerTypes;

    /** The time range for the date of resource creation to consider in the search. */
    private CmsGallerySearchTimeRange m_dateCreatedTimeRange;

    /** The time range for the date of resource last modification to consider in the search. */
    private CmsGallerySearchTimeRange m_dateLastModifiedTimeRange;

    /** The list of search index fields to search in. */
    private List<String> m_fields;

    /** The list of folders to search in. */
    private List<String> m_folders;

    /** The galleries to search in. */
    private List<String> m_galleries;

    /** Indicates the search exclude property should be ignored. */
    private boolean m_ignoreSearchExclude;

    /** The locale for the search. */
    private String m_locale;

    /** The number of search results per page. */
    private int m_matchesPerPage;

    /** The sitemap reference path. */
    private String m_referencePath;

    /** The resource types to search for. */
    private List<String> m_resourceTypes;

    /** The requested page of the result. */
    private int m_resultPage;

    /** The gallery search scope. */
    private CmsGallerySearchScope m_scope;

    /** The sort order for the search result. */
    private CmsGallerySortParam m_sortOrder;

    /** Search words to search for. */
    private String m_words;

    /** Enlists all VFS folders to perform a search in. */
    private List<String> m_foldersToSearchIn;

    /**
     * Default constructor.<p>
     */
    public CmsGallerySearchParameters() {

        m_resultPage = 1;
        m_matchesPerPage = 10;
    }

    /**
     * Returns the categories that have been included in the search.<p>
     *
     * If no categories have been set, then <code>null</code> is returned.<p>
     *
     * @return the categories that have been included in the search
     */
    public List<String> getCategories() {

        return m_categories;
    }

    /**
     * Returns the container types that have been included in the search.<p>
     *
     * @return the container types that have been included in the search
     */
    public List<String> getContainerTypes() {

        return m_containerTypes;
    }

    /**
     * Returns the time range for the date of creation that has been used for the search result.<p>
     *
     * In case this time range has not been set, this will return an object
     * where the start date is equal to {@link Long#MIN_VALUE} and the end date is equal to {@link Long#MAX_VALUE}.<p>
     *
     * @return the time range for the date of creation that has been used for the search result
     */
    public CmsGallerySearchTimeRange getDateCreatedRange() {

        if (m_dateCreatedTimeRange == null) {
            m_dateCreatedTimeRange = new CmsGallerySearchTimeRange();
        }
        return m_dateCreatedTimeRange;
    }

    /**
<<<<<<< HEAD
     * Returns the time range for the dadelete examplete of last modification that has been used for the search result.<p>
=======
     * Returns the time range for the date of last modification that has been used for the search result.<p>
>>>>>>> d46a8b9b
     *
     * In case this time range has not been set, this will return an object
     * where the start date is equal to {@link Long#MIN_VALUE} and the end date is equal to {@link Long#MAX_VALUE}.<p>
     *
     * @return the time range for the date of last modification that has been used for the search result
     */
    public CmsGallerySearchTimeRange getDateLastModifiedRange() {

        if (m_dateLastModifiedTimeRange == null) {
            m_dateLastModifiedTimeRange = new CmsGallerySearchTimeRange();
        }
        return m_dateLastModifiedTimeRange;
    }

    /**
     * Returns the list of the names of the fields to search in.<p>
     *
     * If this has not been set, then the default fields defined in
     * {@link CmsSearchIndex#DOC_META_FIELDS} are used as default.<p>
     *
     * @return the list of the names of the fields to search in
     */
    public List<String> getFields() {

        if (m_fields == null) {
            setFields(Arrays.asList(CmsSearchIndex.DOC_META_FIELDS));
        }
        return m_fields;
    }

    /**
     * Returns the list of folders to search in.<p>
     *
     * @return a list of paths of VFS folders
     */
    public List<String> getFolders() {

        return m_folders;
    }

    /**
     * Returns the galleries that have been included in the search.<p>
     *
     * If no galleries have been set, then <code>null</code> is returned.<p>
     *
     * @return the galleries that have been included in the search
     */
    public List<String> getGalleries() {

        return m_galleries;
    }

    /**
     * Returns the locale that has been used for the search.<p>
     *
     * If no locale has been set, then <code>null</code> is returned.<p>
     *
     * @return the locale that has been used for the search
     */
    public String getLocale() {

        if (m_locale == null) {
            m_locale = CmsLocaleManager.getDefaultLocale().toString();
        }
        return m_locale;
    }

    /**
     * Returns the maximum number of matches per result page.<p>
     *
     * @return the the maximum number of matches per result page
     *
     * @see #getMatchesPerPage()
     * @see #setResultPage(int)
     */
    public int getMatchesPerPage() {

        return m_matchesPerPage;
    }

    /**
     * Returns a CmsSolrQuery representation of this class.
     * @param cms the openCms object.
     * @return CmsSolrQuery representation of this class.
     */
    public CmsSolrQuery getQuery(CmsObject cms) {

        final CmsSolrQuery query = new CmsSolrQuery();

        // set categories
        query.setCategories(m_categories);

        // set container types
        if (null != m_containerTypes) {
            query.addFilterQuery(CmsSearchField.FIELD_CONTAINER_TYPES, m_containerTypes, false, false);
        }

        // Set date created time filter
        query.addFilterQuery(CmsSearchUtil.getDateCreatedTimeRangeFilterQuery(
            CmsSearchField.FIELD_DATE_CREATED,
            getDateCreatedRange().m_startTime,
            getDateCreatedRange().m_endTime));

        // Set date last modified time filter
        query.addFilterQuery(CmsSearchUtil.getDateCreatedTimeRangeFilterQuery(
            CmsSearchField.FIELD_DATE_LASTMODIFIED,
            getDateLastModifiedRange().m_startTime,
            getDateLastModifiedRange().m_endTime));

        // Set fields
        if (null != m_fields) {
            query.setFields(m_fields.toArray(new String[m_fields.size()]));
        }

        // set scope / folders to search in
        m_foldersToSearchIn = new ArrayList<String>();
        addFoldersToSearchIn(m_folders);
        addFoldersToSearchIn(m_galleries);
        setSearchFolders(cms);
        query.addFilterQuery(
            CmsSearchField.FIELD_PARENT_FOLDERS,
            new ArrayList<String>(m_foldersToSearchIn),
            false,
            true);

        // TODO: ignoresearchexclude
        if (m_ignoreSearchExclude) {
            // Reference for the values: CmsGallerySearchIndex.java, field EXCLUDE_PROPERTY_VALUES
            query.addFilterQuery(
                "!" + CmsSearchField.FIELD_SEARCH_EXCLUDE,
                Arrays.asList(new String[] {"all", "gallery"}),
                true,
                false);
        }

        // set matches per page
        query.setRows(new Integer(m_matchesPerPage));

        // set resource types
        if (null != m_resourceTypes) {
            query.setResourceTypes(m_resourceTypes);
        }

        // set result page
        query.setStart(new Integer((m_resultPage - 1) * m_matchesPerPage));

        // set search locale
        if (null != m_locale) {
            query.setLocales(new Locale(m_locale));
        }

        // set search words
        if (null != m_words) {
            query.setQuery(m_words);
        }

        // set sort order
        query.setSort(getSort().getFirst(), getSort().getSecond());

        return query;
    }

    /**
     * Gets the reference path.<p>
     *
     * @return the gallery reference path
     */
    public String getReferencePath() {

        return m_referencePath;
    }

    /**
     * Returns the names of the resource types that have been included in the search result.<p>
     *
     * If no resource types have been set, then <code>null</code> is returned.<p>
     *
     * @return the names of the resource types that have been included in the search result
     */
    public List<String> getResourceTypes() {

        return m_resourceTypes;
    }

    /**
     * Returns the index of the requested result page.<p>
     *
     * @return the index of the requested result page
     *
     * @see #setResultPage(int)
     * @see #getMatchesPerPage()
     * @see #setMatchesPerPage(int)
     */
    public int getResultPage() {

        return m_resultPage;
    }

    /**
     * The gallery search scope.<p>
     *
     * @return the gallery search scope
     */
    public CmsGallerySearchScope getScope() {

        if (m_scope == null) {
            return OpenCms.getWorkplaceManager().getGalleryDefaultScope();
        }
        return m_scope;
    }

    /**
     * Returns the words (terms) that have been used for the full text search.<p>
     *
     * If no search words have been set, then <code>null</code> is returned.<p>
     *
     * @return the words (terms) that have been used for the full text search
     */
    public String getSearchWords() {

        return m_words;
    }

<<<<<<< HEAD
=======
    /**
     * Returns the Lucene sort indicated by the selected sort order.<p>
     *
     * @return the Lucene sort indicated by the selected sort order
     *
     * @see #getSortOrder()
     */
    public Sort getSort() {

        switch (getSortOrder()) {
            case dateCreated_asc:
                return SORT_DATE_CREATED_ASC;
            case dateCreated_desc:
                return SORT_DATE_CREATED_DESC;
            case dateExpired_asc:
                return SORT_DATE_EXPIRED_ASC;
            case dateExpired_desc:
                return SORT_DATE_EXPIRED_DESC;
            case dateLastModified_asc:
                return SORT_DATE_LASTMODIFIED_ASC;
            case dateLastModified_desc:
                return SORT_DATE_LASTMODIFIED_DESC;
            case dateReleased_asc:
                return SORT_DATE_RELEASED_ASC;
            case dateReleased_desc:
                return SORT_DATE_RELEASED_DESC;
            case length_asc:
                return SORT_LENGTH_ASC;
            case length_desc:
                return SORT_LENGTH_DESC;
            case path_asc:
                return SORT_PATH_ASC;
            case path_desc:
                return SORT_PATH_DESC;
            case score:
                return SORT_SCORE;
            case state_asc:
                return SORT_STATE_ASC;
            case state_desc:
                return SORT_STATE_DESC;
            case title_asc:
                return getTitleSort(getLocale(), false);
            case title_desc:
                return getTitleSort(getLocale(), true);
            case type_asc:
                return SORT_TYPE_ASC;
            case type_desc:
                return SORT_TYPE_DESC;
            case userCreated_asc:
                return SORT_USER_CREATED_ASC;
            case userCreated_desc:
                return SORT_USER_CREATED_DESC;
            case userLastModified_asc:
                return SORT_USER_LASTMODIFIED_ASC;
            case userLastModified_desc:
                return SORT_USER_LASTMODIFIED_DESC;
            default:
                return SORT_TITLE_ASC;
        }
    }

>>>>>>> d46a8b9b
    /**
     * Returns the sort order that has been used in the search.<p>
     *
     * If the sort parameter has not been set the default sort order
     * defined by {@link CmsGallerySortParam#DEFAULT} is used.<p>
     *
     * @return the sort order that has been used in the search
     */
    public CmsGallerySortParam getSortOrder() {

        if (m_sortOrder == null) {

            m_sortOrder = CmsGallerySortParam.DEFAULT;
        }
        return m_sortOrder;
    }

    /**
     * Returns a sort for a localized title.<p>
     *
     * @param locale the locale to sort with
     * @param desc indicates if the sort should be descending
     *
     * @return a sort for a localized title
     */
    public CmsPair<String, org.apache.solr.client.solrj.SolrQuery.ORDER> getTitleSort(String locale, boolean desc) {

        // for saving performance and sorting case-insensitive
        // the un-stored title field should be used
        //        String titleName = CmsSearchFieldConfiguration.getLocaleExtendedName(CmsSearchField.FIELD_SORT_TITLE, locale);

        final String sortTitle = CmsSearchFieldConfiguration.getLocaleExtendedName(
            CmsSearchField.FIELD_TITLE_UNSTORED,
            getLocale()) + "_s";

        if (desc) {
            return CmsPair.create(sortTitle, ORDER.desc);
        } else {
            return CmsPair.create(sortTitle, ORDER.asc);
        }
    }

    /**
     * Returns the search exclude property ignore flag.<p>
     *
     * @return the search exclude property ignore flag
     */
    public boolean isIgnoreSearchExclude() {

        return m_ignoreSearchExclude;
    }

    /**
     * Sets the categories for the search.<p>
     *
     * Results are found only if they are contained in at least one of the given categories.
     *
     * @param categories the categories to set
     */
    public void setCategories(List<String> categories) {

        m_categories = categories;
    }

    /**
     * Sets the container types for the search.<p>
     *
     * Results are found only if they are compatible with one of the given container types.
     * If no container type is set, results compatible with any container will be returned in the search result.<p>
     *
     * @param containerTypes the container types to set
     */
    public void setContainerTypes(List<String> containerTypes) {

        m_containerTypes = containerTypes;
    }

    /**
     * Sets the time range for the date of resource creation to consider in the search.<p>
     *
     * @param startTime the start time of the time range
     * @param endTime the end time of the time range
     */
    public void setDateCreatedTimeRange(long startTime, long endTime) {

        if (m_dateCreatedTimeRange == null) {
            m_dateCreatedTimeRange = new CmsGallerySearchTimeRange(startTime, endTime);
        }
    }

    /**
     * Sets the time range for the date of resource last modification to consider in the search.<p>
     *
     * @param startTime the start time of the time range
     * @param endTime the end time of the time range
     */
    public void setDateLastModifiedTimeRange(long startTime, long endTime) {

        if (m_dateLastModifiedTimeRange == null) {
            m_dateLastModifiedTimeRange = new CmsGallerySearchTimeRange(startTime, endTime);
        }
    }

    /**
     * Sets the list of the names of the fields to search in. <p>
     *
     * @param fields the list of names of the fields to set
     */
    public void setFields(List<String> fields) {

        m_fields = fields;
    }

    /**
     * Sets the folders to search in.<p>
     *
     * @param folders the list of VFS folders
     */
    public void setFolders(List<String> folders) {

        m_folders = folders;
    }

    /**
     * Sets the galleries for the search.<p>
     *
     * Results are found only if they are contained in one of the given galleries.
     * If no gallery is set, results from all galleries will be returned in the search result.<p>
     *
     * @param galleries the galleries to set
     */
    public void setGalleries(List<String> galleries) {

        m_galleries = galleries;
    }

    /**
     * Sets the search exclude property ignore flag.<p>
     *
     * @param excludeForPageEditor the search exclude property ignore flag
     */
    public void setIgnoreSearchExclude(boolean excludeForPageEditor) {

        m_ignoreSearchExclude = excludeForPageEditor;
    }

    /**
     * Sets the maximum number of matches per result page.<p>
     *
     * Use this together with {@link #setResultPage(int)} in order to split the result
     * in more than one page.<p>
     *
     * @param matchesPerPage the the maximum number of matches per result page to set
     *
     * @see #getMatchesPerPage()
     * @see #setResultPage(int)
     */
    public void setMatchesPerPage(int matchesPerPage) {

        m_matchesPerPage = matchesPerPage;
    }

    /**
     * Sets the gallery reference path.<p>
     *
     * @param referencePath the gallery reference path
     */
    public void setReferencePath(String referencePath) {

        m_referencePath = referencePath;
    }

    /**
     * Sets the names of the resource types to include in the search result.<p>
     *
     * Results are found only if they resources match one of the given resource type names.
     * If no resource type name is set, all resource types will be returned in the search result.<p>
     *
     * @param resourceTypes the names of the resource types to include in the search result
     */
    public void setResourceTypes(List<String> resourceTypes) {

        m_resourceTypes = resourceTypes;
    }

    /**
     * Sets the index of the result page that should be returned.<p>
     *
     * Use this together with {@link #setMatchesPerPage(int)} in order to split the result
     * in more than one page.<p>
     *
     * @param resultPage the index of the result page to return
     *
     * @see #getResultPage()
     * @see #getMatchesPerPage()
     * @see #setMatchesPerPage(int)
     */
    public void setResultPage(int resultPage) {

        m_resultPage = resultPage;
    }

    /**
     * Sets the search scope.<p>
     *
     * @param scope the search scope
     */
    public void setScope(CmsGallerySearchScope scope) {

        m_scope = scope;
    }

    /**
     * Sets the locale for the search.<p>
     *
     * Results are found only if they match the given locale.
     * If no locale is set, results for all locales will be returned in the search result.<p>
     *
     * @param locale the locale to set
     */
    public void setSearchLocale(String locale) {

        m_locale = locale;
    }

    /**
     * Sets the words (terms) for the full text search.<p>
     *
     * Results are found only if they text extraction for the resource contains all given search words.
     * If no search word is set, all resources will be returned in the search result.<p>
     *
     * Please note that this should be a list of words separated by white spaces.
     * Simple Lucene modifiers such as (+), (-) and (*) are allowed, but anything more complex then this
     * will be removed.<p>
     *
     * @param words the words (terms) for the full text search to set
     */
    public void setSearchWords(String words) {

        m_words = words;
    }

    /**
     * Sets the sort order for the search.<p>
     *
     * @param sortOrder the sort order to set
     */
    public void setSortOrder(CmsGallerySortParam sortOrder) {

        m_sortOrder = sortOrder;
    }

    /**
     * Wraps this parameters to the standard search parameters, so that inherited methods in the search index
     * can be used.<p>
     *
     * @return this parameters wrapped to the standard search parameters
     */
    protected CmsSearchParameters getCmsSearchParams() {

        CmsSearchParameters result = new CmsSearchParameters();
        result.setFields(getFields());
        result.setExcerptOnlySearchedFields(true);
        if (getSearchWords() != null) {
            result.setQuery(getSearchWords());
            result.setIgnoreQuery(false);
        } else {
            result.setIgnoreQuery(true);
        }

        return result;
    }

    /**
     * Adds folders to perform the search in.
     * @param folders Folders to search in.
     */
    private void addFoldersToSearchIn(final List<String> folders) {

        if (null == folders) {
            return;
        }

        for (String folder : folders) {
            if (!CmsResource.isFolder(folder)) {
                folder += "/";
            }

            m_foldersToSearchIn.add(folder);
        }
    }

    /**
     * Returns the Lucene sort indicated by the selected sort order.<p>
     *
     * @return the Lucene sort indicated by the selected sort order
     *
     * @see #getSortOrder()
     */
    private CmsPair<String, org.apache.solr.client.solrj.SolrQuery.ORDER> getSort() {

        final String sortTitle = CmsSearchFieldConfiguration.getLocaleExtendedName(
            CmsSearchField.FIELD_TITLE_UNSTORED,
            getLocale()) + "_s";

        switch (getSortOrder()) {
            case dateCreated_asc:
                return CmsPair.create(CmsSearchField.FIELD_DATE_CREATED, ORDER.asc);
            case dateCreated_desc:
                return CmsPair.create(CmsSearchField.FIELD_DATE_CREATED, ORDER.desc);
            case dateExpired_asc:
                return CmsPair.create(CmsSearchField.FIELD_DATE_EXPIRED, ORDER.asc);
            case dateExpired_desc:
                return CmsPair.create(CmsSearchField.FIELD_DATE_EXPIRED, ORDER.desc);
            case dateLastModified_asc:
                return CmsPair.create(CmsSearchField.FIELD_DATE_LASTMODIFIED, ORDER.asc);
            case dateLastModified_desc:
                return CmsPair.create(CmsSearchField.FIELD_DATE_LASTMODIFIED, ORDER.desc);
            case dateReleased_asc:
                return CmsPair.create(CmsSearchField.FIELD_DATE_RELEASED, ORDER.asc);
            case dateReleased_desc:
                return CmsPair.create(CmsSearchField.FIELD_DATE_RELEASED, ORDER.desc);
            case length_asc:
                return CmsPair.create(CmsSearchField.FIELD_SIZE, ORDER.asc);
            case length_desc:
                return CmsPair.create(CmsSearchField.FIELD_SIZE, ORDER.desc);
            case path_asc:
                return CmsPair.create(CmsSearchField.FIELD_PATH, ORDER.asc);
            case path_desc:
                return CmsPair.create(CmsSearchField.FIELD_PATH, ORDER.desc);
            case score:
                return CmsPair.create(CmsSearchField.FIELD_SCORE, ORDER.asc);
            case state_asc:
                return CmsPair.create(CmsSearchField.FIELD_STATE, ORDER.asc);
            case state_desc:
                return CmsPair.create(CmsSearchField.FIELD_STATE, ORDER.desc);
            case title_asc:
                return CmsPair.create(sortTitle, ORDER.asc);
            case title_desc:
                return CmsPair.create(sortTitle, ORDER.desc);
            case type_asc:
                return CmsPair.create(CmsSearchField.FIELD_TYPE, ORDER.asc);
            case type_desc:
                return CmsPair.create(CmsSearchField.FIELD_TYPE, ORDER.desc);
            case userCreated_asc:
                return CmsPair.create(CmsSearchField.FIELD_USER_CREATED, ORDER.asc);
            case userCreated_desc:
                return CmsPair.create(CmsSearchField.FIELD_USER_CREATED, ORDER.desc);
            case userLastModified_asc:
                return CmsPair.create(CmsSearchField.FIELD_USER_LAST_MODIFIED, ORDER.asc);
            case userLastModified_desc:
                return CmsPair.create(CmsSearchField.FIELD_USER_LAST_MODIFIED, ORDER.desc);
            default:
                return CmsPair.create(sortTitle, ORDER.asc);
        }
    }

    /**
     * Applies the defined search folders to the Solr query.
     *
     * @param obj The current CmsObject object.
     */
    private void setSearchFolders(CmsObject obj) {

        // check if parentFolders to search in have been set
        // if this evaluates false, the search folders have already been set, so
        // there's no need to add a scope filter
        if (m_foldersToSearchIn.isEmpty()) {
            // only append scope filter if no no folders or galleries given
            setSearchScopeFilter(obj);
        }
    }

    /**
     * Sets the search scope.
     *
     * @param cms The current CmsObject object.
     */
    private void setSearchScopeFilter(CmsObject cms) {

        final List<String> searchRoots = CmsSearchUtil.computeScopeFolders(cms, this);

        // If the resource types contain the type "function" also
        // add "/system/modules/" to the search path
        if ((null != getResourceTypes()) && getResourceTypes().contains(CmsXmlDynamicFunctionHandler.TYPE_FUNCTION)) {
            searchRoots.add("/system/modules/");
        }

        addFoldersToSearchIn(searchRoots);
    }
}<|MERGE_RESOLUTION|>--- conflicted
+++ resolved
@@ -55,18 +55,92 @@
  */
 public class CmsGallerySearchParameters {
 
-<<<<<<< HEAD
-=======
+    /** Sort parameter constants. */
+    public enum CmsGallerySortParam {
+
+        /** Sort by date created ascending. */
+        dateCreated_asc,
+
+        /** Sort by date created descending. */
+        dateCreated_desc,
+
+        /** Sort date expired ascending. */
+        dateExpired_asc,
+
+        /** Sort date expired descending. */
+        dateExpired_desc,
+
+        /** Sort by date modified ascending. */
+        dateLastModified_asc,
+
+        /** Sort by date modified descending. */
+        dateLastModified_desc,
+
+        /** Sort date released ascending. */
+        dateReleased_asc,
+
+        /** Sort date released descending. */
+        dateReleased_desc,
+
+        /** Sort by length ascending. */
+        length_asc,
+
+        /** Sort by length descending. */
+        length_desc,
+
+        /** Sort by VFS root path ascending. */
+        path_asc,
+
+        /** Sort by VFS root path descending. */
+        path_desc,
+
+        /** Sort by score ascending. */
+        score,
+
+        /** Sort state ascending. */
+        state_asc,
+
+        /** Sort state descending. */
+        state_desc,
+
+        /** Sort by title ascending. */
+        title_asc,
+
+        /** Sort by title ascending. */
+        title_desc,
+
+        /** Sort by type ascending. */
+        type_asc,
+
+        /** Sort by type descending. */
+        type_desc,
+
+        /** Sort created by ascending. */
+        userCreated_asc,
+
+        /** Sort created by descending. */
+        userCreated_desc,
+
+        /** Sort modified by ascending. */
+        userLastModified_asc,
+
+        /** Sort modified by descending. */
+        userLastModified_desc;
+
+        /** The default sort parameter. */
+        public static final CmsGallerySortParam DEFAULT = title_asc;
+    }
+
     /**
      * Helper class to store a time range.<p>
      */
-    public class CmsGallerySearchTimeRange {
+    class CmsGallerySearchTimeRange {
 
         /** The end time of the time range. */
-        private long m_endTime;
+        long m_endTime;
 
         /** The start time of the time range. */
-        private long m_startTime;
+        long m_startTime;
 
         /**
          * Default constructor.<p>
@@ -113,254 +187,6 @@
         }
     }
 
->>>>>>> d46a8b9b
-    /** Sort parameter constants. */
-    public enum CmsGallerySortParam {
-
-        /** Sort by date created ascending. */
-        dateCreated_asc,
-
-        /** Sort by date created descending. */
-        dateCreated_desc,
-
-        /** Sort date expired ascending. */
-        dateExpired_asc,
-
-        /** Sort date expired descending. */
-        dateExpired_desc,
-
-        /** Sort by date modified ascending. */
-        dateLastModified_asc,
-
-        /** Sort by date modified descending. */
-        dateLastModified_desc,
-
-        /** Sort date released ascending. */
-        dateReleased_asc,
-
-        /** Sort date released descending. */
-        dateReleased_desc,
-
-        /** Sort by length ascending. */
-        length_asc,
-
-        /** Sort by length descending. */
-        length_desc,
-
-        /** Sort by VFS root path ascending. */
-        path_asc,
-
-        /** Sort by VFS root path descending. */
-        path_desc,
-
-        /** Sort by score ascending. */
-        score,
-
-        /** Sort state ascending. */
-        state_asc,
-
-        /** Sort state descending. */
-        state_desc,
-
-        /** Sort by title ascending. */
-        title_asc,
-
-        /** Sort by title ascending. */
-        title_desc,
-
-        /** Sort by type ascending. */
-        type_asc,
-
-        /** Sort by type descending. */
-        type_desc,
-
-        /** Sort created by ascending. */
-        userCreated_asc,
-
-        /** Sort created by descending. */
-        userCreated_desc,
-
-        /** Sort modified by ascending. */
-        userLastModified_asc,
-
-        /** Sort modified by descending. */
-        userLastModified_desc;
-
-        /** The default sort parameter. */
-        public static final CmsGallerySortParam DEFAULT = title_asc;
-    }
-
-<<<<<<< HEAD
-    /**
-     * Helper class to store a time range.<p>
-     */
-    class CmsGallerySearchTimeRange {
-
-        /** The end time of the time range. */
-        long m_endTime;
-
-        /** The start time of the time range. */
-        long m_startTime;
-
-        /**
-         * Default constructor.<p>
-         *
-         * This will create an object where the start date is equal to
-         * {@link Long#MIN_VALUE} and the end date is equal to {@link Long#MAX_VALUE}.<p>
-         */
-        public CmsGallerySearchTimeRange() {
-
-            m_startTime = Long.MIN_VALUE;
-            m_endTime = Long.MAX_VALUE;
-        }
-
-        /**
-         * Constructor with start and end time.<p>
-         *
-         * @param startTime the start time of the time range
-         * @param endTime the end time of the time range
-         */
-        public CmsGallerySearchTimeRange(long startTime, long endTime) {
-
-            m_startTime = startTime;
-            m_endTime = endTime;
-        }
-
-        /**
-         * Returns the end time of the time range.<p>
-         *
-         * @return the end time of the time range
-         */
-        public long getEndTime() {
-
-            return m_endTime;
-        }
-
-        /**
-         * Returns the start time of the time range.<p>
-         *
-         * @return the start time of the time range
-         */
-        public long getStartTime() {
-
-            return m_startTime;
-        }
-    }
-=======
-    /** Sort result documents by date of creation ascending. */
-    public static final Sort SORT_DATE_CREATED_ASC = new Sort(
-        new SortField(CmsSearchField.FIELD_DATE_CREATED, SortField.Type.STRING, false));
-
-    /** Sort result documents by date of creation descending. */
-    public static final Sort SORT_DATE_CREATED_DESC = new Sort(
-        new SortField(CmsSearchField.FIELD_DATE_CREATED, SortField.Type.STRING, true));
-
-    /** Sort result documents by date of expiration ascending. */
-    public static final Sort SORT_DATE_EXPIRED_ASC = new Sort(
-        new SortField(CmsGallerySearchFieldMapping.FIELD_RESOURCE_DATE_EXPIRED, SortField.Type.STRING, false));
-
-    /** Sort result documents by date of expiration descending. */
-    public static final Sort SORT_DATE_EXPIRED_DESC = new Sort(
-        new SortField(CmsGallerySearchFieldMapping.FIELD_RESOURCE_DATE_EXPIRED, SortField.Type.STRING, true));
-
-    /** Sort result documents by date of last modification ascending. */
-    public static final Sort SORT_DATE_LASTMODIFIED_ASC = new Sort(
-        new SortField(CmsSearchField.FIELD_DATE_LASTMODIFIED, SortField.Type.STRING, false));
-
-    /** Sort result documents by date of last modification descending. */
-    public static final Sort SORT_DATE_LASTMODIFIED_DESC = new Sort(
-        new SortField(CmsSearchField.FIELD_DATE_LASTMODIFIED, SortField.Type.STRING, true));
-
-    /** Sort result documents by date of release ascending. */
-    public static final Sort SORT_DATE_RELEASED_ASC = new Sort(
-        new SortField(CmsGallerySearchFieldMapping.FIELD_RESOURCE_DATE_RELEASED, SortField.Type.STRING, false));
-
-    /** Sort result documents by date of release descending. */
-    public static final Sort SORT_DATE_RELEASED_DESC = new Sort(
-        new SortField(CmsGallerySearchFieldMapping.FIELD_RESOURCE_DATE_RELEASED, SortField.Type.STRING, true));
-
-    /** Sort result documents by resource length ascending, then score. */
-    public static final Sort SORT_LENGTH_ASC = new Sort(
-        new SortField[] {
-            new SortField(CmsGallerySearchFieldMapping.FIELD_RESOURCE_LENGTH, SortField.Type.INT, false),
-            SortField.FIELD_SCORE});
-
-    /** Sort result documents by resource length descending, then score. */
-    public static final Sort SORT_LENGTH_DESC = new Sort(
-        new SortField[] {
-            new SortField(CmsGallerySearchFieldMapping.FIELD_RESOURCE_LENGTH, SortField.Type.INT, true),
-            SortField.FIELD_SCORE});
-
-    /** Sort result documents by VFS path ascending. */
-    public static final Sort SORT_PATH_ASC = new Sort(
-        new SortField(CmsSearchField.FIELD_PATH, SortField.Type.STRING, false));
-
-    /** Sort result documents by VFS path descending. */
-    public static final Sort SORT_PATH_DESC = new Sort(
-        new SortField(CmsSearchField.FIELD_PATH, SortField.Type.STRING, true));
-
-    /** Sort result documents by score. */
-    public static final Sort SORT_SCORE = Sort.RELEVANCE;
-
-    /** Sort result documents by resource state ascending, then score. */
-    public static final Sort SORT_STATE_ASC = new Sort(
-        new SortField[] {
-            new SortField(CmsGallerySearchFieldMapping.FIELD_RESOURCE_STATE, SortField.Type.INT, false),
-            SortField.FIELD_SCORE});
-
-    /** Sort result documents by resource state descending, then score. */
-    public static final Sort SORT_STATE_DESC = new Sort(
-        new SortField[] {
-            new SortField(CmsGallerySearchFieldMapping.FIELD_RESOURCE_STATE, SortField.Type.INT, true),
-            SortField.FIELD_SCORE});
-
-    /** Sort result documents by title ascending, then score. */
-    public static final Sort SORT_TITLE_ASC = new Sort(
-        new SortField[] {
-            new SortField(CmsSearchField.FIELD_TITLE, SortField.Type.STRING, false),
-            SortField.FIELD_SCORE});
-
-    /** Sort result documents by title descending, then score. */
-    public static final Sort SORT_TITLE_DESC = new Sort(
-        new SortField[] {
-            new SortField(CmsSearchField.FIELD_TITLE, SortField.Type.STRING, true),
-            SortField.FIELD_SCORE});
-
-    /** Sort result documents by resource type ascending, then score. */
-    public static final Sort SORT_TYPE_ASC = new Sort(
-        new SortField[] {
-            new SortField(CmsSearchField.FIELD_TYPE, SortField.Type.STRING, false),
-            SortField.FIELD_SCORE});
-
-    /** Sort result documents by resource type descending, then score. */
-    public static final Sort SORT_TYPE_DESC = new Sort(
-        new SortField[] {new SortField(CmsSearchField.FIELD_TYPE, SortField.Type.STRING, true), SortField.FIELD_SCORE});
-
-    /** Sort result documents by date user who created ascending, then date of creation. */
-    public static final Sort SORT_USER_CREATED_ASC = new Sort(
-        new SortField[] {
-            new SortField(CmsGallerySearchFieldMapping.FIELD_RESOURCE_USER_CREATED, SortField.Type.STRING, false),
-            new SortField(CmsSearchField.FIELD_DATE_CREATED, SortField.Type.STRING, true)});
-
-    /** Sort result documents by date user who created descending, then date of creation. */
-    public static final Sort SORT_USER_CREATED_DESC = new Sort(
-        new SortField[] {
-            new SortField(CmsGallerySearchFieldMapping.FIELD_RESOURCE_USER_CREATED, SortField.Type.STRING, true),
-            new SortField(CmsSearchField.FIELD_DATE_CREATED, SortField.Type.STRING, true)});
-
-    /** Sort result documents by date user who did the last modification ascending, then date of last modification. */
-    public static final Sort SORT_USER_LASTMODIFIED_ASC = new Sort(
-        new SortField[] {
-            new SortField(CmsGallerySearchFieldMapping.FIELD_RESOURCE_USER_LASTMODIFIED, SortField.Type.STRING, false),
-            new SortField(CmsSearchField.FIELD_DATE_LASTMODIFIED, SortField.Type.STRING, true)});
-
-    /** Sort result documents by date user who did the last modification descending, then date of last modification. */
-    public static final Sort SORT_USER_LASTMODIFIED_DESC = new Sort(
-        new SortField[] {
-            new SortField(CmsGallerySearchFieldMapping.FIELD_RESOURCE_USER_LASTMODIFIED, SortField.Type.STRING, true),
-            new SortField(CmsSearchField.FIELD_DATE_LASTMODIFIED, SortField.Type.STRING, true)});
->>>>>>> d46a8b9b
-
     /** The categories to search in. */
     private List<String> m_categories;
 
@@ -460,11 +286,7 @@
     }
 
     /**
-<<<<<<< HEAD
      * Returns the time range for the dadelete examplete of last modification that has been used for the search result.<p>
-=======
-     * Returns the time range for the date of last modification that has been used for the search result.<p>
->>>>>>> d46a8b9b
      *
      * In case this time range has not been set, this will return an object
      * where the start date is equal to {@link Long#MIN_VALUE} and the end date is equal to {@link Long#MAX_VALUE}.<p>
@@ -563,10 +385,11 @@
         }
 
         // Set date created time filter
-        query.addFilterQuery(CmsSearchUtil.getDateCreatedTimeRangeFilterQuery(
-            CmsSearchField.FIELD_DATE_CREATED,
-            getDateCreatedRange().m_startTime,
-            getDateCreatedRange().m_endTime));
+        query.addFilterQuery(
+            CmsSearchUtil.getDateCreatedTimeRangeFilterQuery(
+                CmsSearchField.FIELD_DATE_CREATED,
+                getDateCreatedRange().m_startTime,
+                getDateCreatedRange().m_endTime));
 
         // Set date last modified time filter
         query.addFilterQuery(CmsSearchUtil.getDateCreatedTimeRangeFilterQuery(
@@ -688,70 +511,6 @@
         return m_words;
     }
 
-<<<<<<< HEAD
-=======
-    /**
-     * Returns the Lucene sort indicated by the selected sort order.<p>
-     *
-     * @return the Lucene sort indicated by the selected sort order
-     *
-     * @see #getSortOrder()
-     */
-    public Sort getSort() {
-
-        switch (getSortOrder()) {
-            case dateCreated_asc:
-                return SORT_DATE_CREATED_ASC;
-            case dateCreated_desc:
-                return SORT_DATE_CREATED_DESC;
-            case dateExpired_asc:
-                return SORT_DATE_EXPIRED_ASC;
-            case dateExpired_desc:
-                return SORT_DATE_EXPIRED_DESC;
-            case dateLastModified_asc:
-                return SORT_DATE_LASTMODIFIED_ASC;
-            case dateLastModified_desc:
-                return SORT_DATE_LASTMODIFIED_DESC;
-            case dateReleased_asc:
-                return SORT_DATE_RELEASED_ASC;
-            case dateReleased_desc:
-                return SORT_DATE_RELEASED_DESC;
-            case length_asc:
-                return SORT_LENGTH_ASC;
-            case length_desc:
-                return SORT_LENGTH_DESC;
-            case path_asc:
-                return SORT_PATH_ASC;
-            case path_desc:
-                return SORT_PATH_DESC;
-            case score:
-                return SORT_SCORE;
-            case state_asc:
-                return SORT_STATE_ASC;
-            case state_desc:
-                return SORT_STATE_DESC;
-            case title_asc:
-                return getTitleSort(getLocale(), false);
-            case title_desc:
-                return getTitleSort(getLocale(), true);
-            case type_asc:
-                return SORT_TYPE_ASC;
-            case type_desc:
-                return SORT_TYPE_DESC;
-            case userCreated_asc:
-                return SORT_USER_CREATED_ASC;
-            case userCreated_desc:
-                return SORT_USER_CREATED_DESC;
-            case userLastModified_asc:
-                return SORT_USER_LASTMODIFIED_ASC;
-            case userLastModified_desc:
-                return SORT_USER_LASTMODIFIED_DESC;
-            default:
-                return SORT_TITLE_ASC;
-        }
-    }
-
->>>>>>> d46a8b9b
     /**
      * Returns the sort order that has been used in the search.<p>
      *
