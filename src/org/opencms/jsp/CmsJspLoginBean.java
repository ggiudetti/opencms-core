--- conflicted
+++ resolved
@@ -99,47 +99,53 @@
             if (org.opencms.security.Messages.ERR_LOGIN_FAILED_DISABLED_2 == currentLoginException.getMessageContainer().getKey()) {
 
                 // the user has been disabled
-                LOG.warn(Messages.get().getBundle().key(
-                    Messages.LOG_LOGIN_FAILED_DISABLED_3,
-                    userName,
-                    requestContext.addSiteRoot(requestContext.getUri()),
-                    requestContext.getRemoteAddress()));
-
-            } else if (org.opencms.security.Messages.ERR_LOGIN_FAILED_TEMP_DISABLED_4 == currentLoginException.getMessageContainer().getKey()) {
-
-                // the user has been disabled
-                LOG.warn(Messages.get().getBundle().key(
-                    Messages.LOG_LOGIN_FAILED_TEMP_DISABLED_5,
-                    new Object[] {
+                LOG.warn(
+                    Messages.get().getBundle().key(
+                        Messages.LOG_LOGIN_FAILED_DISABLED_3,
                         userName,
                         requestContext.addSiteRoot(requestContext.getUri()),
-                        requestContext.getRemoteAddress(),
-                        currentLoginException.getMessageContainer().getArgs()[2],
-                        currentLoginException.getMessageContainer().getArgs()[3]}));
+                        requestContext.getRemoteAddress()));
+
+            } else
+                if (org.opencms.security.Messages.ERR_LOGIN_FAILED_TEMP_DISABLED_4 == currentLoginException.getMessageContainer().getKey()) {
+
+                // the user has been disabled
+                LOG.warn(
+                    Messages.get().getBundle().key(
+                        Messages.LOG_LOGIN_FAILED_TEMP_DISABLED_5,
+                        new Object[] {
+                            userName,
+                            requestContext.addSiteRoot(requestContext.getUri()),
+                            requestContext.getRemoteAddress(),
+                            currentLoginException.getMessageContainer().getArgs()[2],
+                            currentLoginException.getMessageContainer().getArgs()[3]}));
 
             } else if (org.opencms.security.Messages.ERR_LOGIN_FAILED_NO_USER_2 == currentLoginException.getMessageContainer().getKey()) {
 
                 // the requested user does not exist in the database
-                LOG.warn(Messages.get().getBundle().key(
-                    Messages.LOG_LOGIN_FAILED_NO_USER_3,
-                    userName,
-                    requestContext.addSiteRoot(requestContext.getUri()),
-                    requestContext.getRemoteAddress()));
-
-            } else if (org.opencms.security.Messages.ERR_LOGIN_FAILED_WITH_MESSAGE_1 == currentLoginException.getMessageContainer().getKey()) {
+                LOG.warn(
+                    Messages.get().getBundle().key(
+                        Messages.LOG_LOGIN_FAILED_NO_USER_3,
+                        userName,
+                        requestContext.addSiteRoot(requestContext.getUri()),
+                        requestContext.getRemoteAddress()));
+
+            } else
+                if (org.opencms.security.Messages.ERR_LOGIN_FAILED_WITH_MESSAGE_1 == currentLoginException.getMessageContainer().getKey()) {
 
                 // logins have been disabled by the administration
                 long endTime = CmsLoginMessage.DEFAULT_TIME_END;
                 if (OpenCms.getLoginManager().getLoginMessage() != null) {
                     endTime = OpenCms.getLoginManager().getLoginMessage().getTimeEnd();
                 }
-                LOG.info(Messages.get().getBundle().key(
-                    Messages.LOG_LOGIN_FAILED_WITH_MESSAGE_4,
-                    new Object[] {
-                        userName,
-                        requestContext.addSiteRoot(requestContext.getUri()),
-                        requestContext.getRemoteAddress(),
-                        new Date(endTime)}));
+                LOG.info(
+                    Messages.get().getBundle().key(
+                        Messages.LOG_LOGIN_FAILED_WITH_MESSAGE_4,
+                        new Object[] {
+                            userName,
+                            requestContext.addSiteRoot(requestContext.getUri()),
+                            requestContext.getRemoteAddress(),
+                            new Date(endTime)}));
 
             } else {
 
@@ -157,7 +163,7 @@
                 }
             }
         } else {
-            // the error was database related, there may be an issue with the setup 
+            // the error was database related, there may be an issue with the setup
             // write the exception to the log as well
             LOG.error(
                 Messages.get().getBundle().key(
@@ -294,92 +300,8 @@
             if (session != null) {
                 session.invalidate();
             }
-<<<<<<< HEAD
             CmsException currentLoginException = m_loginException;
             logLoginException(getRequestContext(), userName, currentLoginException);
-=======
-
-            if (m_loginException instanceof CmsAuthentificationException) {
-
-                // the authentication of the user failed
-                if (org.opencms.security.Messages.ERR_LOGIN_FAILED_DISABLED_2 == m_loginException.getMessageContainer().getKey()) {
-
-                    // the user has been disabled
-                    LOG.warn(
-                        Messages.get().getBundle().key(
-                            Messages.LOG_LOGIN_FAILED_DISABLED_3,
-                            userName,
-                            getRequestContext().addSiteRoot(getRequestContext().getUri()),
-                            getRequestContext().getRemoteAddress()));
-
-                } else
-                    if (org.opencms.security.Messages.ERR_LOGIN_FAILED_TEMP_DISABLED_4 == m_loginException.getMessageContainer().getKey()) {
-
-                    // the user has been disabled
-                    LOG.warn(
-                        Messages.get().getBundle().key(
-                            Messages.LOG_LOGIN_FAILED_TEMP_DISABLED_5,
-                            new Object[] {
-                                userName,
-                                getRequestContext().addSiteRoot(getRequestContext().getUri()),
-                                getRequestContext().getRemoteAddress(),
-                                m_loginException.getMessageContainer().getArgs()[2],
-                                m_loginException.getMessageContainer().getArgs()[3]}));
-
-                } else if (org.opencms.security.Messages.ERR_LOGIN_FAILED_NO_USER_2 == m_loginException.getMessageContainer().getKey()) {
-
-                    // the requested user does not exist in the database
-                    LOG.warn(
-                        Messages.get().getBundle().key(
-                            Messages.LOG_LOGIN_FAILED_NO_USER_3,
-                            userName,
-                            getRequestContext().addSiteRoot(getRequestContext().getUri()),
-                            getRequestContext().getRemoteAddress()));
-
-                } else
-                    if (org.opencms.security.Messages.ERR_LOGIN_FAILED_WITH_MESSAGE_1 == m_loginException.getMessageContainer().getKey()) {
-
-                    // logins have been disabled by the administration
-                    long endTime = CmsLoginMessage.DEFAULT_TIME_END;
-                    if (OpenCms.getLoginManager().getLoginMessage() != null) {
-                        endTime = OpenCms.getLoginManager().getLoginMessage().getTimeEnd();
-                    }
-                    LOG.info(
-                        Messages.get().getBundle().key(
-                            Messages.LOG_LOGIN_FAILED_WITH_MESSAGE_4,
-                            new Object[] {
-                                userName,
-                                getRequestContext().addSiteRoot(getRequestContext().getUri()),
-                                getRequestContext().getRemoteAddress(),
-                                new Date(endTime)}));
-
-                } else {
-
-                    // the user exists, so the password must have been wrong
-                    CmsMessageContainer message = Messages.get().container(
-                        Messages.LOG_LOGIN_FAILED_3,
-                        userName,
-                        getRequestContext().addSiteRoot(getRequestContext().getUri()),
-                        getRequestContext().getRemoteAddress());
-                    if (OpenCms.getDefaultUsers().isUserAdmin(userName)) {
-                        // someone tried to log in as "Admin", log this in a higher channel
-                        LOG.error(message.key());
-                    } else {
-                        LOG.warn(message.key());
-                    }
-                }
-            } else {
-                // the error was database related, there may be an issue with the setup
-                // write the exception to the log as well
-                LOG.error(
-                    Messages.get().getBundle().key(
-                        Messages.LOG_LOGIN_FAILED_DB_REASON_3,
-                        userName,
-                        getRequestContext().addSiteRoot(getRequestContext().getUri()),
-                        getRequestContext().getRemoteAddress()),
-                    m_loginException);
-            }
->>>>>>> d46a8b9b
         }
     }
 
