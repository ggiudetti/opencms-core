/*
 * This library is part of OpenCms -
 * the Open Source Content Management System
 *
 * Copyright (c) Alkacon Software GmbH (http://www.alkacon.com)
 *
 * This library is free software; you can redistribute it and/or
 * modify it under the terms of the GNU Lesser General Public
 * License as published by the Free Software Foundation; either
 * version 2.1 of the License, or (at your option) any later version.
 *
 * This library is distributed in the hope that it will be useful,
 * but WITHOUT ANY WARRANTY; without even the implied warranty of
 * MERCHANTABILITY or FITNESS FOR A PARTICULAR PURPOSE.  See the GNU
 * Lesser General Public License for more details.
 *
 * For further information about Alkacon Software GmbH, please see the
 * company website: http://www.alkacon.com
 *
 * For further information about OpenCms, please see the
 * project website: http://www.opencms.org
 *
 * You should have received a copy of the GNU Lesser General Public
 * License along with this library; if not, write to the Free Software
 * Foundation, Inc., 59 Temple Place, Suite 330, Boston, MA  02111-1307  USA
 */

package org.opencms.workplace;

import org.opencms.file.CmsObject;
import org.opencms.file.CmsResource;
import org.opencms.main.CmsException;
import org.opencms.main.CmsResourceInitException;
import org.opencms.main.I_CmsResourceInit;
import org.opencms.security.CmsOrganizationalUnit;

import javax.servlet.http.HttpServletRequest;
import javax.servlet.http.HttpServletResponse;

/**
 * Resource init handler that loads the login form with the right parameters.<p>
 *
 * The login uri must have following format:<br>
 * <code>/${CONTEXT}/${SERVLET}/system/login/${OU_PATH}</code><p>
 *
 * for example:<br>
 * <code>/opencms/opencms/system/login/intranet/marketing</code><p>
 *
 * @since 6.5.6
 */
public class CmsWorkplaceLoginHandler implements I_CmsResourceInit {

    /** The login handler path. */
    public static final String LOGIN_HANDLER = "/system/login";

    /** The login form path. */
    public static final String LOGIN_FORM = "/system/login/index.html";

    /**
     * @see org.opencms.main.I_CmsResourceInit#initResource(org.opencms.file.CmsResource, org.opencms.file.CmsObject, javax.servlet.http.HttpServletRequest, javax.servlet.http.HttpServletResponse)
     */
    public CmsResource initResource(
        CmsResource resource,
        CmsObject cms,
        HttpServletRequest req,
        HttpServletResponse res) throws CmsResourceInitException {

<<<<<<< HEAD
=======
        // only do something if the resource was not found
>>>>>>> d46a8b9b
        if (resource != null) {
            return resource;
        }

        String uri = cms.getRequestContext().getUri();
        // check if the resource starts with the LOGIN_HANDLER
        if (!uri.startsWith(LOGIN_HANDLER)) {
            return resource;
        }
        String storedSiteRoot = cms.getRequestContext().getSiteRoot();
        try {
            // we now must switch to the root site to read the resource
            cms.getRequestContext().setSiteRoot("/");
            // read the resource
            resource = cms.readResource(LOGIN_FORM);
        } catch (CmsException e) {
            throw new CmsResourceInitException(e.getMessageContainer(), e);
        } finally {
            // restore the siteroot
            cms.getRequestContext().setSiteRoot(storedSiteRoot);
            // resource may be null in case of an error
            if (resource != null) {
                // modify the uri to the one of the real resource
                cms.getRequestContext().setUri(cms.getSitePath(resource));
            }
        }
        // get the ou path
        String ou = uri.substring(LOGIN_HANDLER.length());
        if (!ou.startsWith(CmsOrganizationalUnit.SEPARATOR)) {
            ou = CmsOrganizationalUnit.SEPARATOR + ou;
        }
        if (!ou.endsWith(CmsOrganizationalUnit.SEPARATOR)) {
            ou += CmsOrganizationalUnit.SEPARATOR;
        }
        req.setAttribute(CmsLogin.PARAM_PREDEF_OUFQN, ou);
        return resource;
    }
}<|MERGE_RESOLUTION|>--- conflicted
+++ resolved
@@ -65,10 +65,6 @@
         HttpServletRequest req,
         HttpServletResponse res) throws CmsResourceInitException {
 
-<<<<<<< HEAD
-=======
-        // only do something if the resource was not found
->>>>>>> d46a8b9b
         if (resource != null) {
             return resource;
         }
