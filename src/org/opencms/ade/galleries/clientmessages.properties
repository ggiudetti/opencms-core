--- conflicted
+++ resolved
@@ -40,11 +40,7 @@
 GUI_SORT_LABEL_DATELASTMODIFIED_DESC_0	=Date Descending
 GUI_SORT_LABEL_PATH_ASC_0				=Path Ascending
 GUI_SORT_LABEL_PATH_DESC_0				=Path Descending
-<<<<<<< HEAD
-GUI_SORT_LABEL_SCORE_0            =Score
-=======
 GUI_SORT_LABEL_SCORE_0            =Result score
->>>>>>> c68770ae
 GUI_SORT_LABEL_SORT_0					=Sort:
 
 GUI_VIEW_LABEL_DETAILS_0                =Details
