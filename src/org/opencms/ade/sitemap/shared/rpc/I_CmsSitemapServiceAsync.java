--- conflicted
+++ resolved
@@ -106,12 +106,8 @@
      * @param title the title for the model page
      * @param description the description for the model page
      * @param copyId the structure id of the resource to copy to create a new model page; if null, the model page is created as an empty container page
-<<<<<<< HEAD
      * @param isModelGroup <code>true</code> to create a new model group page
-     * @param resultCallback the callback for the result 
-=======
      * @param resultCallback the callback for the result
->>>>>>> d46a8b9b
      */
     void createNewModelPage(
         String entryPointUri,
@@ -131,11 +127,11 @@
 
     /**
      * Sets the disabled flag of a model page within the current sitemap configuration.<p>
-     * 
-     * @param baseUri the base uri for the current sitemap 
+     *
+     * @param baseUri the base uri for the current sitemap
      * @param modelPageId structure id of the model page to remove
      * @param disabled the disabled flag
-     * @param callback the callback 
+     * @param callback the callback
      */
     void disableModelPage(String baseUri, CmsUUID modelPageId, boolean disabled, AsyncCallback<Void> callback);
 
@@ -252,9 +248,9 @@
 
     /**
      * Sets the editor mode in the current user session.<p>
-     * 
+     *
      * @param editorMode the editor mode to set
-     * @param callback the asynchronous callback 
+     * @param callback the asynchronous callback
      */
     void setEditorMode(EditorMode editorMode, AsyncCallback<Void> callback);
 
