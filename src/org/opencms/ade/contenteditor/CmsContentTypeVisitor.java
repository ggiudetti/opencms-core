<<<<<<< HEAD
/*
 * This library is part of OpenCms -
 * the Open Source Content Management System
 *
 * Copyright (C) Alkacon Software (http://www.alkacon.com)
 *
 * This library is free software; you can redistribute it and/or
 * modify it under the terms of the GNU Lesser General Public
 * License as published by the Free Software Foundation; either
 * version 2.1 of the License, or (at your option) any later version.
 *
 * This library is distributed in the hope that it will be useful,
 * but WITHOUT ANY WARRANTY; without even the implied warranty of
 * MERCHANTABILITY or FITNESS FOR A PARTICULAR PURPOSE. See the GNU
 * Lesser General Public License for more details.
 *
 * For further information about Alkacon Software, please see the
 * company website: http://www.alkacon.com
 *
 * For further information about OpenCms, please see the
 * project website: http://www.opencms.org
 *
 * You should have received a copy of the GNU Lesser General Public
 * License along with this library; if not, write to the Free Software
 * Foundation, Inc., 59 Temple Place, Suite 330, Boston, MA  02111-1307  USA
 */

package org.opencms.ade.contenteditor;

import org.opencms.acacia.shared.CmsAttributeConfiguration;
import org.opencms.acacia.shared.CmsTabInfo;
import org.opencms.acacia.shared.CmsType;
import org.opencms.ade.contenteditor.shared.CmsComplexWidgetData;
import org.opencms.ade.contenteditor.shared.CmsExternalWidgetConfiguration;
import org.opencms.file.CmsFile;
import org.opencms.file.CmsObject;
import org.opencms.i18n.CmsMessages;
import org.opencms.i18n.CmsMultiMessages;
import org.opencms.main.CmsLog;
import org.opencms.main.OpenCms;
import org.opencms.util.CmsMacroResolver;
import org.opencms.widgets.A_CmsWidget;
import org.opencms.widgets.CmsWidgetConfigurationException;
import org.opencms.widgets.I_CmsADEWidget;
import org.opencms.widgets.I_CmsComplexWidget;
import org.opencms.widgets.I_CmsWidget;
import org.opencms.xml.CmsXmlContentDefinition;
import org.opencms.xml.CmsXmlException;
import org.opencms.xml.content.CmsXmlContentTab;
import org.opencms.xml.content.I_CmsXmlContentHandler;
import org.opencms.xml.content.I_CmsXmlContentHandler.DisplayType;
import org.opencms.xml.types.A_CmsXmlContentValue;
import org.opencms.xml.types.CmsXmlNestedContentDefinition;
import org.opencms.xml.types.I_CmsXmlSchemaType;

import java.util.ArrayList;
import java.util.Collection;
import java.util.Collections;
import java.util.HashMap;
import java.util.List;
import java.util.Locale;
import java.util.Map;

import org.apache.commons.logging.Log;

/**
 * Visitor to read all types and attribute configurations within a content definition.<p>
 */
public class CmsContentTypeVisitor {

    /**
     * Helper class to evaluate the widget display type.<p>
     */
    protected class DisplayTypeEvaluator {

        /** The attribute name. */
        private String m_attributeName;

        /** The attribute type configuration. */
        private CmsAttributeConfiguration m_config;

        /** The configured display type. */
        private DisplayType m_configuredType;

        /** The default display type. */
        private DisplayType m_default;

        /** The applied rule. */
        private EvaluationRule m_rule;

        /**
         * Constructor.<p>
         *
         * @param config the attribute type configuration
         * @param configuredType the configured display type
         * @param defaultType the default display type
         * @param rule the applied rule
         */
        protected DisplayTypeEvaluator(
            CmsAttributeConfiguration config,
            DisplayType configuredType,
            DisplayType defaultType,
            EvaluationRule rule) {

            m_config = config;

            m_configuredType = configuredType;
            m_default = defaultType;
            m_rule = rule;
        }

        /**
         * Returns the attribute name.<p>
         *
         * @return the attribute name
         */
        protected String getAttributeName() {

            return m_attributeName;
        }

        /**
         * Returns the attribute configuration with the evaluated display type.<p>
         *
         * @param predecessor the proposed predecessor display type
         * @param successor the proposed successor display type
         *
         * @return the attribute configuration
         */
        protected CmsAttributeConfiguration getEvaluatedConfiguration(DisplayType predecessor, DisplayType successor) {

            DisplayType resultingType = m_configuredType;

            if (resultingType.equals(DisplayType.none)) {
                if (m_rule.equals(EvaluationRule.rootLevel)) {
                    resultingType = DisplayType.wide;
                } else {
                    resultingType = getProposedType();
                    if ((predecessor != null) && predecessor.equals(DisplayType.none)) {
                        predecessor = null;
                    }
                    if ((successor != null) && successor.equals(DisplayType.none)) {
                        successor = null;
                    }
                    if ((predecessor != null) && predecessor.equals(DisplayType.column)) {
                        predecessor = DisplayType.singleline;
                    }
                    if ((successor != null) && successor.equals(DisplayType.column)) {
                        successor = DisplayType.singleline;
                    }
                    boolean strong = (m_rule.equals(EvaluationRule.none)
                        || (m_rule.equals(EvaluationRule.optional) && m_default.equals(DisplayType.singleline)))
                        || (m_rule.equals(EvaluationRule.optional) && m_default.equals(DisplayType.singleline));
                    if (((predecessor == null) || (successor == null)) && strong) {
                        resultingType = m_default;
                    } else if ((predecessor != null) || (successor != null)) {

                        // check if the proposed type matches neither the type of the predecessor nor the type of the successor
                        if (!(((predecessor != null) && resultingType.equals(predecessor))
                            || ((successor != null) && resultingType.equals(successor)))) {
                            DisplayType match = (predecessor != null)
                                && (predecessor.equals(DisplayType.wide) || predecessor.equals(DisplayType.singleline))
                                ? predecessor
                                : ((successor != null)
                                    && (successor.equals(DisplayType.wide) || successor.equals(DisplayType.singleline))
                                    ? successor
                                    : null);
                            resultingType = match != null ? match : resultingType;
                        }
                    }
                }
            }
            m_config.setDisplayType(resultingType.name());
            return m_config;
        }

        /**
         * Returns the proposed display type.<p>
         *
         * @return the proposed display type
         */
        protected DisplayType getProposedType() {

            DisplayType resultingType = m_configuredType;
            if (resultingType.equals(DisplayType.none)) {
                switch (m_rule) {
                    case rootLevel:
                    case labelLength:
                        resultingType = DisplayType.wide;
                        break;
                    case optional:
                        resultingType = DisplayType.singleline;
                        break;
                    default:
                        resultingType = m_default;

                }
            }
            return resultingType;
        }

        /**
         * Sets the attribute name.<p>
         *
         * @param attributeName the attribute name
         */
        protected void setAttributeName(String attributeName) {

            m_attributeName = attributeName;
        }
    }

    /** Widget display type evaluation rules. */
    protected enum EvaluationRule {
        /** Label length rule. */
        labelLength,
        /** No rule applied. */
        none,
        /** Optional field rule. */
        optional,
        /** Root level rule. */
        rootLevel
    }

    /** Logger instance for this class. */
    private static final Log LOG = CmsLog.getLog(CmsContentTypeVisitor.class);

    /** The attribute configurations. */
    private Map<String, CmsAttributeConfiguration> m_attributeConfigurations;

    /** The CMS context used for this visitor. */
    private CmsObject m_cms;

    /** Map from attribute names to complex widget configurations. */
    private Map<String, CmsComplexWidgetData> m_complexWidgets = new HashMap<String, CmsComplexWidgetData>();

    /** The content handler. */
    private I_CmsXmlContentHandler m_contentHandler;

    /** The content resource. */
    private CmsFile m_file;

    /** Indicates the visited content has fields that are configured to be invisible to the current user. */
    private boolean m_hasInvisible;

    /** The content locale. */
    private Locale m_locale;

    /** The locale synchronized attribute names. */
    private List<String> m_localeSynchronizations;

    /** The messages. */
    private CmsMultiMessages m_messages;

    /** The registered types. */
    private Map<String, CmsType> m_registeredTypes;

    /** The tab informations. */
    private List<CmsTabInfo> m_tabInfos;

    /** The widget configurations. */
    private Map<String, CmsExternalWidgetConfiguration> m_widgetConfigurations;

    /** The widgets encountered by this visitor. */
    private List<I_CmsWidget> m_widgets = new ArrayList<I_CmsWidget>();

    /**
     * Constructor.<p>
     *
     * @param cms the CMS context
     * @param file the content file
     * @param locale the content locale
     */
    public CmsContentTypeVisitor(CmsObject cms, CmsFile file, Locale locale) {

        m_file = file;
        m_cms = cms;
        m_locale = locale;
    }

    /**
     * Gets the CMS context.<p>
     *
     * @return the CMS context
     */
    public CmsObject getCmsObject() {

        return m_cms;
    }

    /**
     * Gets the list of widgets which have been processed by this visitor.<p>
     *
     * @return the list of widget
     */
    public List<I_CmsWidget> getCollectedWidgets() {

        return Collections.unmodifiableList(m_widgets);
    }

    /**
     * Gets the map of complex widget configurations.<p>
     *
     * @return a map from attribute names to complex widget configurations
     */
    public Map<String, CmsComplexWidgetData> getComplexWidgetData() {

        return m_complexWidgets;
    }

    /**
     * Returns the tabInfos.<p>
     *
     * @return the tabInfos
     */
    public List<CmsTabInfo> getTabInfos() {

        return m_tabInfos;
    }

    /**
     * Returns if the visited content has invisible fields.<p>
     *
     * @return <code>true</code>  if the visited content has invisible fields
     */
    public boolean hasInvisibleFields() {

        return m_hasInvisible;
    }

    /**
     * Checks if the content type widgets are compatible with the new content editor.<p>
     *
     * @param xmlContentDefinition the content definition
     *
     * @return <code>true</code> if the content type widgets are compatible with the new content editor
     *
     * @throws CmsXmlException if something goes wrong reading the type widget
     */
    public boolean isEditorCompatible(CmsXmlContentDefinition xmlContentDefinition) throws CmsXmlException {

        boolean result = true;
        for (I_CmsXmlSchemaType subType : xmlContentDefinition.getTypeSequence()) {
            if (subType.isSimpleType()) {
                result = isEditorCompatible((A_CmsXmlContentValue)subType);
            } else {
                CmsXmlContentDefinition subTypeDefinition = ((CmsXmlNestedContentDefinition)subType).getNestedContentDefinition();
                result = isEditorCompatible(subTypeDefinition);
            }
            if (!result) {
                break;
            }
        }
        return result;
    }

    /**
     * Visits all types within the XML content definition.<p>
     *
     * @param xmlContentDefinition the content definition
     * @param messageLocale the locale
     */
    /**
     * Visits all types within the XML content definition.<p>
     *
     * @param xmlContentDefinition the content definition
     * @param messageLocale the locale
     */
    public void visitTypes(CmsXmlContentDefinition xmlContentDefinition, Locale messageLocale) {

        m_contentHandler = xmlContentDefinition.getContentHandler();
        CmsMessages messages = null;
        m_messages = new CmsMultiMessages(messageLocale);
        m_messages.setFallbackHandler(xmlContentDefinition.getContentHandler().getMessageKeyHandler());

        try {
            messages = OpenCms.getWorkplaceManager().getMessages(messageLocale);
            if (messages != null) {
                m_messages.addMessages(messages);
            }
            messages = m_contentHandler.getMessages(messageLocale);
            if (messages != null) {
                m_messages.addMessages(messages);
            }
        } catch (Exception e) {
            //ignore
        }
        // generate a new multi messages object and add the messages from the workplace

        m_attributeConfigurations = new HashMap<String, CmsAttributeConfiguration>();
        m_widgetConfigurations = new HashMap<String, CmsExternalWidgetConfiguration>();
        m_registeredTypes = new HashMap<String, CmsType>();
        m_localeSynchronizations = new ArrayList<String>();
        m_tabInfos = collectTabInfos(xmlContentDefinition);
        readTypes(xmlContentDefinition, "");
    }

    /**
     * Returns the attribute configurations.<p>
     *
     * @return the attribute configurations
     */
    protected Map<String, CmsAttributeConfiguration> getAttributeConfigurations() {

        return m_attributeConfigurations;
    }

    /**
     * Returns the locale synchronized attribute names.<p>
     *
     * @return the locale synchronized attribute names
     */
    protected List<String> getLocaleSynchronizations() {

        return m_localeSynchronizations;
    }

    /**
     * Returns the types of the visited content definition.<p>
     *
     * @return the types
     */
    protected Map<String, CmsType> getTypes() {

        return m_registeredTypes;
    }

    /**
     * Returns the external widget configurations.<p>
     *
     * @return the external widget configurations
     */
    protected Collection<CmsExternalWidgetConfiguration> getWidgetConfigurations() {

        return m_widgetConfigurations.values();
    }

    /**
     * Returns the tab informations for the given content definition.<p>
     *
     * @param definition the content definition
     *
     * @return the tab informations
     */
    private List<CmsTabInfo> collectTabInfos(CmsXmlContentDefinition definition) {

        List<CmsTabInfo> result = new ArrayList<CmsTabInfo>();
        CmsMacroResolver resolver = new CmsMacroResolver();
        resolver.setMessages(m_messages);
        if (definition.getContentHandler().getTabs() != null) {
            for (CmsXmlContentTab xmlTab : definition.getContentHandler().getTabs()) {
                String tabName = m_messages.keyDefault(
                    A_CmsWidget.LABEL_PREFIX + definition.getInnerName() + "." + xmlTab.getTabName(),
                    xmlTab.getTabName());

                result.add(
                    new CmsTabInfo(
                        tabName,
                        xmlTab.getIdName(),
                        xmlTab.getStartName(),
                        xmlTab.isCollapsed(),
                        resolver.resolveMacros(xmlTab.getDescription())));
            }
        }
        return result;
    }

    /**
     * Returns the help information for this value.<p>
     *
     * @param value the value
     *
     * @return the help information
     */
    private String getHelp(I_CmsXmlSchemaType value) {

        StringBuffer result = new StringBuffer(64);
        result.append(A_CmsWidget.LABEL_PREFIX);
        result.append(getTypeKey(value));
        result.append(A_CmsWidget.HELP_POSTFIX);
        return m_messages.keyDefault(result.toString(), null);
    }

    /**
     * Returns the label for this value.<p>
     *
     * @param value the value
     *
     * @return the label
     */
    private String getLabel(I_CmsXmlSchemaType value) {

        StringBuffer result = new StringBuffer(64);
        result.append(A_CmsWidget.LABEL_PREFIX);
        result.append(getTypeKey(value));
        return m_messages.keyDefault(result.toString(), value.getName());
    }

    /**
     * Returns the schema type message key.<p>
     *
     * @param value the schema type
     *
     * @return the schema type message key
     */
    private String getTypeKey(I_CmsXmlSchemaType value) {

        StringBuffer result = new StringBuffer(64);
        result.append(value.getContentDefinition().getInnerName());
        result.append('.');
        result.append(value.getName());
        return result.toString();
    }

    /**
     * Checks if the content value widget is compatible with the new content editor.<p>
     *
     * @param schemaType the content value type
     *
     * @return <code>true</code> if the content value widget is compatible with the new content editor
     *
     * @throws CmsXmlException if something goes wrong reading the type widget
     */
    private boolean isEditorCompatible(A_CmsXmlContentValue schemaType) throws CmsXmlException {

        boolean result = false;
        I_CmsXmlContentHandler contentHandler = schemaType.getContentDefinition().getContentHandler();
        I_CmsWidget widget = contentHandler.getWidget(schemaType);
        result = (widget == null) || (widget instanceof I_CmsADEWidget);
        return result;
    }

    /**
     * Returns if an element with the given path will be displayed at root level of a content editor tab.<p>
     *
     * @param path the element path
     *
     * @return <code>true</code> if an element with the given path will be displayed at root level of a content editor tab
     */
    private boolean isTabRootLevel(String path) {

        path = path.substring(1);
        if (!path.contains("/")) {
            return true;
        }
        if (m_tabInfos != null) {
            for (CmsTabInfo info : m_tabInfos) {
                if (info.isCollapsed()
                    && path.startsWith(info.getStartName())
                    && !path.substring(info.getStartName().length() + 1).contains("/")) {
                    return true;
                }
            }
        }
        return false;
    }

    /**
     * Reads the attribute configuration for the given schema type. May return <code>null</code> if no special configuration was set.<p>
     *
     * @param schemaType the schema type
     * @param path the attribute path
     *
     * @return the attribute configuration
     */
    private DisplayTypeEvaluator readConfiguration(A_CmsXmlContentValue schemaType, String path) {

        String widgetName = null;
        String widgetConfig = null;
        CmsObject cms = getCmsObject();
        String label = getLabel(schemaType);
        // set the default display type
        DisplayType configuredType = DisplayType.none;
        DisplayType defaultType = DisplayType.none;
        EvaluationRule rule = EvaluationRule.none;
        try {
            I_CmsXmlContentHandler contentHandler = schemaType.getContentDefinition().getContentHandler();
            I_CmsWidget widget = contentHandler.getWidget(schemaType);
            configuredType = contentHandler.getDisplayType(schemaType);
            if (configuredType.equals(DisplayType.none) && schemaType.isSimpleType()) {
                // check the type is on the root level of the document, those will be displayed 'wide'
                // the path will always have a leading '/'
                // also in case the label has more than 15 characters, we display 'wide'
                if (isTabRootLevel(path)) {
                    rule = EvaluationRule.rootLevel;
                } else if (label.length() > 15) {
                    rule = EvaluationRule.labelLength;
                } else if ((schemaType.getMinOccurs() == 0)) {
                    rule = EvaluationRule.optional;
                }
            }
            if (widget != null) {
                widgetName = widget.getClass().getName();
                if ((configuredType == DisplayType.column)
                    && !(schemaType.isSimpleType()
                        && (schemaType.getMaxOccurs() == 1)
                        && widget.isCompactViewEnabled())) {
                    // column view is not allowed for this widget
                    configuredType = DisplayType.singleline;
                }
                long timer = 0;
                if (widget instanceof I_CmsADEWidget) {
                    if (CmsContentService.LOG.isDebugEnabled()) {
                        timer = System.currentTimeMillis();
                    }
                    I_CmsADEWidget adeWidget = (I_CmsADEWidget)widget;
                    defaultType = adeWidget.getDefaultDisplayType();
                    widgetName = adeWidget.getWidgetName();
                    widgetConfig = adeWidget.getConfiguration(cms, schemaType, m_messages, m_file, m_locale);
                    if (!adeWidget.isInternal() && !m_widgetConfigurations.containsKey(widgetName)) {
                        CmsExternalWidgetConfiguration externalConfiguration = new CmsExternalWidgetConfiguration(
                            widgetName,
                            adeWidget.getInitCall(),
                            adeWidget.getJavaScriptResourceLinks(cms),
                            adeWidget.getCssResourceLinks(cms));
                        m_widgetConfigurations.put(widgetName, externalConfiguration);
                    }
                    if (CmsContentService.LOG.isDebugEnabled()) {
                        CmsContentService.LOG.debug(
                            Messages.get().getBundle().key(
                                Messages.LOG_TAKE_READING_WIDGET_CONFIGURATION_TIME_2,
                                widgetName,
                                "" + (System.currentTimeMillis() - timer)));
                    }

                }
                m_widgets.add(widget);
            } else if (contentHandler.getComplexWidget(schemaType) != null) {
                I_CmsComplexWidget complexWidget = contentHandler.getComplexWidget(schemaType);
                CmsComplexWidgetData widgetData = complexWidget.getWidgetData(m_cms);
                CmsExternalWidgetConfiguration externalConfig = widgetData.getExternalWidgetConfiguration();
                if (externalConfig != null) {
                    m_widgetConfigurations.put(complexWidget.getName(), externalConfig);
                }
                m_complexWidgets.put(CmsContentService.getAttributeName(schemaType), widgetData);
            }
        } catch (CmsWidgetConfigurationException e) {
            LOG.error(e.getLocalizedMessage(), e);
        } catch (Exception e) {
            // may happen if no widget was set for the value
            CmsContentService.LOG.debug(e.getMessage(), e);
        }

        // remove the leading slash from element path to check visibility
        boolean visible = !m_contentHandler.hasVisibilityHandlers()
            || m_contentHandler.isVisible(cms, schemaType, path.substring(1), m_file, m_locale);
        if (!visible) {
            // set the has invisible flag
            m_hasInvisible = true;
        }
        boolean localeSynchronized = m_contentHandler.hasSynchronizedElements()
            && m_contentHandler.getSynchronizations().contains(path.substring(1));
        CmsAttributeConfiguration result = new CmsAttributeConfiguration(
            label,
            getHelp(schemaType),
            widgetName,
            widgetConfig,
            readDefaultValue(schemaType, path),
            configuredType.name(),
            visible,
            localeSynchronized);
        return new DisplayTypeEvaluator(result, configuredType, defaultType, rule);
    }

    /**
     * Reads the default value for the given type.<p>
     *
     * @param schemaType the schema type
     * @param path the element path
     *
     * @return the default value
     */
    private String readDefaultValue(I_CmsXmlSchemaType schemaType, String path) {

        return m_contentHandler.getDefault(getCmsObject(), m_file, schemaType, path, m_locale);
    }

    /**
     * Reads the types from the given content definition and adds the to the map of already registered
     * types if necessary.<p>
     *
     * @param xmlContentDefinition the XML content definition
     * @param path the element path
     *
     * @return the type
     */
    private CmsType readTypes(CmsXmlContentDefinition xmlContentDefinition, String path) {

        String typeName = CmsContentService.getTypeUri(xmlContentDefinition);
        if (m_registeredTypes.containsKey(typeName)) {
            return m_registeredTypes.get(typeName);
        }
        CmsType type = new CmsType(typeName);
        type.setChoiceMaxOccurrence(xmlContentDefinition.getChoiceMaxOccurs());
        m_registeredTypes.put(typeName, type);
        CmsType choiceType = null;
        if (type.isChoice()) {
            choiceType = new CmsType(typeName + "/" + CmsType.CHOICE_ATTRIBUTE_NAME);
            m_registeredTypes.put(choiceType.getId(), choiceType);
            type.addAttribute(CmsType.CHOICE_ATTRIBUTE_NAME, choiceType, 1, xmlContentDefinition.getChoiceMaxOccurs());
        }
        ArrayList<DisplayTypeEvaluator> evaluators = new ArrayList<DisplayTypeEvaluator>();
        for (I_CmsXmlSchemaType subType : xmlContentDefinition.getTypeSequence()) {

            String subTypeName = null;
            String childPath = path + "/" + subType.getName();
            String subAttributeName = CmsContentService.getAttributeName(subType.getName(), typeName);
            DisplayTypeEvaluator ev = readConfiguration((A_CmsXmlContentValue)subType, childPath);
            ev.setAttributeName(subAttributeName);
            evaluators.add(ev);
            CmsType subEntityType;
            if (subType.isSimpleType()) {
                subTypeName = CmsContentService.TYPE_NAME_PREFIX + subType.getTypeName();
                if (!m_registeredTypes.containsKey(subTypeName)) {
                    subEntityType = new CmsType(subTypeName);
                    m_registeredTypes.put(subTypeName, subEntityType);
                } else {
                    subEntityType = m_registeredTypes.get(subTypeName);
                }
            } else {
                CmsXmlContentDefinition subTypeDefinition = ((CmsXmlNestedContentDefinition)subType).getNestedContentDefinition();
                subTypeName = CmsContentService.getTypeUri(subTypeDefinition);
                subEntityType = readTypes(subTypeDefinition, childPath);
            }
            if (choiceType != null) {
                choiceType.addAttribute(
                    subAttributeName,
                    subEntityType,
                    subType.getMinOccurs(),
                    subType.getMaxOccurs());
            } else {
                type.addAttribute(subAttributeName, subEntityType, subType.getMinOccurs(), subType.getMaxOccurs());
            }
        }
        DisplayType predecessor = null;
        for (int i = 0; i < evaluators.size(); i++) {
            DisplayTypeEvaluator ev = evaluators.get(i);
            DisplayType successor = ((i + 1) < evaluators.size()) ? evaluators.get(i + 1).getProposedType() : null;
            CmsAttributeConfiguration evaluated = ev.getEvaluatedConfiguration(predecessor, successor);
            m_attributeConfigurations.put(ev.getAttributeName(), evaluated);
            if (evaluated.isLocaleSynchronized()) {
                m_localeSynchronizations.add(ev.getAttributeName());
            }
            predecessor = DisplayType.valueOf(evaluated.getDisplayType());
        }
        return type;
    }
}
=======
/*
 * This library is part of OpenCms -
 * the Open Source Content Management System
 *
 * Copyright (C) Alkacon Software (http://www.alkacon.com)
 *
 * This library is free software; you can redistribute it and/or
 * modify it under the terms of the GNU Lesser General Public
 * License as published by the Free Software Foundation; either
 * version 2.1 of the License, or (at your option) any later version.
 *
 * This library is distributed in the hope that it will be useful,
 * but WITHOUT ANY WARRANTY; without even the implied warranty of
 * MERCHANTABILITY or FITNESS FOR A PARTICULAR PURPOSE. See the GNU
 * Lesser General Public License for more details.
 *
 * For further information about Alkacon Software, please see the
 * company website: http://www.alkacon.com
 *
 * For further information about OpenCms, please see the
 * project website: http://www.opencms.org
 *
 * You should have received a copy of the GNU Lesser General Public
 * License along with this library; if not, write to the Free Software
 * Foundation, Inc., 59 Temple Place, Suite 330, Boston, MA  02111-1307  USA
 */

package org.opencms.ade.contenteditor;

import org.opencms.acacia.shared.CmsAttributeConfiguration;
import org.opencms.acacia.shared.CmsTabInfo;
import org.opencms.acacia.shared.CmsType;
import org.opencms.ade.contenteditor.shared.CmsComplexWidgetData;
import org.opencms.ade.contenteditor.shared.CmsExternalWidgetConfiguration;
import org.opencms.file.CmsFile;
import org.opencms.file.CmsObject;
import org.opencms.i18n.CmsMessages;
import org.opencms.i18n.CmsMultiMessages;
import org.opencms.main.OpenCms;
import org.opencms.util.CmsMacroResolver;
import org.opencms.widgets.A_CmsWidget;
import org.opencms.widgets.I_CmsADEWidget;
import org.opencms.widgets.I_CmsComplexWidget;
import org.opencms.widgets.I_CmsWidget;
import org.opencms.xml.CmsXmlContentDefinition;
import org.opencms.xml.CmsXmlException;
import org.opencms.xml.content.CmsXmlContentTab;
import org.opencms.xml.content.I_CmsXmlContentHandler;
import org.opencms.xml.content.I_CmsXmlContentHandler.DisplayType;
import org.opencms.xml.types.A_CmsXmlContentValue;
import org.opencms.xml.types.CmsXmlDynamicCategoryValue;
import org.opencms.xml.types.CmsXmlNestedContentDefinition;
import org.opencms.xml.types.I_CmsXmlSchemaType;

import java.util.ArrayList;
import java.util.Collection;
import java.util.Collections;
import java.util.HashMap;
import java.util.List;
import java.util.Locale;
import java.util.Map;

/**
 * Visitor to read all types and attribute configurations within a content definition.<p>
 */
public class CmsContentTypeVisitor {

    /**
     * Helper class to evaluate the widget display type.<p>
     */
    protected class DisplayTypeEvaluator {

        /** The attribute name. */
        private String m_attributeName;

        /** The attribute type configuration. */
        private CmsAttributeConfiguration m_config;

        /** The configured display type. */
        private DisplayType m_configuredType;

        /** The default display type. */
        private DisplayType m_default;

        /** The applied rule. */
        private EvaluationRule m_rule;

        /**
         * Constructor.<p>
         *
         * @param config the attribute type configuration
         * @param configuredType the configured display type
         * @param defaultType the default display type
         * @param rule the applied rule
         */
        protected DisplayTypeEvaluator(
            CmsAttributeConfiguration config,
            DisplayType configuredType,
            DisplayType defaultType,
            EvaluationRule rule) {

            m_config = config;

            m_configuredType = configuredType;
            m_default = defaultType;
            m_rule = rule;
        }

        /**
         * Returns the attribute name.<p>
         *
         * @return the attribute name
         */
        protected String getAttributeName() {

            return m_attributeName;
        }

        /**
         * Returns the attribute configuration with the evaluated display type.<p>
         *
         * @param predecessor the proposed predecessor display type
         * @param successor the proposed successor display type
         *
         * @return the attribute configuration
         */
        protected CmsAttributeConfiguration getEvaluatedConfiguration(DisplayType predecessor, DisplayType successor) {

            DisplayType resultingType = m_configuredType;

            if (resultingType.equals(DisplayType.none)) {
                if (m_rule.equals(EvaluationRule.rootLevel)) {
                    resultingType = DisplayType.wide;
                } else {
                    resultingType = getProposedType();
                    if ((predecessor != null) && predecessor.equals(DisplayType.none)) {
                        predecessor = null;
                    }
                    if ((successor != null) && successor.equals(DisplayType.none)) {
                        successor = null;
                    }
                    if ((predecessor != null) && predecessor.equals(DisplayType.column)) {
                        predecessor = DisplayType.singleline;
                    }
                    if ((successor != null) && successor.equals(DisplayType.column)) {
                        successor = DisplayType.singleline;
                    }
                    boolean strong = (m_rule.equals(EvaluationRule.none)
                        || (m_rule.equals(EvaluationRule.optional) && m_default.equals(DisplayType.singleline)))
                        || (m_rule.equals(EvaluationRule.optional) && m_default.equals(DisplayType.singleline));
                    if (((predecessor == null) || (successor == null)) && strong) {
                        resultingType = m_default;
                    } else if ((predecessor != null) || (successor != null)) {

                        // check if the proposed type matches neither the type of the predecessor nor the type of the successor
                        if (!(((predecessor != null) && resultingType.equals(predecessor))
                            || ((successor != null) && resultingType.equals(successor)))) {
                            DisplayType match = (predecessor != null)
                                && (predecessor.equals(DisplayType.wide) || predecessor.equals(DisplayType.singleline))
                                ? predecessor
                                : ((successor != null)
                                    && (successor.equals(DisplayType.wide) || successor.equals(DisplayType.singleline))
                                    ? successor
                                    : null);
                            resultingType = match != null ? match : resultingType;
                        }
                    }
                }
            }
            m_config.setDisplayType(resultingType.name());
            return m_config;
        }

        /**
         * Returns the proposed display type.<p>
         *
         * @return the proposed display type
         */
        protected DisplayType getProposedType() {

            DisplayType resultingType = m_configuredType;
            if (resultingType.equals(DisplayType.none)) {
                switch (m_rule) {
                    case rootLevel:
                    case labelLength:
                        resultingType = DisplayType.wide;
                        break;
                    case optional:
                        resultingType = DisplayType.singleline;
                        break;
                    default:
                        resultingType = m_default;

                }
            }
            return resultingType;
        }

        /**
         * Sets the attribute name.<p>
         *
         * @param attributeName the attribute name
         */
        protected void setAttributeName(String attributeName) {

            m_attributeName = attributeName;
        }
    }

    /** Widget display type evaluation rules. */
    protected enum EvaluationRule {
        /** Label length rule. */
        labelLength, /** No rule applied. */
        none, /** Optional field rule. */
        optional, /** Root level rule. */
        rootLevel
    }

    /** The attribute configurations. */
    private Map<String, CmsAttributeConfiguration> m_attributeConfigurations;

    /** The CMS context used for this visitor. */
    private CmsObject m_cms;

    /** Map from attribute names to complex widget configurations. */
    private Map<String, CmsComplexWidgetData> m_complexWidgets = new HashMap<String, CmsComplexWidgetData>();

    /** The content handler. */
    private I_CmsXmlContentHandler m_contentHandler;

    /** The content resource. */
    private CmsFile m_file;

    /** Indicates the visited content has fields that are configured to be invisible to the current user. */
    private boolean m_hasInvisible;

    /** The content locale. */
    private Locale m_locale;

    /** The locale synchronized attribute names. */
    private List<String> m_localeSynchronizations;

    /** The dynamically loaded attribute names. */
    private List<String> m_dynamicallyLoaded;

    /** The messages. */
    private CmsMultiMessages m_messages;

    /** The registered types. */
    private Map<String, CmsType> m_registeredTypes;

    /** The tab informations. */
    private List<CmsTabInfo> m_tabInfos;

    /** The widget configurations. */
    private Map<String, CmsExternalWidgetConfiguration> m_widgetConfigurations;

    /** The widgets encountered by this visitor. */
    private List<I_CmsWidget> m_widgets = new ArrayList<I_CmsWidget>();

    /**
     * Constructor.<p>
     *
     * @param cms the CMS context
     * @param file the content file
     * @param locale the content locale
     */
    public CmsContentTypeVisitor(CmsObject cms, CmsFile file, Locale locale) {

        m_file = file;
        m_cms = cms;
        m_locale = locale;
    }

    /**
     * Gets the CMS context.<p>
     *
     * @return the CMS context
     */
    public CmsObject getCmsObject() {

        return m_cms;
    }

    /**
     * Gets the list of widgets which have been processed by this visitor.<p>
     *
     * @return the list of widget
     */
    public List<I_CmsWidget> getCollectedWidgets() {

        return Collections.unmodifiableList(m_widgets);
    }

    /**
     * Gets the map of complex widget configurations.<p>
     *
     * @return a map from attribute names to complex widget configurations
     */
    public Map<String, CmsComplexWidgetData> getComplexWidgetData() {

        return m_complexWidgets;
    }

    /**
     * Returns the tabInfos.<p>
     *
     * @return the tabInfos
     */
    public List<CmsTabInfo> getTabInfos() {

        return m_tabInfos;
    }

    /**
     * Returns if the visited content has invisible fields.<p>
     *
     * @return <code>true</code> if the visited content has invisible fields
     */
    public boolean hasInvisibleFields() {

        return m_hasInvisible;
    }

    /**
     * Returns <code>true</code> if the value of the attribute is dynamically loaded.
     * @param attributeName the attribute to check
     * @return <code>true</code> if the value of the attribute is dynamically loaded.
     */
    public boolean isDynamicallyLoaded(String attributeName) {

        return m_dynamicallyLoaded.contains(attributeName);
    }

    /**
     * Checks if the content type widgets are compatible with the new content editor.<p>
     *
     * @param xmlContentDefinition the content definition
     *
     * @return <code>true</code> if the content type widgets are compatible with the new content editor
     *
     * @throws CmsXmlException if something goes wrong reading the type widget
     */
    public boolean isEditorCompatible(CmsXmlContentDefinition xmlContentDefinition) throws CmsXmlException {

        boolean result = true;
        for (I_CmsXmlSchemaType subType : xmlContentDefinition.getTypeSequence()) {
            if (subType.isSimpleType()) {
                result = isEditorCompatible((A_CmsXmlContentValue)subType);
            } else {
                CmsXmlContentDefinition subTypeDefinition = ((CmsXmlNestedContentDefinition)subType).getNestedContentDefinition();
                result = isEditorCompatible(subTypeDefinition);
            }
            if (!result) {
                break;
            }
        }
        return result;
    }

    /**
     * Visits all types within the XML content definition.<p>
     *
     * @param xmlContentDefinition the content definition
     * @param messageLocale the locale
     */
    /**
     * Visits all types within the XML content definition.<p>
     *
     * @param xmlContentDefinition the content definition
     * @param messageLocale the locale
     */
    public void visitTypes(CmsXmlContentDefinition xmlContentDefinition, Locale messageLocale) {

        m_contentHandler = xmlContentDefinition.getContentHandler();
        CmsMessages messages = null;
        m_messages = new CmsMultiMessages(messageLocale);
        m_messages.setFallbackHandler(xmlContentDefinition.getContentHandler().getMessageKeyHandler());

        try {
            messages = OpenCms.getWorkplaceManager().getMessages(messageLocale);
            if (messages != null) {
                m_messages.addMessages(messages);
            }
            messages = m_contentHandler.getMessages(messageLocale);
            if (messages != null) {
                m_messages.addMessages(messages);
            }
        } catch (@SuppressWarnings("unused") Exception e) {
            //ignore
        }
        // generate a new multi messages object and add the messages from the workplace

        m_attributeConfigurations = new HashMap<String, CmsAttributeConfiguration>();
        m_widgetConfigurations = new HashMap<String, CmsExternalWidgetConfiguration>();
        m_registeredTypes = new HashMap<String, CmsType>();
        m_localeSynchronizations = new ArrayList<String>();
        m_dynamicallyLoaded = new ArrayList<String>();
        m_tabInfos = collectTabInfos(xmlContentDefinition);
        readTypes(xmlContentDefinition, "");
    }

    /**
     * Returns the attribute configurations.<p>
     *
     * @return the attribute configurations
     */
    protected Map<String, CmsAttributeConfiguration> getAttributeConfigurations() {

        return m_attributeConfigurations;
    }

    /**
     * Returns the locale synchronized attribute names.<p>
     *
     * @return the locale synchronized attribute names
     */
    protected List<String> getLocaleSynchronizations() {

        return m_localeSynchronizations;
    }

    /**
     * Returns the types of the visited content definition.<p>
     *
     * @return the types
     */
    protected Map<String, CmsType> getTypes() {

        return m_registeredTypes;
    }

    /**
     * Returns the external widget configurations.<p>
     *
     * @return the external widget configurations
     */
    protected Collection<CmsExternalWidgetConfiguration> getWidgetConfigurations() {

        return m_widgetConfigurations.values();
    }

    /**
     * Returns the tab informations for the given content definition.<p>
     *
     * @param definition the content definition
     *
     * @return the tab informations
     */
    private List<CmsTabInfo> collectTabInfos(CmsXmlContentDefinition definition) {

        List<CmsTabInfo> result = new ArrayList<CmsTabInfo>();
        CmsMacroResolver resolver = new CmsMacroResolver();
        resolver.setMessages(m_messages);
        if (definition.getContentHandler().getTabs() != null) {
            for (CmsXmlContentTab xmlTab : definition.getContentHandler().getTabs()) {
                String tabName = m_messages.keyDefault(
                    A_CmsWidget.LABEL_PREFIX + definition.getInnerName() + "." + xmlTab.getTabName(),
                    xmlTab.getTabName());

                result.add(
                    new CmsTabInfo(
                        tabName,
                        xmlTab.getIdName(),
                        xmlTab.getStartName(),
                        xmlTab.isCollapsed(),
                        resolver.resolveMacros(xmlTab.getDescription())));
            }
        }
        return result;
    }

    /**
     * Returns the help information for this value.<p>
     *
     * @param value the value
     *
     * @return the help information
     */
    private String getHelp(I_CmsXmlSchemaType value) {

        StringBuffer result = new StringBuffer(64);
        result.append(A_CmsWidget.LABEL_PREFIX);
        result.append(getTypeKey(value));
        result.append(A_CmsWidget.HELP_POSTFIX);
        return m_messages.keyDefault(result.toString(), null);
    }

    /**
     * Returns the label for this value.<p>
     *
     * @param value the value
     *
     * @return the label
     */
    private String getLabel(I_CmsXmlSchemaType value) {

        StringBuffer result = new StringBuffer(64);
        result.append(A_CmsWidget.LABEL_PREFIX);
        result.append(getTypeKey(value));
        return m_messages.keyDefault(result.toString(), value.getName());
    }

    /**
     * Returns the schema type message key.<p>
     *
     * @param value the schema type
     *
     * @return the schema type message key
     */
    private String getTypeKey(I_CmsXmlSchemaType value) {

        StringBuffer result = new StringBuffer(64);
        result.append(value.getContentDefinition().getInnerName());
        result.append('.');
        result.append(value.getName());
        return result.toString();
    }

    /**
     * Checks if the content value widget is compatible with the new content editor.<p>
     *
     * @param schemaType the content value type
     *
     * @return <code>true</code> if the content value widget is compatible with the new content editor
     *
     * @throws CmsXmlException if something goes wrong reading the type widget
     */
    private boolean isEditorCompatible(A_CmsXmlContentValue schemaType) throws CmsXmlException {

        boolean result = false;
        I_CmsXmlContentHandler contentHandler = schemaType.getContentDefinition().getContentHandler();
        I_CmsWidget widget = contentHandler.getWidget(schemaType);
        result = (widget == null) || (widget instanceof I_CmsADEWidget);
        return result;
    }

    /**
     * Returns if an element with the given path will be displayed at root level of a content editor tab.<p>
     *
     * @param path the element path
     *
     * @return <code>true</code> if an element with the given path will be displayed at root level of a content editor tab
     */
    private boolean isTabRootLevel(String path) {

        path = path.substring(1);
        if (!path.contains("/")) {
            return true;
        }
        if (m_tabInfos != null) {
            for (CmsTabInfo info : m_tabInfos) {
                if (info.isCollapsed()
                    && path.startsWith(info.getStartName())
                    && !path.substring(info.getStartName().length() + 1).contains("/")) {
                    return true;
                }
            }
        }
        return false;
    }

    /**
     * Reads the attribute configuration for the given schema type. May return <code>null</code> if no special configuration was set.<p>
     *
     * @param schemaType the schema type
     * @param path the attribute path
     *
     * @return the attribute configuration
     */
    private DisplayTypeEvaluator readConfiguration(A_CmsXmlContentValue schemaType, String path) {

        String widgetName = null;
        String widgetConfig = null;
        CmsObject cms = getCmsObject();
        String label = getLabel(schemaType);
        // set the default display type
        DisplayType configuredType = DisplayType.none;
        DisplayType defaultType = DisplayType.none;
        EvaluationRule rule = EvaluationRule.none;
        try {
            I_CmsXmlContentHandler contentHandler = schemaType.getContentDefinition().getContentHandler();
            I_CmsWidget widget = contentHandler.getWidget(schemaType);
            configuredType = contentHandler.getDisplayType(schemaType);
            if (configuredType.equals(DisplayType.none) && schemaType.isSimpleType()) {
                // check the type is on the root level of the document, those will be displayed 'wide'
                // the path will always have a leading '/'
                // also in case the label has more than 15 characters, we display 'wide'
                if (isTabRootLevel(path)) {
                    rule = EvaluationRule.rootLevel;
                } else if (label.length() > 15) {
                    rule = EvaluationRule.labelLength;
                } else if ((schemaType.getMinOccurs() == 0)) {
                    rule = EvaluationRule.optional;
                }
            }
            if (widget != null) {
                widgetName = widget.getClass().getName();
                if ((configuredType == DisplayType.column)
                    && !(schemaType.isSimpleType()
                        && (schemaType.getMaxOccurs() == 1)
                        && widget.isCompactViewEnabled())) {
                    // column view is not allowed for this widget
                    configuredType = DisplayType.singleline;
                }
                long timer = 0;
                if (widget instanceof I_CmsADEWidget) {
                    if (CmsContentService.LOG.isDebugEnabled()) {
                        timer = System.currentTimeMillis();
                    }
                    I_CmsADEWidget adeWidget = (I_CmsADEWidget)widget;
                    defaultType = adeWidget.getDefaultDisplayType();
                    widgetName = adeWidget.getWidgetName();
                    widgetConfig = adeWidget.getConfiguration(cms, schemaType, m_messages, m_file, m_locale);
                    if (!adeWidget.isInternal() && !m_widgetConfigurations.containsKey(widgetName)) {
                        CmsExternalWidgetConfiguration externalConfiguration = new CmsExternalWidgetConfiguration(
                            widgetName,
                            adeWidget.getInitCall(),
                            adeWidget.getJavaScriptResourceLinks(cms),
                            adeWidget.getCssResourceLinks(cms));
                        m_widgetConfigurations.put(widgetName, externalConfiguration);
                    }
                    if (CmsContentService.LOG.isDebugEnabled()) {
                        CmsContentService.LOG.debug(
                            Messages.get().getBundle().key(
                                Messages.LOG_TAKE_READING_WIDGET_CONFIGURATION_TIME_2,
                                widgetName,
                                "" + (System.currentTimeMillis() - timer)));
                    }

                }
                m_widgets.add(widget);
            } else if (contentHandler.getComplexWidget(schemaType) != null) {
                I_CmsComplexWidget complexWidget = contentHandler.getComplexWidget(schemaType);
                CmsComplexWidgetData widgetData = complexWidget.getWidgetData(m_cms);
                CmsExternalWidgetConfiguration externalConfig = widgetData.getExternalWidgetConfiguration();
                if (externalConfig != null) {
                    m_widgetConfigurations.put(complexWidget.getName(), externalConfig);
                }
                m_complexWidgets.put(CmsContentService.getAttributeName(schemaType), widgetData);
            }
        } catch (Exception e) {
            // may happen if no widget was set for the value
            CmsContentService.LOG.debug(e.getMessage(), e);
        }
        // remove the leading slash from element path to check visibility
        boolean visible = !m_contentHandler.hasVisibilityHandlers()
            || m_contentHandler.isVisible(cms, schemaType, path.substring(1), m_file, m_locale);
        if (!visible) {
            // set the has invisible flag
            m_hasInvisible = true;
        }
        boolean localeSynchronized = (m_contentHandler.hasSynchronizedElements()
            && m_contentHandler.getSynchronizations().contains(path.substring(1)))
            || schemaType.getTypeName().equals(CmsXmlDynamicCategoryValue.TYPE_NAME);

        boolean dynamicallyLoaded = schemaType instanceof CmsXmlDynamicCategoryValue;

        CmsAttributeConfiguration result = new CmsAttributeConfiguration(
            label,
            getHelp(schemaType),
            widgetName,
            widgetConfig,
            readDefaultValue(schemaType, path),
            configuredType.name(),
            visible,
            localeSynchronized,
            dynamicallyLoaded);
        return new DisplayTypeEvaluator(result, configuredType, defaultType, rule);
    }

    /**
     * Reads the default value for the given type.<p>
     *
     * @param schemaType the schema type
     * @param path the element path
     *
     * @return the default value
     */
    private String readDefaultValue(I_CmsXmlSchemaType schemaType, String path) {

        return m_contentHandler.getDefault(getCmsObject(), m_file, schemaType, path, m_locale);
    }

    /**
     * Reads the types from the given content definition and adds the to the map of already registered
     * types if necessary.<p>
     *
     * @param xmlContentDefinition the XML content definition
     * @param path the element path
     *
     * @return the type
     */
    private CmsType readTypes(CmsXmlContentDefinition xmlContentDefinition, String path) {

        String typeName = CmsContentService.getTypeUri(xmlContentDefinition);
        if (m_registeredTypes.containsKey(typeName)) {
            return m_registeredTypes.get(typeName);
        }
        CmsType type = new CmsType(typeName);
        type.setChoiceMaxOccurrence(xmlContentDefinition.getChoiceMaxOccurs());
        m_registeredTypes.put(typeName, type);
        CmsType choiceType = null;
        if (type.isChoice()) {
            choiceType = new CmsType(typeName + "/" + CmsType.CHOICE_ATTRIBUTE_NAME);
            m_registeredTypes.put(choiceType.getId(), choiceType);
            type.addAttribute(CmsType.CHOICE_ATTRIBUTE_NAME, choiceType, 1, xmlContentDefinition.getChoiceMaxOccurs());
        }
        ArrayList<DisplayTypeEvaluator> evaluators = new ArrayList<DisplayTypeEvaluator>();
        for (I_CmsXmlSchemaType subType : xmlContentDefinition.getTypeSequence()) {

            String subTypeName = null;
            String childPath = path + "/" + subType.getName();
            String subAttributeName = CmsContentService.getAttributeName(subType.getName(), typeName);
            DisplayTypeEvaluator ev = readConfiguration((A_CmsXmlContentValue)subType, childPath);
            ev.setAttributeName(subAttributeName);
            evaluators.add(ev);
            CmsType subEntityType;
            if (subType.isSimpleType()) {
                subTypeName = CmsContentService.TYPE_NAME_PREFIX + subType.getTypeName();
                if (!m_registeredTypes.containsKey(subTypeName)) {
                    subEntityType = new CmsType(subTypeName);
                    m_registeredTypes.put(subTypeName, subEntityType);
                } else {
                    subEntityType = m_registeredTypes.get(subTypeName);
                }
            } else {
                CmsXmlContentDefinition subTypeDefinition = ((CmsXmlNestedContentDefinition)subType).getNestedContentDefinition();
                subTypeName = CmsContentService.getTypeUri(subTypeDefinition);
                subEntityType = readTypes(subTypeDefinition, childPath);
            }
            if (choiceType != null) {
                choiceType.addAttribute(
                    subAttributeName,
                    subEntityType,
                    subType.getMinOccurs(),
                    subType.getMaxOccurs());
            } else {
                type.addAttribute(subAttributeName, subEntityType, subType.getMinOccurs(), subType.getMaxOccurs());
            }
        }
        DisplayType predecessor = null;
        for (int i = 0; i < evaluators.size(); i++) {
            DisplayTypeEvaluator ev = evaluators.get(i);
            DisplayType successor = ((i + 1) < evaluators.size()) ? evaluators.get(i + 1).getProposedType() : null;
            CmsAttributeConfiguration evaluated = ev.getEvaluatedConfiguration(predecessor, successor);
            m_attributeConfigurations.put(ev.getAttributeName(), evaluated);
            if (evaluated.isLocaleSynchronized()) {
                m_localeSynchronizations.add(ev.getAttributeName());
            }
            if (evaluated.isDynamicallyLoaded()) {
                m_dynamicallyLoaded.add(ev.getAttributeName());
            }
            predecessor = DisplayType.valueOf(evaluated.getDisplayType());
        }
        return type;
    }
}
>>>>>>> 189a1bb2
<|MERGE_RESOLUTION|>--- conflicted
+++ resolved
@@ -1,1078 +1,335 @@
-<<<<<<< HEAD
-/*
- * This library is part of OpenCms -
- * the Open Source Content Management System
- *
- * Copyright (C) Alkacon Software (http://www.alkacon.com)
- *
- * This library is free software; you can redistribute it and/or
- * modify it under the terms of the GNU Lesser General Public
- * License as published by the Free Software Foundation; either
- * version 2.1 of the License, or (at your option) any later version.
- *
- * This library is distributed in the hope that it will be useful,
- * but WITHOUT ANY WARRANTY; without even the implied warranty of
- * MERCHANTABILITY or FITNESS FOR A PARTICULAR PURPOSE. See the GNU
- * Lesser General Public License for more details.
- *
- * For further information about Alkacon Software, please see the
- * company website: http://www.alkacon.com
- *
- * For further information about OpenCms, please see the
- * project website: http://www.opencms.org
- *
- * You should have received a copy of the GNU Lesser General Public
- * License along with this library; if not, write to the Free Software
- * Foundation, Inc., 59 Temple Place, Suite 330, Boston, MA  02111-1307  USA
- */
-
-package org.opencms.ade.contenteditor;
-
-import org.opencms.acacia.shared.CmsAttributeConfiguration;
-import org.opencms.acacia.shared.CmsTabInfo;
-import org.opencms.acacia.shared.CmsType;
-import org.opencms.ade.contenteditor.shared.CmsComplexWidgetData;
-import org.opencms.ade.contenteditor.shared.CmsExternalWidgetConfiguration;
-import org.opencms.file.CmsFile;
-import org.opencms.file.CmsObject;
-import org.opencms.i18n.CmsMessages;
-import org.opencms.i18n.CmsMultiMessages;
-import org.opencms.main.CmsLog;
-import org.opencms.main.OpenCms;
-import org.opencms.util.CmsMacroResolver;
-import org.opencms.widgets.A_CmsWidget;
-import org.opencms.widgets.CmsWidgetConfigurationException;
-import org.opencms.widgets.I_CmsADEWidget;
-import org.opencms.widgets.I_CmsComplexWidget;
-import org.opencms.widgets.I_CmsWidget;
-import org.opencms.xml.CmsXmlContentDefinition;
-import org.opencms.xml.CmsXmlException;
-import org.opencms.xml.content.CmsXmlContentTab;
-import org.opencms.xml.content.I_CmsXmlContentHandler;
-import org.opencms.xml.content.I_CmsXmlContentHandler.DisplayType;
-import org.opencms.xml.types.A_CmsXmlContentValue;
-import org.opencms.xml.types.CmsXmlNestedContentDefinition;
-import org.opencms.xml.types.I_CmsXmlSchemaType;
-
-import java.util.ArrayList;
-import java.util.Collection;
-import java.util.Collections;
-import java.util.HashMap;
-import java.util.List;
-import java.util.Locale;
-import java.util.Map;
-
-import org.apache.commons.logging.Log;
-
-/**
- * Visitor to read all types and attribute configurations within a content definition.<p>
- */
-public class CmsContentTypeVisitor {
-
-    /**
-     * Helper class to evaluate the widget display type.<p>
-     */
-    protected class DisplayTypeEvaluator {
-
-        /** The attribute name. */
-        private String m_attributeName;
-
-        /** The attribute type configuration. */
-        private CmsAttributeConfiguration m_config;
-
-        /** The configured display type. */
-        private DisplayType m_configuredType;
-
-        /** The default display type. */
-        private DisplayType m_default;
-
-        /** The applied rule. */
-        private EvaluationRule m_rule;
-
-        /**
-         * Constructor.<p>
-         *
-         * @param config the attribute type configuration
-         * @param configuredType the configured display type
-         * @param defaultType the default display type
-         * @param rule the applied rule
-         */
-        protected DisplayTypeEvaluator(
-            CmsAttributeConfiguration config,
-            DisplayType configuredType,
-            DisplayType defaultType,
-            EvaluationRule rule) {
-
-            m_config = config;
-
-            m_configuredType = configuredType;
-            m_default = defaultType;
-            m_rule = rule;
-        }
-
-        /**
-         * Returns the attribute name.<p>
-         *
-         * @return the attribute name
-         */
-        protected String getAttributeName() {
-
-            return m_attributeName;
-        }
-
-        /**
-         * Returns the attribute configuration with the evaluated display type.<p>
-         *
-         * @param predecessor the proposed predecessor display type
-         * @param successor the proposed successor display type
-         *
-         * @return the attribute configuration
-         */
-        protected CmsAttributeConfiguration getEvaluatedConfiguration(DisplayType predecessor, DisplayType successor) {
-
-            DisplayType resultingType = m_configuredType;
-
-            if (resultingType.equals(DisplayType.none)) {
-                if (m_rule.equals(EvaluationRule.rootLevel)) {
-                    resultingType = DisplayType.wide;
-                } else {
-                    resultingType = getProposedType();
-                    if ((predecessor != null) && predecessor.equals(DisplayType.none)) {
-                        predecessor = null;
-                    }
-                    if ((successor != null) && successor.equals(DisplayType.none)) {
-                        successor = null;
-                    }
-                    if ((predecessor != null) && predecessor.equals(DisplayType.column)) {
-                        predecessor = DisplayType.singleline;
-                    }
-                    if ((successor != null) && successor.equals(DisplayType.column)) {
-                        successor = DisplayType.singleline;
-                    }
-                    boolean strong = (m_rule.equals(EvaluationRule.none)
-                        || (m_rule.equals(EvaluationRule.optional) && m_default.equals(DisplayType.singleline)))
-                        || (m_rule.equals(EvaluationRule.optional) && m_default.equals(DisplayType.singleline));
-                    if (((predecessor == null) || (successor == null)) && strong) {
-                        resultingType = m_default;
-                    } else if ((predecessor != null) || (successor != null)) {
-
-                        // check if the proposed type matches neither the type of the predecessor nor the type of the successor
-                        if (!(((predecessor != null) && resultingType.equals(predecessor))
-                            || ((successor != null) && resultingType.equals(successor)))) {
-                            DisplayType match = (predecessor != null)
-                                && (predecessor.equals(DisplayType.wide) || predecessor.equals(DisplayType.singleline))
-                                ? predecessor
-                                : ((successor != null)
-                                    && (successor.equals(DisplayType.wide) || successor.equals(DisplayType.singleline))
-                                    ? successor
-                                    : null);
-                            resultingType = match != null ? match : resultingType;
-                        }
-                    }
-                }
-            }
-            m_config.setDisplayType(resultingType.name());
-            return m_config;
-        }
-
-        /**
-         * Returns the proposed display type.<p>
-         *
-         * @return the proposed display type
-         */
-        protected DisplayType getProposedType() {
-
-            DisplayType resultingType = m_configuredType;
-            if (resultingType.equals(DisplayType.none)) {
-                switch (m_rule) {
-                    case rootLevel:
-                    case labelLength:
-                        resultingType = DisplayType.wide;
-                        break;
-                    case optional:
-                        resultingType = DisplayType.singleline;
-                        break;
-                    default:
-                        resultingType = m_default;
-
-                }
-            }
-            return resultingType;
-        }
-
-        /**
-         * Sets the attribute name.<p>
-         *
-         * @param attributeName the attribute name
-         */
-        protected void setAttributeName(String attributeName) {
-
-            m_attributeName = attributeName;
-        }
-    }
-
-    /** Widget display type evaluation rules. */
-    protected enum EvaluationRule {
-        /** Label length rule. */
-        labelLength,
-        /** No rule applied. */
-        none,
-        /** Optional field rule. */
-        optional,
-        /** Root level rule. */
-        rootLevel
-    }
-
-    /** Logger instance for this class. */
-    private static final Log LOG = CmsLog.getLog(CmsContentTypeVisitor.class);
-
-    /** The attribute configurations. */
-    private Map<String, CmsAttributeConfiguration> m_attributeConfigurations;
-
-    /** The CMS context used for this visitor. */
-    private CmsObject m_cms;
-
-    /** Map from attribute names to complex widget configurations. */
-    private Map<String, CmsComplexWidgetData> m_complexWidgets = new HashMap<String, CmsComplexWidgetData>();
-
-    /** The content handler. */
-    private I_CmsXmlContentHandler m_contentHandler;
-
-    /** The content resource. */
-    private CmsFile m_file;
-
-    /** Indicates the visited content has fields that are configured to be invisible to the current user. */
-    private boolean m_hasInvisible;
-
-    /** The content locale. */
-    private Locale m_locale;
-
-    /** The locale synchronized attribute names. */
-    private List<String> m_localeSynchronizations;
-
-    /** The messages. */
-    private CmsMultiMessages m_messages;
-
-    /** The registered types. */
-    private Map<String, CmsType> m_registeredTypes;
-
-    /** The tab informations. */
-    private List<CmsTabInfo> m_tabInfos;
-
-    /** The widget configurations. */
-    private Map<String, CmsExternalWidgetConfiguration> m_widgetConfigurations;
-
-    /** The widgets encountered by this visitor. */
-    private List<I_CmsWidget> m_widgets = new ArrayList<I_CmsWidget>();
-
-    /**
-     * Constructor.<p>
-     *
-     * @param cms the CMS context
-     * @param file the content file
-     * @param locale the content locale
-     */
-    public CmsContentTypeVisitor(CmsObject cms, CmsFile file, Locale locale) {
-
-        m_file = file;
-        m_cms = cms;
-        m_locale = locale;
-    }
-
-    /**
-     * Gets the CMS context.<p>
-     *
-     * @return the CMS context
-     */
-    public CmsObject getCmsObject() {
-
-        return m_cms;
-    }
-
-    /**
-     * Gets the list of widgets which have been processed by this visitor.<p>
-     *
-     * @return the list of widget
-     */
-    public List<I_CmsWidget> getCollectedWidgets() {
-
-        return Collections.unmodifiableList(m_widgets);
-    }
-
-    /**
-     * Gets the map of complex widget configurations.<p>
-     *
-     * @return a map from attribute names to complex widget configurations
-     */
-    public Map<String, CmsComplexWidgetData> getComplexWidgetData() {
-
-        return m_complexWidgets;
-    }
-
-    /**
-     * Returns the tabInfos.<p>
-     *
-     * @return the tabInfos
-     */
-    public List<CmsTabInfo> getTabInfos() {
-
-        return m_tabInfos;
-    }
-
-    /**
-     * Returns if the visited content has invisible fields.<p>
-     *
-     * @return <code>true</code>  if the visited content has invisible fields
-     */
-    public boolean hasInvisibleFields() {
-
-        return m_hasInvisible;
-    }
-
-    /**
-     * Checks if the content type widgets are compatible with the new content editor.<p>
-     *
-     * @param xmlContentDefinition the content definition
-     *
-     * @return <code>true</code> if the content type widgets are compatible with the new content editor
-     *
-     * @throws CmsXmlException if something goes wrong reading the type widget
-     */
-    public boolean isEditorCompatible(CmsXmlContentDefinition xmlContentDefinition) throws CmsXmlException {
-
-        boolean result = true;
-        for (I_CmsXmlSchemaType subType : xmlContentDefinition.getTypeSequence()) {
-            if (subType.isSimpleType()) {
-                result = isEditorCompatible((A_CmsXmlContentValue)subType);
-            } else {
-                CmsXmlContentDefinition subTypeDefinition = ((CmsXmlNestedContentDefinition)subType).getNestedContentDefinition();
-                result = isEditorCompatible(subTypeDefinition);
-            }
-            if (!result) {
-                break;
-            }
-        }
-        return result;
-    }
-
-    /**
-     * Visits all types within the XML content definition.<p>
-     *
-     * @param xmlContentDefinition the content definition
-     * @param messageLocale the locale
-     */
-    /**
-     * Visits all types within the XML content definition.<p>
-     *
-     * @param xmlContentDefinition the content definition
-     * @param messageLocale the locale
-     */
-    public void visitTypes(CmsXmlContentDefinition xmlContentDefinition, Locale messageLocale) {
-
-        m_contentHandler = xmlContentDefinition.getContentHandler();
-        CmsMessages messages = null;
-        m_messages = new CmsMultiMessages(messageLocale);
-        m_messages.setFallbackHandler(xmlContentDefinition.getContentHandler().getMessageKeyHandler());
-
-        try {
-            messages = OpenCms.getWorkplaceManager().getMessages(messageLocale);
-            if (messages != null) {
-                m_messages.addMessages(messages);
-            }
-            messages = m_contentHandler.getMessages(messageLocale);
-            if (messages != null) {
-                m_messages.addMessages(messages);
-            }
-        } catch (Exception e) {
-            //ignore
-        }
-        // generate a new multi messages object and add the messages from the workplace
-
-        m_attributeConfigurations = new HashMap<String, CmsAttributeConfiguration>();
-        m_widgetConfigurations = new HashMap<String, CmsExternalWidgetConfiguration>();
-        m_registeredTypes = new HashMap<String, CmsType>();
-        m_localeSynchronizations = new ArrayList<String>();
-        m_tabInfos = collectTabInfos(xmlContentDefinition);
-        readTypes(xmlContentDefinition, "");
-    }
-
-    /**
-     * Returns the attribute configurations.<p>
-     *
-     * @return the attribute configurations
-     */
-    protected Map<String, CmsAttributeConfiguration> getAttributeConfigurations() {
-
-        return m_attributeConfigurations;
-    }
-
-    /**
-     * Returns the locale synchronized attribute names.<p>
-     *
-     * @return the locale synchronized attribute names
-     */
-    protected List<String> getLocaleSynchronizations() {
-
-        return m_localeSynchronizations;
-    }
-
-    /**
-     * Returns the types of the visited content definition.<p>
-     *
-     * @return the types
-     */
-    protected Map<String, CmsType> getTypes() {
-
-        return m_registeredTypes;
-    }
-
-    /**
-     * Returns the external widget configurations.<p>
-     *
-     * @return the external widget configurations
-     */
-    protected Collection<CmsExternalWidgetConfiguration> getWidgetConfigurations() {
-
-        return m_widgetConfigurations.values();
-    }
-
-    /**
-     * Returns the tab informations for the given content definition.<p>
-     *
-     * @param definition the content definition
-     *
-     * @return the tab informations
-     */
-    private List<CmsTabInfo> collectTabInfos(CmsXmlContentDefinition definition) {
-
-        List<CmsTabInfo> result = new ArrayList<CmsTabInfo>();
-        CmsMacroResolver resolver = new CmsMacroResolver();
-        resolver.setMessages(m_messages);
-        if (definition.getContentHandler().getTabs() != null) {
-            for (CmsXmlContentTab xmlTab : definition.getContentHandler().getTabs()) {
-                String tabName = m_messages.keyDefault(
-                    A_CmsWidget.LABEL_PREFIX + definition.getInnerName() + "." + xmlTab.getTabName(),
-                    xmlTab.getTabName());
-
-                result.add(
-                    new CmsTabInfo(
-                        tabName,
-                        xmlTab.getIdName(),
-                        xmlTab.getStartName(),
-                        xmlTab.isCollapsed(),
-                        resolver.resolveMacros(xmlTab.getDescription())));
-            }
-        }
-        return result;
-    }
-
-    /**
-     * Returns the help information for this value.<p>
-     *
-     * @param value the value
-     *
-     * @return the help information
-     */
-    private String getHelp(I_CmsXmlSchemaType value) {
-
-        StringBuffer result = new StringBuffer(64);
-        result.append(A_CmsWidget.LABEL_PREFIX);
-        result.append(getTypeKey(value));
-        result.append(A_CmsWidget.HELP_POSTFIX);
-        return m_messages.keyDefault(result.toString(), null);
-    }
-
-    /**
-     * Returns the label for this value.<p>
-     *
-     * @param value the value
-     *
-     * @return the label
-     */
-    private String getLabel(I_CmsXmlSchemaType value) {
-
-        StringBuffer result = new StringBuffer(64);
-        result.append(A_CmsWidget.LABEL_PREFIX);
-        result.append(getTypeKey(value));
-        return m_messages.keyDefault(result.toString(), value.getName());
-    }
-
-    /**
-     * Returns the schema type message key.<p>
-     *
-     * @param value the schema type
-     *
-     * @return the schema type message key
-     */
-    private String getTypeKey(I_CmsXmlSchemaType value) {
-
-        StringBuffer result = new StringBuffer(64);
-        result.append(value.getContentDefinition().getInnerName());
-        result.append('.');
-        result.append(value.getName());
-        return result.toString();
-    }
-
-    /**
-     * Checks if the content value widget is compatible with the new content editor.<p>
-     *
-     * @param schemaType the content value type
-     *
-     * @return <code>true</code> if the content value widget is compatible with the new content editor
-     *
-     * @throws CmsXmlException if something goes wrong reading the type widget
-     */
-    private boolean isEditorCompatible(A_CmsXmlContentValue schemaType) throws CmsXmlException {
-
-        boolean result = false;
-        I_CmsXmlContentHandler contentHandler = schemaType.getContentDefinition().getContentHandler();
-        I_CmsWidget widget = contentHandler.getWidget(schemaType);
-        result = (widget == null) || (widget instanceof I_CmsADEWidget);
-        return result;
-    }
-
-    /**
-     * Returns if an element with the given path will be displayed at root level of a content editor tab.<p>
-     *
-     * @param path the element path
-     *
-     * @return <code>true</code> if an element with the given path will be displayed at root level of a content editor tab
-     */
-    private boolean isTabRootLevel(String path) {
-
-        path = path.substring(1);
-        if (!path.contains("/")) {
-            return true;
-        }
-        if (m_tabInfos != null) {
-            for (CmsTabInfo info : m_tabInfos) {
-                if (info.isCollapsed()
-                    && path.startsWith(info.getStartName())
-                    && !path.substring(info.getStartName().length() + 1).contains("/")) {
-                    return true;
-                }
-            }
-        }
-        return false;
-    }
-
-    /**
-     * Reads the attribute configuration for the given schema type. May return <code>null</code> if no special configuration was set.<p>
-     *
-     * @param schemaType the schema type
-     * @param path the attribute path
-     *
-     * @return the attribute configuration
-     */
-    private DisplayTypeEvaluator readConfiguration(A_CmsXmlContentValue schemaType, String path) {
-
-        String widgetName = null;
-        String widgetConfig = null;
-        CmsObject cms = getCmsObject();
-        String label = getLabel(schemaType);
-        // set the default display type
-        DisplayType configuredType = DisplayType.none;
-        DisplayType defaultType = DisplayType.none;
-        EvaluationRule rule = EvaluationRule.none;
-        try {
-            I_CmsXmlContentHandler contentHandler = schemaType.getContentDefinition().getContentHandler();
-            I_CmsWidget widget = contentHandler.getWidget(schemaType);
-            configuredType = contentHandler.getDisplayType(schemaType);
-            if (configuredType.equals(DisplayType.none) && schemaType.isSimpleType()) {
-                // check the type is on the root level of the document, those will be displayed 'wide'
-                // the path will always have a leading '/'
-                // also in case the label has more than 15 characters, we display 'wide'
-                if (isTabRootLevel(path)) {
-                    rule = EvaluationRule.rootLevel;
-                } else if (label.length() > 15) {
-                    rule = EvaluationRule.labelLength;
-                } else if ((schemaType.getMinOccurs() == 0)) {
-                    rule = EvaluationRule.optional;
-                }
-            }
-            if (widget != null) {
-                widgetName = widget.getClass().getName();
-                if ((configuredType == DisplayType.column)
-                    && !(schemaType.isSimpleType()
-                        && (schemaType.getMaxOccurs() == 1)
-                        && widget.isCompactViewEnabled())) {
-                    // column view is not allowed for this widget
-                    configuredType = DisplayType.singleline;
-                }
-                long timer = 0;
-                if (widget instanceof I_CmsADEWidget) {
-                    if (CmsContentService.LOG.isDebugEnabled()) {
-                        timer = System.currentTimeMillis();
-                    }
-                    I_CmsADEWidget adeWidget = (I_CmsADEWidget)widget;
-                    defaultType = adeWidget.getDefaultDisplayType();
-                    widgetName = adeWidget.getWidgetName();
-                    widgetConfig = adeWidget.getConfiguration(cms, schemaType, m_messages, m_file, m_locale);
-                    if (!adeWidget.isInternal() && !m_widgetConfigurations.containsKey(widgetName)) {
-                        CmsExternalWidgetConfiguration externalConfiguration = new CmsExternalWidgetConfiguration(
-                            widgetName,
-                            adeWidget.getInitCall(),
-                            adeWidget.getJavaScriptResourceLinks(cms),
-                            adeWidget.getCssResourceLinks(cms));
-                        m_widgetConfigurations.put(widgetName, externalConfiguration);
-                    }
-                    if (CmsContentService.LOG.isDebugEnabled()) {
-                        CmsContentService.LOG.debug(
-                            Messages.get().getBundle().key(
-                                Messages.LOG_TAKE_READING_WIDGET_CONFIGURATION_TIME_2,
-                                widgetName,
-                                "" + (System.currentTimeMillis() - timer)));
-                    }
-
-                }
-                m_widgets.add(widget);
-            } else if (contentHandler.getComplexWidget(schemaType) != null) {
-                I_CmsComplexWidget complexWidget = contentHandler.getComplexWidget(schemaType);
-                CmsComplexWidgetData widgetData = complexWidget.getWidgetData(m_cms);
-                CmsExternalWidgetConfiguration externalConfig = widgetData.getExternalWidgetConfiguration();
-                if (externalConfig != null) {
-                    m_widgetConfigurations.put(complexWidget.getName(), externalConfig);
-                }
-                m_complexWidgets.put(CmsContentService.getAttributeName(schemaType), widgetData);
-            }
-        } catch (CmsWidgetConfigurationException e) {
-            LOG.error(e.getLocalizedMessage(), e);
-        } catch (Exception e) {
-            // may happen if no widget was set for the value
-            CmsContentService.LOG.debug(e.getMessage(), e);
-        }
-
-        // remove the leading slash from element path to check visibility
-        boolean visible = !m_contentHandler.hasVisibilityHandlers()
-            || m_contentHandler.isVisible(cms, schemaType, path.substring(1), m_file, m_locale);
-        if (!visible) {
-            // set the has invisible flag
-            m_hasInvisible = true;
-        }
-        boolean localeSynchronized = m_contentHandler.hasSynchronizedElements()
-            && m_contentHandler.getSynchronizations().contains(path.substring(1));
-        CmsAttributeConfiguration result = new CmsAttributeConfiguration(
-            label,
-            getHelp(schemaType),
-            widgetName,
-            widgetConfig,
-            readDefaultValue(schemaType, path),
-            configuredType.name(),
-            visible,
-            localeSynchronized);
-        return new DisplayTypeEvaluator(result, configuredType, defaultType, rule);
-    }
-
-    /**
-     * Reads the default value for the given type.<p>
-     *
-     * @param schemaType the schema type
-     * @param path the element path
-     *
-     * @return the default value
-     */
-    private String readDefaultValue(I_CmsXmlSchemaType schemaType, String path) {
-
-        return m_contentHandler.getDefault(getCmsObject(), m_file, schemaType, path, m_locale);
-    }
-
-    /**
-     * Reads the types from the given content definition and adds the to the map of already registered
-     * types if necessary.<p>
-     *
-     * @param xmlContentDefinition the XML content definition
-     * @param path the element path
-     *
-     * @return the type
-     */
-    private CmsType readTypes(CmsXmlContentDefinition xmlContentDefinition, String path) {
-
-        String typeName = CmsContentService.getTypeUri(xmlContentDefinition);
-        if (m_registeredTypes.containsKey(typeName)) {
-            return m_registeredTypes.get(typeName);
-        }
-        CmsType type = new CmsType(typeName);
-        type.setChoiceMaxOccurrence(xmlContentDefinition.getChoiceMaxOccurs());
-        m_registeredTypes.put(typeName, type);
-        CmsType choiceType = null;
-        if (type.isChoice()) {
-            choiceType = new CmsType(typeName + "/" + CmsType.CHOICE_ATTRIBUTE_NAME);
-            m_registeredTypes.put(choiceType.getId(), choiceType);
-            type.addAttribute(CmsType.CHOICE_ATTRIBUTE_NAME, choiceType, 1, xmlContentDefinition.getChoiceMaxOccurs());
-        }
-        ArrayList<DisplayTypeEvaluator> evaluators = new ArrayList<DisplayTypeEvaluator>();
-        for (I_CmsXmlSchemaType subType : xmlContentDefinition.getTypeSequence()) {
-
-            String subTypeName = null;
-            String childPath = path + "/" + subType.getName();
-            String subAttributeName = CmsContentService.getAttributeName(subType.getName(), typeName);
-            DisplayTypeEvaluator ev = readConfiguration((A_CmsXmlContentValue)subType, childPath);
-            ev.setAttributeName(subAttributeName);
-            evaluators.add(ev);
-            CmsType subEntityType;
-            if (subType.isSimpleType()) {
-                subTypeName = CmsContentService.TYPE_NAME_PREFIX + subType.getTypeName();
-                if (!m_registeredTypes.containsKey(subTypeName)) {
-                    subEntityType = new CmsType(subTypeName);
-                    m_registeredTypes.put(subTypeName, subEntityType);
-                } else {
-                    subEntityType = m_registeredTypes.get(subTypeName);
-                }
-            } else {
-                CmsXmlContentDefinition subTypeDefinition = ((CmsXmlNestedContentDefinition)subType).getNestedContentDefinition();
-                subTypeName = CmsContentService.getTypeUri(subTypeDefinition);
-                subEntityType = readTypes(subTypeDefinition, childPath);
-            }
-            if (choiceType != null) {
-                choiceType.addAttribute(
-                    subAttributeName,
-                    subEntityType,
-                    subType.getMinOccurs(),
-                    subType.getMaxOccurs());
-            } else {
-                type.addAttribute(subAttributeName, subEntityType, subType.getMinOccurs(), subType.getMaxOccurs());
-            }
-        }
-        DisplayType predecessor = null;
-        for (int i = 0; i < evaluators.size(); i++) {
-            DisplayTypeEvaluator ev = evaluators.get(i);
-            DisplayType successor = ((i + 1) < evaluators.size()) ? evaluators.get(i + 1).getProposedType() : null;
-            CmsAttributeConfiguration evaluated = ev.getEvaluatedConfiguration(predecessor, successor);
-            m_attributeConfigurations.put(ev.getAttributeName(), evaluated);
-            if (evaluated.isLocaleSynchronized()) {
-                m_localeSynchronizations.add(ev.getAttributeName());
-            }
-            predecessor = DisplayType.valueOf(evaluated.getDisplayType());
-        }
-        return type;
-    }
-}
-=======
-/*
- * This library is part of OpenCms -
- * the Open Source Content Management System
- *
- * Copyright (C) Alkacon Software (http://www.alkacon.com)
- *
- * This library is free software; you can redistribute it and/or
- * modify it under the terms of the GNU Lesser General Public
- * License as published by the Free Software Foundation; either
- * version 2.1 of the License, or (at your option) any later version.
- *
- * This library is distributed in the hope that it will be useful,
- * but WITHOUT ANY WARRANTY; without even the implied warranty of
- * MERCHANTABILITY or FITNESS FOR A PARTICULAR PURPOSE. See the GNU
- * Lesser General Public License for more details.
- *
- * For further information about Alkacon Software, please see the
- * company website: http://www.alkacon.com
- *
- * For further information about OpenCms, please see the
- * project website: http://www.opencms.org
- *
- * You should have received a copy of the GNU Lesser General Public
- * License along with this library; if not, write to the Free Software
- * Foundation, Inc., 59 Temple Place, Suite 330, Boston, MA  02111-1307  USA
- */
-
-package org.opencms.ade.contenteditor;
-
-import org.opencms.acacia.shared.CmsAttributeConfiguration;
-import org.opencms.acacia.shared.CmsTabInfo;
-import org.opencms.acacia.shared.CmsType;
-import org.opencms.ade.contenteditor.shared.CmsComplexWidgetData;
-import org.opencms.ade.contenteditor.shared.CmsExternalWidgetConfiguration;
-import org.opencms.file.CmsFile;
-import org.opencms.file.CmsObject;
-import org.opencms.i18n.CmsMessages;
-import org.opencms.i18n.CmsMultiMessages;
-import org.opencms.main.OpenCms;
-import org.opencms.util.CmsMacroResolver;
-import org.opencms.widgets.A_CmsWidget;
-import org.opencms.widgets.I_CmsADEWidget;
-import org.opencms.widgets.I_CmsComplexWidget;
-import org.opencms.widgets.I_CmsWidget;
-import org.opencms.xml.CmsXmlContentDefinition;
-import org.opencms.xml.CmsXmlException;
-import org.opencms.xml.content.CmsXmlContentTab;
-import org.opencms.xml.content.I_CmsXmlContentHandler;
-import org.opencms.xml.content.I_CmsXmlContentHandler.DisplayType;
-import org.opencms.xml.types.A_CmsXmlContentValue;
+/*
+ * This library is part of OpenCms -
+ * the Open Source Content Management System
+ *
+ * Copyright (C) Alkacon Software (http://www.alkacon.com)
+ *
+ * This library is free software; you can redistribute it and/or
+ * modify it under the terms of the GNU Lesser General Public
+ * License as published by the Free Software Foundation; either
+ * version 2.1 of the License, or (at your option) any later version.
+ *
+ * This library is distributed in the hope that it will be useful,
+ * but WITHOUT ANY WARRANTY; without even the implied warranty of
+ * MERCHANTABILITY or FITNESS FOR A PARTICULAR PURPOSE. See the GNU
+ * Lesser General Public License for more details.
+ *
+ * For further information about Alkacon Software, please see the
+ * company website: http://www.alkacon.com
+ *
+ * For further information about OpenCms, please see the
+ * project website: http://www.opencms.org
+ *
+ * You should have received a copy of the GNU Lesser General Public
+ * License along with this library; if not, write to the Free Software
+ * Foundation, Inc., 59 Temple Place, Suite 330, Boston, MA  02111-1307  USA
+ */
+
+package org.opencms.ade.contenteditor;
+
+import org.opencms.acacia.shared.CmsAttributeConfiguration;
+import org.opencms.acacia.shared.CmsTabInfo;
+import org.opencms.acacia.shared.CmsType;
+import org.opencms.ade.contenteditor.shared.CmsComplexWidgetData;
+import org.opencms.ade.contenteditor.shared.CmsExternalWidgetConfiguration;
+import org.opencms.file.CmsFile;
+import org.opencms.file.CmsObject;
+import org.opencms.i18n.CmsMessages;
+import org.opencms.i18n.CmsMultiMessages;
+import org.opencms.main.CmsLog;
+import org.opencms.main.OpenCms;
+import org.opencms.util.CmsMacroResolver;
+import org.opencms.widgets.A_CmsWidget;
+import org.opencms.widgets.CmsWidgetConfigurationException;
+import org.opencms.widgets.I_CmsADEWidget;
+import org.opencms.widgets.I_CmsComplexWidget;
+import org.opencms.widgets.I_CmsWidget;
+import org.opencms.xml.CmsXmlContentDefinition;
+import org.opencms.xml.CmsXmlException;
+import org.opencms.xml.content.CmsXmlContentTab;
+import org.opencms.xml.content.I_CmsXmlContentHandler;
+import org.opencms.xml.content.I_CmsXmlContentHandler.DisplayType;
+import org.opencms.xml.types.A_CmsXmlContentValue;
 import org.opencms.xml.types.CmsXmlDynamicCategoryValue;
-import org.opencms.xml.types.CmsXmlNestedContentDefinition;
-import org.opencms.xml.types.I_CmsXmlSchemaType;
-
-import java.util.ArrayList;
-import java.util.Collection;
-import java.util.Collections;
-import java.util.HashMap;
-import java.util.List;
-import java.util.Locale;
-import java.util.Map;
-
-/**
- * Visitor to read all types and attribute configurations within a content definition.<p>
- */
-public class CmsContentTypeVisitor {
-
-    /**
-     * Helper class to evaluate the widget display type.<p>
-     */
-    protected class DisplayTypeEvaluator {
-
-        /** The attribute name. */
-        private String m_attributeName;
-
-        /** The attribute type configuration. */
-        private CmsAttributeConfiguration m_config;
-
-        /** The configured display type. */
-        private DisplayType m_configuredType;
-
-        /** The default display type. */
-        private DisplayType m_default;
-
-        /** The applied rule. */
-        private EvaluationRule m_rule;
-
-        /**
-         * Constructor.<p>
-         *
-         * @param config the attribute type configuration
-         * @param configuredType the configured display type
-         * @param defaultType the default display type
-         * @param rule the applied rule
-         */
-        protected DisplayTypeEvaluator(
-            CmsAttributeConfiguration config,
-            DisplayType configuredType,
-            DisplayType defaultType,
-            EvaluationRule rule) {
-
-            m_config = config;
-
-            m_configuredType = configuredType;
-            m_default = defaultType;
-            m_rule = rule;
-        }
-
-        /**
-         * Returns the attribute name.<p>
-         *
-         * @return the attribute name
-         */
-        protected String getAttributeName() {
-
-            return m_attributeName;
-        }
-
-        /**
-         * Returns the attribute configuration with the evaluated display type.<p>
-         *
-         * @param predecessor the proposed predecessor display type
-         * @param successor the proposed successor display type
-         *
-         * @return the attribute configuration
-         */
-        protected CmsAttributeConfiguration getEvaluatedConfiguration(DisplayType predecessor, DisplayType successor) {
-
-            DisplayType resultingType = m_configuredType;
-
-            if (resultingType.equals(DisplayType.none)) {
-                if (m_rule.equals(EvaluationRule.rootLevel)) {
-                    resultingType = DisplayType.wide;
-                } else {
-                    resultingType = getProposedType();
-                    if ((predecessor != null) && predecessor.equals(DisplayType.none)) {
-                        predecessor = null;
-                    }
-                    if ((successor != null) && successor.equals(DisplayType.none)) {
-                        successor = null;
-                    }
-                    if ((predecessor != null) && predecessor.equals(DisplayType.column)) {
-                        predecessor = DisplayType.singleline;
-                    }
-                    if ((successor != null) && successor.equals(DisplayType.column)) {
-                        successor = DisplayType.singleline;
-                    }
-                    boolean strong = (m_rule.equals(EvaluationRule.none)
-                        || (m_rule.equals(EvaluationRule.optional) && m_default.equals(DisplayType.singleline)))
-                        || (m_rule.equals(EvaluationRule.optional) && m_default.equals(DisplayType.singleline));
-                    if (((predecessor == null) || (successor == null)) && strong) {
-                        resultingType = m_default;
-                    } else if ((predecessor != null) || (successor != null)) {
-
-                        // check if the proposed type matches neither the type of the predecessor nor the type of the successor
-                        if (!(((predecessor != null) && resultingType.equals(predecessor))
-                            || ((successor != null) && resultingType.equals(successor)))) {
-                            DisplayType match = (predecessor != null)
-                                && (predecessor.equals(DisplayType.wide) || predecessor.equals(DisplayType.singleline))
-                                ? predecessor
-                                : ((successor != null)
-                                    && (successor.equals(DisplayType.wide) || successor.equals(DisplayType.singleline))
-                                    ? successor
-                                    : null);
-                            resultingType = match != null ? match : resultingType;
-                        }
-                    }
-                }
-            }
-            m_config.setDisplayType(resultingType.name());
-            return m_config;
-        }
-
-        /**
-         * Returns the proposed display type.<p>
-         *
-         * @return the proposed display type
-         */
-        protected DisplayType getProposedType() {
-
-            DisplayType resultingType = m_configuredType;
-            if (resultingType.equals(DisplayType.none)) {
-                switch (m_rule) {
-                    case rootLevel:
-                    case labelLength:
-                        resultingType = DisplayType.wide;
-                        break;
-                    case optional:
-                        resultingType = DisplayType.singleline;
-                        break;
-                    default:
-                        resultingType = m_default;
-
-                }
-            }
-            return resultingType;
-        }
-
-        /**
-         * Sets the attribute name.<p>
-         *
-         * @param attributeName the attribute name
-         */
-        protected void setAttributeName(String attributeName) {
-
-            m_attributeName = attributeName;
-        }
-    }
-
-    /** Widget display type evaluation rules. */
-    protected enum EvaluationRule {
-        /** Label length rule. */
+import org.opencms.xml.types.CmsXmlNestedContentDefinition;
+import org.opencms.xml.types.I_CmsXmlSchemaType;
+
+import java.util.ArrayList;
+import java.util.Collection;
+import java.util.Collections;
+import java.util.HashMap;
+import java.util.List;
+import java.util.Locale;
+import java.util.Map;
+
+import org.apache.commons.logging.Log;
+
+/**
+ * Visitor to read all types and attribute configurations within a content definition.<p>
+ */
+public class CmsContentTypeVisitor {
+
+    /**
+     * Helper class to evaluate the widget display type.<p>
+     */
+    protected class DisplayTypeEvaluator {
+
+        /** The attribute name. */
+        private String m_attributeName;
+
+        /** The attribute type configuration. */
+        private CmsAttributeConfiguration m_config;
+
+        /** The configured display type. */
+        private DisplayType m_configuredType;
+
+        /** The default display type. */
+        private DisplayType m_default;
+
+        /** The applied rule. */
+        private EvaluationRule m_rule;
+
+        /**
+         * Constructor.<p>
+         *
+         * @param config the attribute type configuration
+         * @param configuredType the configured display type
+         * @param defaultType the default display type
+         * @param rule the applied rule
+         */
+        protected DisplayTypeEvaluator(
+            CmsAttributeConfiguration config,
+            DisplayType configuredType,
+            DisplayType defaultType,
+            EvaluationRule rule) {
+
+            m_config = config;
+
+            m_configuredType = configuredType;
+            m_default = defaultType;
+            m_rule = rule;
+        }
+
+        /**
+         * Returns the attribute name.<p>
+         *
+         * @return the attribute name
+         */
+        protected String getAttributeName() {
+
+            return m_attributeName;
+        }
+
+        /**
+         * Returns the attribute configuration with the evaluated display type.<p>
+         *
+         * @param predecessor the proposed predecessor display type
+         * @param successor the proposed successor display type
+         *
+         * @return the attribute configuration
+         */
+        protected CmsAttributeConfiguration getEvaluatedConfiguration(DisplayType predecessor, DisplayType successor) {
+
+            DisplayType resultingType = m_configuredType;
+
+            if (resultingType.equals(DisplayType.none)) {
+                if (m_rule.equals(EvaluationRule.rootLevel)) {
+                    resultingType = DisplayType.wide;
+                } else {
+                    resultingType = getProposedType();
+                    if ((predecessor != null) && predecessor.equals(DisplayType.none)) {
+                        predecessor = null;
+                    }
+                    if ((successor != null) && successor.equals(DisplayType.none)) {
+                        successor = null;
+                    }
+                    if ((predecessor != null) && predecessor.equals(DisplayType.column)) {
+                        predecessor = DisplayType.singleline;
+                    }
+                    if ((successor != null) && successor.equals(DisplayType.column)) {
+                        successor = DisplayType.singleline;
+                    }
+                    boolean strong = (m_rule.equals(EvaluationRule.none)
+                        || (m_rule.equals(EvaluationRule.optional) && m_default.equals(DisplayType.singleline)))
+                        || (m_rule.equals(EvaluationRule.optional) && m_default.equals(DisplayType.singleline));
+                    if (((predecessor == null) || (successor == null)) && strong) {
+                        resultingType = m_default;
+                    } else if ((predecessor != null) || (successor != null)) {
+
+                        // check if the proposed type matches neither the type of the predecessor nor the type of the successor
+                        if (!(((predecessor != null) && resultingType.equals(predecessor))
+                            || ((successor != null) && resultingType.equals(successor)))) {
+                            DisplayType match = (predecessor != null)
+                                && (predecessor.equals(DisplayType.wide) || predecessor.equals(DisplayType.singleline))
+                                ? predecessor
+                                : ((successor != null)
+                                    && (successor.equals(DisplayType.wide) || successor.equals(DisplayType.singleline))
+                                    ? successor
+                                    : null);
+                            resultingType = match != null ? match : resultingType;
+                        }
+                    }
+                }
+            }
+            m_config.setDisplayType(resultingType.name());
+            return m_config;
+        }
+
+        /**
+         * Returns the proposed display type.<p>
+         *
+         * @return the proposed display type
+         */
+        protected DisplayType getProposedType() {
+
+            DisplayType resultingType = m_configuredType;
+            if (resultingType.equals(DisplayType.none)) {
+                switch (m_rule) {
+                    case rootLevel:
+                    case labelLength:
+                        resultingType = DisplayType.wide;
+                        break;
+                    case optional:
+                        resultingType = DisplayType.singleline;
+                        break;
+                    default:
+                        resultingType = m_default;
+
+                }
+            }
+            return resultingType;
+        }
+
+        /**
+         * Sets the attribute name.<p>
+         *
+         * @param attributeName the attribute name
+         */
+        protected void setAttributeName(String attributeName) {
+
+            m_attributeName = attributeName;
+        }
+    }
+
+    /** Widget display type evaluation rules. */
+    protected enum EvaluationRule {
+        /** Label length rule. */
         labelLength, /** No rule applied. */
         none, /** Optional field rule. */
         optional, /** Root level rule. */
-        rootLevel
-    }
-
-    /** The attribute configurations. */
-    private Map<String, CmsAttributeConfiguration> m_attributeConfigurations;
-
-    /** The CMS context used for this visitor. */
-    private CmsObject m_cms;
-
-    /** Map from attribute names to complex widget configurations. */
-    private Map<String, CmsComplexWidgetData> m_complexWidgets = new HashMap<String, CmsComplexWidgetData>();
-
-    /** The content handler. */
-    private I_CmsXmlContentHandler m_contentHandler;
-
-    /** The content resource. */
-    private CmsFile m_file;
-
-    /** Indicates the visited content has fields that are configured to be invisible to the current user. */
-    private boolean m_hasInvisible;
-
-    /** The content locale. */
-    private Locale m_locale;
-
-    /** The locale synchronized attribute names. */
-    private List<String> m_localeSynchronizations;
-
+        rootLevel
+    }
+
+    /** Logger instance for this class. */
+    private static final Log LOG = CmsLog.getLog(CmsContentTypeVisitor.class);
+
+    /** The attribute configurations. */
+    private Map<String, CmsAttributeConfiguration> m_attributeConfigurations;
+
+    /** The CMS context used for this visitor. */
+    private CmsObject m_cms;
+
+    /** Map from attribute names to complex widget configurations. */
+    private Map<String, CmsComplexWidgetData> m_complexWidgets = new HashMap<String, CmsComplexWidgetData>();
+
+    /** The content handler. */
+    private I_CmsXmlContentHandler m_contentHandler;
+
+    /** The content resource. */
+    private CmsFile m_file;
+
+    /** Indicates the visited content has fields that are configured to be invisible to the current user. */
+    private boolean m_hasInvisible;
+
+    /** The content locale. */
+    private Locale m_locale;
+
+    /** The locale synchronized attribute names. */
+    private List<String> m_localeSynchronizations;
+
     /** The dynamically loaded attribute names. */
     private List<String> m_dynamicallyLoaded;
 
-    /** The messages. */
-    private CmsMultiMessages m_messages;
-
-    /** The registered types. */
-    private Map<String, CmsType> m_registeredTypes;
-
-    /** The tab informations. */
-    private List<CmsTabInfo> m_tabInfos;
-
-    /** The widget configurations. */
-    private Map<String, CmsExternalWidgetConfiguration> m_widgetConfigurations;
-
-    /** The widgets encountered by this visitor. */
-    private List<I_CmsWidget> m_widgets = new ArrayList<I_CmsWidget>();
-
-    /**
-     * Constructor.<p>
-     *
-     * @param cms the CMS context
-     * @param file the content file
-     * @param locale the content locale
-     */
-    public CmsContentTypeVisitor(CmsObject cms, CmsFile file, Locale locale) {
-
-        m_file = file;
-        m_cms = cms;
-        m_locale = locale;
-    }
-
-    /**
-     * Gets the CMS context.<p>
-     *
-     * @return the CMS context
-     */
-    public CmsObject getCmsObject() {
-
-        return m_cms;
-    }
-
-    /**
-     * Gets the list of widgets which have been processed by this visitor.<p>
-     *
-     * @return the list of widget
-     */
-    public List<I_CmsWidget> getCollectedWidgets() {
-
-        return Collections.unmodifiableList(m_widgets);
-    }
-
-    /**
-     * Gets the map of complex widget configurations.<p>
-     *
-     * @return a map from attribute names to complex widget configurations
-     */
-    public Map<String, CmsComplexWidgetData> getComplexWidgetData() {
-
-        return m_complexWidgets;
-    }
-
-    /**
-     * Returns the tabInfos.<p>
-     *
-     * @return the tabInfos
-     */
-    public List<CmsTabInfo> getTabInfos() {
-
-        return m_tabInfos;
-    }
-
-    /**
-     * Returns if the visited content has invisible fields.<p>
-     *
+    /** The messages. */
+    private CmsMultiMessages m_messages;
+
+    /** The registered types. */
+    private Map<String, CmsType> m_registeredTypes;
+
+    /** The tab informations. */
+    private List<CmsTabInfo> m_tabInfos;
+
+    /** The widget configurations. */
+    private Map<String, CmsExternalWidgetConfiguration> m_widgetConfigurations;
+
+    /** The widgets encountered by this visitor. */
+    private List<I_CmsWidget> m_widgets = new ArrayList<I_CmsWidget>();
+
+    /**
+     * Constructor.<p>
+     *
+     * @param cms the CMS context
+     * @param file the content file
+     * @param locale the content locale
+     */
+    public CmsContentTypeVisitor(CmsObject cms, CmsFile file, Locale locale) {
+
+        m_file = file;
+        m_cms = cms;
+        m_locale = locale;
+    }
+
+    /**
+     * Gets the CMS context.<p>
+     *
+     * @return the CMS context
+     */
+    public CmsObject getCmsObject() {
+
+        return m_cms;
+    }
+
+    /**
+     * Gets the list of widgets which have been processed by this visitor.<p>
+     *
+     * @return the list of widget
+     */
+    public List<I_CmsWidget> getCollectedWidgets() {
+
+        return Collections.unmodifiableList(m_widgets);
+    }
+
+    /**
+     * Gets the map of complex widget configurations.<p>
+     *
+     * @return a map from attribute names to complex widget configurations
+     */
+    public Map<String, CmsComplexWidgetData> getComplexWidgetData() {
+
+        return m_complexWidgets;
+    }
+
+    /**
+     * Returns the tabInfos.<p>
+     *
+     * @return the tabInfos
+     */
+    public List<CmsTabInfo> getTabInfos() {
+
+        return m_tabInfos;
+    }
+
+    /**
+     * Returns if the visited content has invisible fields.<p>
+     *
      * @return <code>true</code> if the visited content has invisible fields
-     */
-    public boolean hasInvisibleFields() {
-
-        return m_hasInvisible;
-    }
-
-    /**
+     */
+    public boolean hasInvisibleFields() {
+
+        return m_hasInvisible;
+    }
+
+    /**
      * Returns <code>true</code> if the value of the attribute is dynamically loaded.
      * @param attributeName the attribute to check
      * @return <code>true</code> if the value of the attribute is dynamically loaded.
@@ -1083,427 +340,429 @@
     }
 
     /**
-     * Checks if the content type widgets are compatible with the new content editor.<p>
-     *
-     * @param xmlContentDefinition the content definition
-     *
-     * @return <code>true</code> if the content type widgets are compatible with the new content editor
-     *
-     * @throws CmsXmlException if something goes wrong reading the type widget
-     */
-    public boolean isEditorCompatible(CmsXmlContentDefinition xmlContentDefinition) throws CmsXmlException {
-
-        boolean result = true;
-        for (I_CmsXmlSchemaType subType : xmlContentDefinition.getTypeSequence()) {
-            if (subType.isSimpleType()) {
-                result = isEditorCompatible((A_CmsXmlContentValue)subType);
-            } else {
-                CmsXmlContentDefinition subTypeDefinition = ((CmsXmlNestedContentDefinition)subType).getNestedContentDefinition();
-                result = isEditorCompatible(subTypeDefinition);
-            }
-            if (!result) {
-                break;
-            }
-        }
-        return result;
-    }
-
-    /**
-     * Visits all types within the XML content definition.<p>
-     *
-     * @param xmlContentDefinition the content definition
-     * @param messageLocale the locale
-     */
-    /**
-     * Visits all types within the XML content definition.<p>
-     *
-     * @param xmlContentDefinition the content definition
-     * @param messageLocale the locale
-     */
-    public void visitTypes(CmsXmlContentDefinition xmlContentDefinition, Locale messageLocale) {
-
-        m_contentHandler = xmlContentDefinition.getContentHandler();
-        CmsMessages messages = null;
-        m_messages = new CmsMultiMessages(messageLocale);
-        m_messages.setFallbackHandler(xmlContentDefinition.getContentHandler().getMessageKeyHandler());
-
-        try {
-            messages = OpenCms.getWorkplaceManager().getMessages(messageLocale);
-            if (messages != null) {
-                m_messages.addMessages(messages);
-            }
-            messages = m_contentHandler.getMessages(messageLocale);
-            if (messages != null) {
-                m_messages.addMessages(messages);
-            }
+     * Checks if the content type widgets are compatible with the new content editor.<p>
+     *
+     * @param xmlContentDefinition the content definition
+     *
+     * @return <code>true</code> if the content type widgets are compatible with the new content editor
+     *
+     * @throws CmsXmlException if something goes wrong reading the type widget
+     */
+    public boolean isEditorCompatible(CmsXmlContentDefinition xmlContentDefinition) throws CmsXmlException {
+
+        boolean result = true;
+        for (I_CmsXmlSchemaType subType : xmlContentDefinition.getTypeSequence()) {
+            if (subType.isSimpleType()) {
+                result = isEditorCompatible((A_CmsXmlContentValue)subType);
+            } else {
+                CmsXmlContentDefinition subTypeDefinition = ((CmsXmlNestedContentDefinition)subType).getNestedContentDefinition();
+                result = isEditorCompatible(subTypeDefinition);
+            }
+            if (!result) {
+                break;
+            }
+        }
+        return result;
+    }
+
+    /**
+     * Visits all types within the XML content definition.<p>
+     *
+     * @param xmlContentDefinition the content definition
+     * @param messageLocale the locale
+     */
+    /**
+     * Visits all types within the XML content definition.<p>
+     *
+     * @param xmlContentDefinition the content definition
+     * @param messageLocale the locale
+     */
+    public void visitTypes(CmsXmlContentDefinition xmlContentDefinition, Locale messageLocale) {
+
+        m_contentHandler = xmlContentDefinition.getContentHandler();
+        CmsMessages messages = null;
+        m_messages = new CmsMultiMessages(messageLocale);
+        m_messages.setFallbackHandler(xmlContentDefinition.getContentHandler().getMessageKeyHandler());
+
+        try {
+            messages = OpenCms.getWorkplaceManager().getMessages(messageLocale);
+            if (messages != null) {
+                m_messages.addMessages(messages);
+            }
+            messages = m_contentHandler.getMessages(messageLocale);
+            if (messages != null) {
+                m_messages.addMessages(messages);
+            }
         } catch (@SuppressWarnings("unused") Exception e) {
-            //ignore
-        }
-        // generate a new multi messages object and add the messages from the workplace
-
-        m_attributeConfigurations = new HashMap<String, CmsAttributeConfiguration>();
-        m_widgetConfigurations = new HashMap<String, CmsExternalWidgetConfiguration>();
-        m_registeredTypes = new HashMap<String, CmsType>();
-        m_localeSynchronizations = new ArrayList<String>();
+            //ignore
+        }
+        // generate a new multi messages object and add the messages from the workplace
+
+        m_attributeConfigurations = new HashMap<String, CmsAttributeConfiguration>();
+        m_widgetConfigurations = new HashMap<String, CmsExternalWidgetConfiguration>();
+        m_registeredTypes = new HashMap<String, CmsType>();
+        m_localeSynchronizations = new ArrayList<String>();
         m_dynamicallyLoaded = new ArrayList<String>();
-        m_tabInfos = collectTabInfos(xmlContentDefinition);
-        readTypes(xmlContentDefinition, "");
-    }
-
-    /**
-     * Returns the attribute configurations.<p>
-     *
-     * @return the attribute configurations
-     */
-    protected Map<String, CmsAttributeConfiguration> getAttributeConfigurations() {
-
-        return m_attributeConfigurations;
-    }
-
-    /**
-     * Returns the locale synchronized attribute names.<p>
-     *
-     * @return the locale synchronized attribute names
-     */
-    protected List<String> getLocaleSynchronizations() {
-
-        return m_localeSynchronizations;
-    }
-
-    /**
-     * Returns the types of the visited content definition.<p>
-     *
-     * @return the types
-     */
-    protected Map<String, CmsType> getTypes() {
-
-        return m_registeredTypes;
-    }
-
-    /**
-     * Returns the external widget configurations.<p>
-     *
-     * @return the external widget configurations
-     */
-    protected Collection<CmsExternalWidgetConfiguration> getWidgetConfigurations() {
-
-        return m_widgetConfigurations.values();
-    }
-
-    /**
-     * Returns the tab informations for the given content definition.<p>
-     *
-     * @param definition the content definition
-     *
-     * @return the tab informations
-     */
-    private List<CmsTabInfo> collectTabInfos(CmsXmlContentDefinition definition) {
-
-        List<CmsTabInfo> result = new ArrayList<CmsTabInfo>();
-        CmsMacroResolver resolver = new CmsMacroResolver();
-        resolver.setMessages(m_messages);
-        if (definition.getContentHandler().getTabs() != null) {
-            for (CmsXmlContentTab xmlTab : definition.getContentHandler().getTabs()) {
-                String tabName = m_messages.keyDefault(
-                    A_CmsWidget.LABEL_PREFIX + definition.getInnerName() + "." + xmlTab.getTabName(),
-                    xmlTab.getTabName());
-
-                result.add(
-                    new CmsTabInfo(
-                        tabName,
-                        xmlTab.getIdName(),
-                        xmlTab.getStartName(),
-                        xmlTab.isCollapsed(),
-                        resolver.resolveMacros(xmlTab.getDescription())));
-            }
-        }
-        return result;
-    }
-
-    /**
-     * Returns the help information for this value.<p>
-     *
-     * @param value the value
-     *
-     * @return the help information
-     */
-    private String getHelp(I_CmsXmlSchemaType value) {
-
-        StringBuffer result = new StringBuffer(64);
-        result.append(A_CmsWidget.LABEL_PREFIX);
-        result.append(getTypeKey(value));
-        result.append(A_CmsWidget.HELP_POSTFIX);
-        return m_messages.keyDefault(result.toString(), null);
-    }
-
-    /**
-     * Returns the label for this value.<p>
-     *
-     * @param value the value
-     *
-     * @return the label
-     */
-    private String getLabel(I_CmsXmlSchemaType value) {
-
-        StringBuffer result = new StringBuffer(64);
-        result.append(A_CmsWidget.LABEL_PREFIX);
-        result.append(getTypeKey(value));
-        return m_messages.keyDefault(result.toString(), value.getName());
-    }
-
-    /**
-     * Returns the schema type message key.<p>
-     *
-     * @param value the schema type
-     *
-     * @return the schema type message key
-     */
-    private String getTypeKey(I_CmsXmlSchemaType value) {
-
-        StringBuffer result = new StringBuffer(64);
-        result.append(value.getContentDefinition().getInnerName());
-        result.append('.');
-        result.append(value.getName());
-        return result.toString();
-    }
-
-    /**
-     * Checks if the content value widget is compatible with the new content editor.<p>
-     *
-     * @param schemaType the content value type
-     *
-     * @return <code>true</code> if the content value widget is compatible with the new content editor
-     *
-     * @throws CmsXmlException if something goes wrong reading the type widget
-     */
-    private boolean isEditorCompatible(A_CmsXmlContentValue schemaType) throws CmsXmlException {
-
-        boolean result = false;
-        I_CmsXmlContentHandler contentHandler = schemaType.getContentDefinition().getContentHandler();
-        I_CmsWidget widget = contentHandler.getWidget(schemaType);
-        result = (widget == null) || (widget instanceof I_CmsADEWidget);
-        return result;
-    }
-
-    /**
-     * Returns if an element with the given path will be displayed at root level of a content editor tab.<p>
-     *
-     * @param path the element path
-     *
-     * @return <code>true</code> if an element with the given path will be displayed at root level of a content editor tab
-     */
-    private boolean isTabRootLevel(String path) {
-
-        path = path.substring(1);
-        if (!path.contains("/")) {
-            return true;
-        }
-        if (m_tabInfos != null) {
-            for (CmsTabInfo info : m_tabInfos) {
-                if (info.isCollapsed()
-                    && path.startsWith(info.getStartName())
-                    && !path.substring(info.getStartName().length() + 1).contains("/")) {
-                    return true;
-                }
-            }
-        }
-        return false;
-    }
-
-    /**
-     * Reads the attribute configuration for the given schema type. May return <code>null</code> if no special configuration was set.<p>
-     *
-     * @param schemaType the schema type
-     * @param path the attribute path
-     *
-     * @return the attribute configuration
-     */
-    private DisplayTypeEvaluator readConfiguration(A_CmsXmlContentValue schemaType, String path) {
-
-        String widgetName = null;
-        String widgetConfig = null;
-        CmsObject cms = getCmsObject();
-        String label = getLabel(schemaType);
-        // set the default display type
-        DisplayType configuredType = DisplayType.none;
-        DisplayType defaultType = DisplayType.none;
-        EvaluationRule rule = EvaluationRule.none;
-        try {
-            I_CmsXmlContentHandler contentHandler = schemaType.getContentDefinition().getContentHandler();
-            I_CmsWidget widget = contentHandler.getWidget(schemaType);
-            configuredType = contentHandler.getDisplayType(schemaType);
-            if (configuredType.equals(DisplayType.none) && schemaType.isSimpleType()) {
-                // check the type is on the root level of the document, those will be displayed 'wide'
-                // the path will always have a leading '/'
-                // also in case the label has more than 15 characters, we display 'wide'
-                if (isTabRootLevel(path)) {
-                    rule = EvaluationRule.rootLevel;
-                } else if (label.length() > 15) {
-                    rule = EvaluationRule.labelLength;
-                } else if ((schemaType.getMinOccurs() == 0)) {
-                    rule = EvaluationRule.optional;
-                }
-            }
-            if (widget != null) {
-                widgetName = widget.getClass().getName();
-                if ((configuredType == DisplayType.column)
-                    && !(schemaType.isSimpleType()
-                        && (schemaType.getMaxOccurs() == 1)
-                        && widget.isCompactViewEnabled())) {
-                    // column view is not allowed for this widget
-                    configuredType = DisplayType.singleline;
-                }
-                long timer = 0;
-                if (widget instanceof I_CmsADEWidget) {
-                    if (CmsContentService.LOG.isDebugEnabled()) {
-                        timer = System.currentTimeMillis();
-                    }
-                    I_CmsADEWidget adeWidget = (I_CmsADEWidget)widget;
-                    defaultType = adeWidget.getDefaultDisplayType();
-                    widgetName = adeWidget.getWidgetName();
-                    widgetConfig = adeWidget.getConfiguration(cms, schemaType, m_messages, m_file, m_locale);
-                    if (!adeWidget.isInternal() && !m_widgetConfigurations.containsKey(widgetName)) {
-                        CmsExternalWidgetConfiguration externalConfiguration = new CmsExternalWidgetConfiguration(
-                            widgetName,
-                            adeWidget.getInitCall(),
-                            adeWidget.getJavaScriptResourceLinks(cms),
-                            adeWidget.getCssResourceLinks(cms));
-                        m_widgetConfigurations.put(widgetName, externalConfiguration);
-                    }
-                    if (CmsContentService.LOG.isDebugEnabled()) {
-                        CmsContentService.LOG.debug(
-                            Messages.get().getBundle().key(
-                                Messages.LOG_TAKE_READING_WIDGET_CONFIGURATION_TIME_2,
-                                widgetName,
-                                "" + (System.currentTimeMillis() - timer)));
-                    }
-
-                }
-                m_widgets.add(widget);
-            } else if (contentHandler.getComplexWidget(schemaType) != null) {
-                I_CmsComplexWidget complexWidget = contentHandler.getComplexWidget(schemaType);
-                CmsComplexWidgetData widgetData = complexWidget.getWidgetData(m_cms);
-                CmsExternalWidgetConfiguration externalConfig = widgetData.getExternalWidgetConfiguration();
-                if (externalConfig != null) {
-                    m_widgetConfigurations.put(complexWidget.getName(), externalConfig);
-                }
-                m_complexWidgets.put(CmsContentService.getAttributeName(schemaType), widgetData);
-            }
-        } catch (Exception e) {
-            // may happen if no widget was set for the value
-            CmsContentService.LOG.debug(e.getMessage(), e);
-        }
-        // remove the leading slash from element path to check visibility
-        boolean visible = !m_contentHandler.hasVisibilityHandlers()
-            || m_contentHandler.isVisible(cms, schemaType, path.substring(1), m_file, m_locale);
-        if (!visible) {
-            // set the has invisible flag
-            m_hasInvisible = true;
-        }
+        m_tabInfos = collectTabInfos(xmlContentDefinition);
+        readTypes(xmlContentDefinition, "");
+    }
+
+    /**
+     * Returns the attribute configurations.<p>
+     *
+     * @return the attribute configurations
+     */
+    protected Map<String, CmsAttributeConfiguration> getAttributeConfigurations() {
+
+        return m_attributeConfigurations;
+    }
+
+    /**
+     * Returns the locale synchronized attribute names.<p>
+     *
+     * @return the locale synchronized attribute names
+     */
+    protected List<String> getLocaleSynchronizations() {
+
+        return m_localeSynchronizations;
+    }
+
+    /**
+     * Returns the types of the visited content definition.<p>
+     *
+     * @return the types
+     */
+    protected Map<String, CmsType> getTypes() {
+
+        return m_registeredTypes;
+    }
+
+    /**
+     * Returns the external widget configurations.<p>
+     *
+     * @return the external widget configurations
+     */
+    protected Collection<CmsExternalWidgetConfiguration> getWidgetConfigurations() {
+
+        return m_widgetConfigurations.values();
+    }
+
+    /**
+     * Returns the tab informations for the given content definition.<p>
+     *
+     * @param definition the content definition
+     *
+     * @return the tab informations
+     */
+    private List<CmsTabInfo> collectTabInfos(CmsXmlContentDefinition definition) {
+
+        List<CmsTabInfo> result = new ArrayList<CmsTabInfo>();
+        CmsMacroResolver resolver = new CmsMacroResolver();
+        resolver.setMessages(m_messages);
+        if (definition.getContentHandler().getTabs() != null) {
+            for (CmsXmlContentTab xmlTab : definition.getContentHandler().getTabs()) {
+                String tabName = m_messages.keyDefault(
+                    A_CmsWidget.LABEL_PREFIX + definition.getInnerName() + "." + xmlTab.getTabName(),
+                    xmlTab.getTabName());
+
+                result.add(
+                    new CmsTabInfo(
+                        tabName,
+                        xmlTab.getIdName(),
+                        xmlTab.getStartName(),
+                        xmlTab.isCollapsed(),
+                        resolver.resolveMacros(xmlTab.getDescription())));
+            }
+        }
+        return result;
+    }
+
+    /**
+     * Returns the help information for this value.<p>
+     *
+     * @param value the value
+     *
+     * @return the help information
+     */
+    private String getHelp(I_CmsXmlSchemaType value) {
+
+        StringBuffer result = new StringBuffer(64);
+        result.append(A_CmsWidget.LABEL_PREFIX);
+        result.append(getTypeKey(value));
+        result.append(A_CmsWidget.HELP_POSTFIX);
+        return m_messages.keyDefault(result.toString(), null);
+    }
+
+    /**
+     * Returns the label for this value.<p>
+     *
+     * @param value the value
+     *
+     * @return the label
+     */
+    private String getLabel(I_CmsXmlSchemaType value) {
+
+        StringBuffer result = new StringBuffer(64);
+        result.append(A_CmsWidget.LABEL_PREFIX);
+        result.append(getTypeKey(value));
+        return m_messages.keyDefault(result.toString(), value.getName());
+    }
+
+    /**
+     * Returns the schema type message key.<p>
+     *
+     * @param value the schema type
+     *
+     * @return the schema type message key
+     */
+    private String getTypeKey(I_CmsXmlSchemaType value) {
+
+        StringBuffer result = new StringBuffer(64);
+        result.append(value.getContentDefinition().getInnerName());
+        result.append('.');
+        result.append(value.getName());
+        return result.toString();
+    }
+
+    /**
+     * Checks if the content value widget is compatible with the new content editor.<p>
+     *
+     * @param schemaType the content value type
+     *
+     * @return <code>true</code> if the content value widget is compatible with the new content editor
+     *
+     * @throws CmsXmlException if something goes wrong reading the type widget
+     */
+    private boolean isEditorCompatible(A_CmsXmlContentValue schemaType) throws CmsXmlException {
+
+        boolean result = false;
+        I_CmsXmlContentHandler contentHandler = schemaType.getContentDefinition().getContentHandler();
+        I_CmsWidget widget = contentHandler.getWidget(schemaType);
+        result = (widget == null) || (widget instanceof I_CmsADEWidget);
+        return result;
+    }
+
+    /**
+     * Returns if an element with the given path will be displayed at root level of a content editor tab.<p>
+     *
+     * @param path the element path
+     *
+     * @return <code>true</code> if an element with the given path will be displayed at root level of a content editor tab
+     */
+    private boolean isTabRootLevel(String path) {
+
+        path = path.substring(1);
+        if (!path.contains("/")) {
+            return true;
+        }
+        if (m_tabInfos != null) {
+            for (CmsTabInfo info : m_tabInfos) {
+                if (info.isCollapsed()
+                    && path.startsWith(info.getStartName())
+                    && !path.substring(info.getStartName().length() + 1).contains("/")) {
+                    return true;
+                }
+            }
+        }
+        return false;
+    }
+
+    /**
+     * Reads the attribute configuration for the given schema type. May return <code>null</code> if no special configuration was set.<p>
+     *
+     * @param schemaType the schema type
+     * @param path the attribute path
+     *
+     * @return the attribute configuration
+     */
+    private DisplayTypeEvaluator readConfiguration(A_CmsXmlContentValue schemaType, String path) {
+
+        String widgetName = null;
+        String widgetConfig = null;
+        CmsObject cms = getCmsObject();
+        String label = getLabel(schemaType);
+        // set the default display type
+        DisplayType configuredType = DisplayType.none;
+        DisplayType defaultType = DisplayType.none;
+        EvaluationRule rule = EvaluationRule.none;
+        try {
+            I_CmsXmlContentHandler contentHandler = schemaType.getContentDefinition().getContentHandler();
+            I_CmsWidget widget = contentHandler.getWidget(schemaType);
+            configuredType = contentHandler.getDisplayType(schemaType);
+            if (configuredType.equals(DisplayType.none) && schemaType.isSimpleType()) {
+                // check the type is on the root level of the document, those will be displayed 'wide'
+                // the path will always have a leading '/'
+                // also in case the label has more than 15 characters, we display 'wide'
+                if (isTabRootLevel(path)) {
+                    rule = EvaluationRule.rootLevel;
+                } else if (label.length() > 15) {
+                    rule = EvaluationRule.labelLength;
+                } else if ((schemaType.getMinOccurs() == 0)) {
+                    rule = EvaluationRule.optional;
+                }
+            }
+            if (widget != null) {
+                widgetName = widget.getClass().getName();
+                if ((configuredType == DisplayType.column)
+                    && !(schemaType.isSimpleType()
+                        && (schemaType.getMaxOccurs() == 1)
+                        && widget.isCompactViewEnabled())) {
+                    // column view is not allowed for this widget
+                    configuredType = DisplayType.singleline;
+                }
+                long timer = 0;
+                if (widget instanceof I_CmsADEWidget) {
+                    if (CmsContentService.LOG.isDebugEnabled()) {
+                        timer = System.currentTimeMillis();
+                    }
+                    I_CmsADEWidget adeWidget = (I_CmsADEWidget)widget;
+                    defaultType = adeWidget.getDefaultDisplayType();
+                    widgetName = adeWidget.getWidgetName();
+                    widgetConfig = adeWidget.getConfiguration(cms, schemaType, m_messages, m_file, m_locale);
+                    if (!adeWidget.isInternal() && !m_widgetConfigurations.containsKey(widgetName)) {
+                        CmsExternalWidgetConfiguration externalConfiguration = new CmsExternalWidgetConfiguration(
+                            widgetName,
+                            adeWidget.getInitCall(),
+                            adeWidget.getJavaScriptResourceLinks(cms),
+                            adeWidget.getCssResourceLinks(cms));
+                        m_widgetConfigurations.put(widgetName, externalConfiguration);
+                    }
+                    if (CmsContentService.LOG.isDebugEnabled()) {
+                        CmsContentService.LOG.debug(
+                            Messages.get().getBundle().key(
+                                Messages.LOG_TAKE_READING_WIDGET_CONFIGURATION_TIME_2,
+                                widgetName,
+                                "" + (System.currentTimeMillis() - timer)));
+                    }
+
+                }
+                m_widgets.add(widget);
+            } else if (contentHandler.getComplexWidget(schemaType) != null) {
+                I_CmsComplexWidget complexWidget = contentHandler.getComplexWidget(schemaType);
+                CmsComplexWidgetData widgetData = complexWidget.getWidgetData(m_cms);
+                CmsExternalWidgetConfiguration externalConfig = widgetData.getExternalWidgetConfiguration();
+                if (externalConfig != null) {
+                    m_widgetConfigurations.put(complexWidget.getName(), externalConfig);
+                }
+                m_complexWidgets.put(CmsContentService.getAttributeName(schemaType), widgetData);
+            }
+        } catch (CmsWidgetConfigurationException e) {
+            LOG.error(e.getLocalizedMessage(), e);
+        } catch (Exception e) {
+            // may happen if no widget was set for the value
+            CmsContentService.LOG.debug(e.getMessage(), e);
+        }
+
+        // remove the leading slash from element path to check visibility
+        boolean visible = !m_contentHandler.hasVisibilityHandlers()
+            || m_contentHandler.isVisible(cms, schemaType, path.substring(1), m_file, m_locale);
+        if (!visible) {
+            // set the has invisible flag
+            m_hasInvisible = true;
+        }
         boolean localeSynchronized = (m_contentHandler.hasSynchronizedElements()
             && m_contentHandler.getSynchronizations().contains(path.substring(1)))
             || schemaType.getTypeName().equals(CmsXmlDynamicCategoryValue.TYPE_NAME);
 
         boolean dynamicallyLoaded = schemaType instanceof CmsXmlDynamicCategoryValue;
 
-        CmsAttributeConfiguration result = new CmsAttributeConfiguration(
-            label,
-            getHelp(schemaType),
-            widgetName,
-            widgetConfig,
-            readDefaultValue(schemaType, path),
-            configuredType.name(),
-            visible,
+        CmsAttributeConfiguration result = new CmsAttributeConfiguration(
+            label,
+            getHelp(schemaType),
+            widgetName,
+            widgetConfig,
+            readDefaultValue(schemaType, path),
+            configuredType.name(),
+            visible,
             localeSynchronized,
             dynamicallyLoaded);
-        return new DisplayTypeEvaluator(result, configuredType, defaultType, rule);
-    }
-
-    /**
-     * Reads the default value for the given type.<p>
-     *
-     * @param schemaType the schema type
-     * @param path the element path
-     *
-     * @return the default value
-     */
-    private String readDefaultValue(I_CmsXmlSchemaType schemaType, String path) {
-
-        return m_contentHandler.getDefault(getCmsObject(), m_file, schemaType, path, m_locale);
-    }
-
-    /**
-     * Reads the types from the given content definition and adds the to the map of already registered
-     * types if necessary.<p>
-     *
-     * @param xmlContentDefinition the XML content definition
-     * @param path the element path
-     *
-     * @return the type
-     */
-    private CmsType readTypes(CmsXmlContentDefinition xmlContentDefinition, String path) {
-
-        String typeName = CmsContentService.getTypeUri(xmlContentDefinition);
-        if (m_registeredTypes.containsKey(typeName)) {
-            return m_registeredTypes.get(typeName);
-        }
-        CmsType type = new CmsType(typeName);
-        type.setChoiceMaxOccurrence(xmlContentDefinition.getChoiceMaxOccurs());
-        m_registeredTypes.put(typeName, type);
-        CmsType choiceType = null;
-        if (type.isChoice()) {
-            choiceType = new CmsType(typeName + "/" + CmsType.CHOICE_ATTRIBUTE_NAME);
-            m_registeredTypes.put(choiceType.getId(), choiceType);
-            type.addAttribute(CmsType.CHOICE_ATTRIBUTE_NAME, choiceType, 1, xmlContentDefinition.getChoiceMaxOccurs());
-        }
-        ArrayList<DisplayTypeEvaluator> evaluators = new ArrayList<DisplayTypeEvaluator>();
-        for (I_CmsXmlSchemaType subType : xmlContentDefinition.getTypeSequence()) {
-
-            String subTypeName = null;
-            String childPath = path + "/" + subType.getName();
-            String subAttributeName = CmsContentService.getAttributeName(subType.getName(), typeName);
-            DisplayTypeEvaluator ev = readConfiguration((A_CmsXmlContentValue)subType, childPath);
-            ev.setAttributeName(subAttributeName);
-            evaluators.add(ev);
-            CmsType subEntityType;
-            if (subType.isSimpleType()) {
-                subTypeName = CmsContentService.TYPE_NAME_PREFIX + subType.getTypeName();
-                if (!m_registeredTypes.containsKey(subTypeName)) {
-                    subEntityType = new CmsType(subTypeName);
-                    m_registeredTypes.put(subTypeName, subEntityType);
-                } else {
-                    subEntityType = m_registeredTypes.get(subTypeName);
-                }
-            } else {
-                CmsXmlContentDefinition subTypeDefinition = ((CmsXmlNestedContentDefinition)subType).getNestedContentDefinition();
-                subTypeName = CmsContentService.getTypeUri(subTypeDefinition);
-                subEntityType = readTypes(subTypeDefinition, childPath);
-            }
-            if (choiceType != null) {
-                choiceType.addAttribute(
-                    subAttributeName,
-                    subEntityType,
-                    subType.getMinOccurs(),
-                    subType.getMaxOccurs());
-            } else {
-                type.addAttribute(subAttributeName, subEntityType, subType.getMinOccurs(), subType.getMaxOccurs());
-            }
-        }
-        DisplayType predecessor = null;
-        for (int i = 0; i < evaluators.size(); i++) {
-            DisplayTypeEvaluator ev = evaluators.get(i);
-            DisplayType successor = ((i + 1) < evaluators.size()) ? evaluators.get(i + 1).getProposedType() : null;
-            CmsAttributeConfiguration evaluated = ev.getEvaluatedConfiguration(predecessor, successor);
-            m_attributeConfigurations.put(ev.getAttributeName(), evaluated);
-            if (evaluated.isLocaleSynchronized()) {
-                m_localeSynchronizations.add(ev.getAttributeName());
-            }
+        return new DisplayTypeEvaluator(result, configuredType, defaultType, rule);
+    }
+
+    /**
+     * Reads the default value for the given type.<p>
+     *
+     * @param schemaType the schema type
+     * @param path the element path
+     *
+     * @return the default value
+     */
+    private String readDefaultValue(I_CmsXmlSchemaType schemaType, String path) {
+
+        return m_contentHandler.getDefault(getCmsObject(), m_file, schemaType, path, m_locale);
+    }
+
+    /**
+     * Reads the types from the given content definition and adds the to the map of already registered
+     * types if necessary.<p>
+     *
+     * @param xmlContentDefinition the XML content definition
+     * @param path the element path
+     *
+     * @return the type
+     */
+    private CmsType readTypes(CmsXmlContentDefinition xmlContentDefinition, String path) {
+
+        String typeName = CmsContentService.getTypeUri(xmlContentDefinition);
+        if (m_registeredTypes.containsKey(typeName)) {
+            return m_registeredTypes.get(typeName);
+        }
+        CmsType type = new CmsType(typeName);
+        type.setChoiceMaxOccurrence(xmlContentDefinition.getChoiceMaxOccurs());
+        m_registeredTypes.put(typeName, type);
+        CmsType choiceType = null;
+        if (type.isChoice()) {
+            choiceType = new CmsType(typeName + "/" + CmsType.CHOICE_ATTRIBUTE_NAME);
+            m_registeredTypes.put(choiceType.getId(), choiceType);
+            type.addAttribute(CmsType.CHOICE_ATTRIBUTE_NAME, choiceType, 1, xmlContentDefinition.getChoiceMaxOccurs());
+        }
+        ArrayList<DisplayTypeEvaluator> evaluators = new ArrayList<DisplayTypeEvaluator>();
+        for (I_CmsXmlSchemaType subType : xmlContentDefinition.getTypeSequence()) {
+
+            String subTypeName = null;
+            String childPath = path + "/" + subType.getName();
+            String subAttributeName = CmsContentService.getAttributeName(subType.getName(), typeName);
+            DisplayTypeEvaluator ev = readConfiguration((A_CmsXmlContentValue)subType, childPath);
+            ev.setAttributeName(subAttributeName);
+            evaluators.add(ev);
+            CmsType subEntityType;
+            if (subType.isSimpleType()) {
+                subTypeName = CmsContentService.TYPE_NAME_PREFIX + subType.getTypeName();
+                if (!m_registeredTypes.containsKey(subTypeName)) {
+                    subEntityType = new CmsType(subTypeName);
+                    m_registeredTypes.put(subTypeName, subEntityType);
+                } else {
+                    subEntityType = m_registeredTypes.get(subTypeName);
+                }
+            } else {
+                CmsXmlContentDefinition subTypeDefinition = ((CmsXmlNestedContentDefinition)subType).getNestedContentDefinition();
+                subTypeName = CmsContentService.getTypeUri(subTypeDefinition);
+                subEntityType = readTypes(subTypeDefinition, childPath);
+            }
+            if (choiceType != null) {
+                choiceType.addAttribute(
+                    subAttributeName,
+                    subEntityType,
+                    subType.getMinOccurs(),
+                    subType.getMaxOccurs());
+            } else {
+                type.addAttribute(subAttributeName, subEntityType, subType.getMinOccurs(), subType.getMaxOccurs());
+            }
+        }
+        DisplayType predecessor = null;
+        for (int i = 0; i < evaluators.size(); i++) {
+            DisplayTypeEvaluator ev = evaluators.get(i);
+            DisplayType successor = ((i + 1) < evaluators.size()) ? evaluators.get(i + 1).getProposedType() : null;
+            CmsAttributeConfiguration evaluated = ev.getEvaluatedConfiguration(predecessor, successor);
+            m_attributeConfigurations.put(ev.getAttributeName(), evaluated);
+            if (evaluated.isLocaleSynchronized()) {
+                m_localeSynchronizations.add(ev.getAttributeName());
+            }
             if (evaluated.isDynamicallyLoaded()) {
                 m_dynamicallyLoaded.add(ev.getAttributeName());
             }
-            predecessor = DisplayType.valueOf(evaluated.getDisplayType());
-        }
-        return type;
-    }
-}
->>>>>>> 189a1bb2
+            predecessor = DisplayType.valueOf(evaluated.getDisplayType());
+        }
+        return type;
+    }
+}