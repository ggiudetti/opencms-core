--- conflicted
+++ resolved
@@ -19,7 +19,7 @@
  *
  * For further information about OpenCms, please see the
  * project website: http://www.opencms.org
- * 
+ *
  * You should have received a copy of the GNU Lesser General Public
  * License along with this library; if not, write to the Free Software
  * Foundation, Inc., 59 Temple Place, Suite 330, Boston, MA  02111-1307  USA
@@ -101,7 +101,7 @@
 
 /**
  * Utility class to generate the element data objects used within the container-page editor.<p>
- * 
+ *
  * @since 8.0.0
  */
 public class CmsElementUtil {
@@ -136,14 +136,14 @@
 
     /**
      * Creates a new instance.<p>
-     * 
+     *
      * @param cms the cms context
      * @param currentPageUri the current page uri
      * @param detailContentId the detail content structure id
      * @param req the http request
      * @param res the http response
      * @param locale the content locale
-     * 
+     *
      * @throws CmsException if something goes wrong
      */
     public CmsElementUtil(
@@ -180,7 +180,7 @@
 
     /**
      * Creates a new instance.<p>
-     * 
+     *
      * @param cms the cms context
      * @param currentPageUri the current page uri
      * @param detailContentId the detail content structure id
@@ -188,7 +188,7 @@
      * @param req the http request
      * @param res the http response
      * @param locale the content locale
-     * 
+     *
      * @throws CmsException if something goes wrong
      */
     public CmsElementUtil(
@@ -207,11 +207,11 @@
 
     /**
      * Returns the HTML content for the given resource and container.<p>
-     * 
+     *
      * @param elementFile the element resource file
      * @param elementId the element id
      * @param container the container
-     * 
+     *
      * @return the HTML content
      */
     public String getContentByContainer(CmsFile elementFile, String elementId, CmsContainer container) {
@@ -225,10 +225,10 @@
 
     /**
      * Returns the rendered element content for all the given containers.
-     *  
+     *
      * @param element the element to render
      * @param containers the containers the element appears in
-     *  
+     *
      * @return a map from container names to rendered page contents
      */
     public Map<String, String> getContentsByContainerName(
@@ -249,12 +249,12 @@
 
     /**
      * Returns the data for an element.<p>
-     * 
+     *
      * @param element the resource
-     * @param containers the containers on the current container page 
-     * 
+     * @param containers the containers on the current container page
+     *
      * @return the data for an element
-     * 
+     *
      * @throws CmsException if something goes wrong
      */
     public CmsContainerElementData getElementData(CmsContainerElementBean element, Collection<CmsContainer> containers)
@@ -423,12 +423,12 @@
 
     /**
      * Sets the data to the given container element.<p>
-     * 
+     *
      * @param elementBean the element bean
      * @param result the container element to set the data to
-     * 
+     *
      * @return the container element
-     *  
+     *
      * @throws CmsException if something goes wrong
      */
     public CmsContainerElement setElementInfo(CmsContainerElementBean elementBean, CmsContainerElement result)
@@ -507,12 +507,25 @@
     }
 
     /**
+     * Returns the ADE configuration data for the current URI.<p>
+     *
+     * @return the ADE configuration data
+     */
+    private CmsADEConfigData getConfigData() {
+
+        if (m_adeConfig == null) {
+            m_adeConfig = OpenCms.getADEManager().lookupConfiguration(m_cms, m_cms.addSiteRoot(m_currentPageUri));
+        }
+        return m_adeConfig;
+    }
+
+    /**
      * Returns the HTML content of the given element and container.<p>
-     *  
+     *
      * @param element the element
      * @param container the container
      * @param configs the formatter configurations
-     * 
+     *
      * @return the HTML content
      */
     private String getContentByContainer(
@@ -547,17 +560,17 @@
     }
 
     /**
-     * Returns the content of an element when rendered with the given formatter.<p> 
-     * 
+     * Returns the content of an element when rendered with the given formatter.<p>
+     *
      * @param element the element bean
      * @param formatter the formatter uri
-     * @param container the container for which the element content should be retrieved 
-     * 
+     * @param container the container for which the element content should be retrieved
+     *
      * @return generated html code
-     * 
+     *
      * @throws CmsException if an cms related error occurs
      * @throws ServletException if a jsp related error occurs
-     * 
+     *
      * @throws IOException if a jsp related error occurs
      */
     private String getElementContent(CmsContainerElementBean element, CmsResource formatter, CmsContainer container)
@@ -590,7 +603,7 @@
             m_standardContext.setContainer(containerBean);
             m_standardContext.setElement(element);
             m_standardContext.setEdited(true);
-            // to enable 'old' direct edit features for content-collector-elements, 
+            // to enable 'old' direct edit features for content-collector-elements,
             // set the direct-edit-provider-attribute in the request
             I_CmsDirectEditProvider eb = new CmsAdvancedDirectEditProvider();
             eb.init(m_cms, CmsDirectEditMode.TRUE, element.getSitePath());
@@ -604,23 +617,10 @@
     }
 
     /**
-     * Returns the ADE configuration data for the current URI.<p>
-     * 
-     * @return the ADE configuration data
-     */
-    private CmsADEConfigData getConfigData() {
-
-        if (m_adeConfig == null) {
-            m_adeConfig = OpenCms.getADEManager().lookupConfiguration(m_cms, m_cms.addSiteRoot(m_currentPageUri));
-        }
-        return m_adeConfig;
-    }
-
-    /**
      * Returns the formatter configuration for the given element resource.<p>
-     *  
+     *
      * @param resource the element resource
-     * 
+     *
      * @return the formatter configuration
      */
     private CmsFormatterConfiguration getFormatterConfiguration(CmsResource resource) {
@@ -630,13 +630,13 @@
 
     /**
      * Helper method for checking whether there are properties defined for a given content element.<p>
-     * 
-     * @param cms the CmsObject to use for VFS operations 
-     * @param resource the resource for which it should be checked whether it has properties 
-     * 
-     * @return true if the resource has properties defined 
-     * 
-     * @throws CmsException if something goes wrong 
+     *
+     * @param cms the CmsObject to use for VFS operations
+     * @param resource the resource for which it should be checked whether it has properties
+     *
+     * @return true if the resource has properties defined
+     *
+     * @throws CmsException if something goes wrong
      */
     private boolean hasSettings(CmsObject cms, CmsResource resource) throws CmsException {
 
@@ -644,27 +644,21 @@
             return false;
         }
 
-<<<<<<< HEAD
         CmsFormatterConfiguration formatters = getConfigData().getFormatters(m_cms, resource);
-        return (formatters.getAllFormatters().size() > 1)
+        boolean result = (formatters.getAllFormatters().size() > 1)
             || !CmsXmlContentPropertyHelper.getPropertyInfo(m_cms, resource).isEmpty();
-=======
-        List<I_CmsFormatterBean> allFormatters = getConfigData().getFormatters(m_cms, resource).getAllFormatters();
-        boolean result = (allFormatters.size() > 1)
-            || !CmsXmlContentPropertyHelper.getPropertyInfo(m_cms, resource).isEmpty();
-        if (!result && (allFormatters.size() == 1)) {
-            result = (allFormatters.get(0).getSettings() != null) && (allFormatters.get(0).getSettings().size() > 0);
+        if (!result && (formatters.getAllFormatters().size() == 1)) {
+            result = (formatters.getAllFormatters().get(0).getSettings() != null)
+                && (formatters.getAllFormatters().get(0).getSettings().size() > 0);
         }
         return result;
-
->>>>>>> c4e95c33
     }
 
     /**
      * Parses the given request parameters string into a parameter map.<p>
-     * 
+     *
      * @param requestParameters the request parameters to parse
-     * 
+     *
      * @return the parameter map
      */
     private Map<String, Object> parseRequestParameters(String requestParameters) {
@@ -691,11 +685,11 @@
         return parameterMap;
     }
 
-    /** 
+    /**
      * Removes all script tags from given input.<p>
-     * 
+     *
      * @param input the input to remove script tags from
-     * 
+     *
      * @return the cleaned input
      */
     private String removeScriptTags(String input) {
