/*
 * This library is part of OpenCms -
 * the Open Source Content Management System
 *
 * Copyright (c) Alkacon Software GmbH (http://www.alkacon.com)
 *
 * This library is free software; you can redistribute it and/or
 * modify it under the terms of the GNU Lesser General Public
 * License as published by the Free Software Foundation; either
 * version 2.1 of the License, or (at your option) any later version.
 *
 * This library is distributed in the hope that it will be useful,
 * but WITHOUT ANY WARRANTY; without even the implied warranty of
 * MERCHANTABILITY or FITNESS FOR A PARTICULAR PURPOSE. See the GNU
 * Lesser General Public License for more details.
 *
 * For further information about Alkacon Software, please see the
 * company website: http://www.alkacon.com
 *
 * For further information about OpenCms, please see the
 * project website: http://www.opencms.org
 *
 * You should have received a copy of the GNU Lesser General Public
 * License along with this library; if not, write to the Free Software
 * Foundation, Inc., 59 Temple Place, Suite 330, Boston, MA  02111-1307  USA
 */

package org.opencms.ade.containerpage.shared;

import org.opencms.gwt.shared.CmsTemplateContextInfo;
import org.opencms.util.CmsUUID;

import java.util.List;

import com.google.gwt.user.client.rpc.IsSerializable;

/**
 * Convenience class to provide server-side information to the client.<p>
 *
 * @since 8.0.0
 */
public final class CmsCntPageData implements IsSerializable {

    /** Enum representing the different ways dropping elements on a container page can be handled. */
    public enum ElementReuseMode {

        /** The user will be asked whether they want the 'copy' or 'reuse' behavior. */
        ask,

        /** The dropped element will be copied, and the container page will link to the copy. */
        copy,

        /** The container page will link to the dropped element. */
        reuse
    }

    /** Name of the used dictionary. */
    public static final String DICT_NAME = "org_opencms_ade_containerpage";

    /** Key 'detailElementId' for the detail content id. */
    public static final String JSONKEY_DETAIL_ELEMENT_ID = "detailElementId";

    /** Key 'isDetailOnly' used within the JSON representation of a container object. */
    public static final String JSONKEY_DETAILONLY = "isDetailOnly";

    /** Key 'isDetailView' used within the JSON representation of a container object. */
    public static final String JSONKEY_DETAILVIEW = "isDetailView";

    /** Key 'elementId' for the element id. */
    public static final String JSONKEY_ELEMENT_ID = "elementId";

    /** Key 'elements' used within the JSON representation of a container object. */
    public static final String JSONKEY_ELEMENTS = "elements";

    /** Key 'maxElements' used within the JSON representation of a container object. */
    public static final String JSONKEY_MAXELEMENTS = "maxElements";

    /** Key 'name' used within the JSON representation of a container object. */
    public static final String JSONKEY_NAME = "name";

    /** Key 'type' used within the JSON representation of a container object. */
    public static final String JSONKEY_TYPE = "type";

    /** Key 'width' used within the JSON representation of a container object. */
    public static final String JSONKEY_WIDTH = "width";

    /** The editor back-link URI. */
    private static final String BACKLINK_URI = "/system/modules/org.opencms.ade.containerpage/editor-backlink.html";

    /** The xml-content editor URI. */
    private static final String EDITOR_URI = "/system/workplace/editors/editor.jsp";

    /** The detail view container resource path. */
    private String m_detailContainerPage;

    /** The detail structure id, if available. */
    private CmsUUID m_detailId;

    /** Flag which determines whether small elements should be editable initially. */
    private boolean m_editSmallElementsInitially;

    /** The current element view. */
    private CmsUUID m_elementView;

    /** The element views. */
    private List<CmsElementViewInfo> m_elementViews;

    /** The date at which the container page was last modified. */
    private long m_lastModified;

    /** The content locale. */
    private String m_locale;

    /** The lock information, if the page is locked by another user. */
    private String m_lockInfo;

    /** The reason why the user is not able to edit the current container page. */
    private String m_noEditReason;

    /** The original request parameters. */
    private String m_requestParams;

    /** True if the container page is a model page. */
    private boolean m_isModelPage;

    /** True if the page is used for model groups. */
    private boolean m_isModelGroup;

    /** The element reuse mode. */
    private ElementReuseMode m_reuseMode;

    /** Flag indicating if the current user has the sitemap manager role. */
    private boolean m_sitemapManager;

    /** The current sitemap URI. */
    private String m_sitemapUri;

    /** The template context information. */
    private CmsTemplateContextInfo m_templateContextInfo;

    /** Flag indicating to use the classic XmlContent editor. */
    private boolean m_useClassicEditor;

    /** The RPC context. */
    private CmsContainerPageRpcContext m_rpcContext;

    /**
     * Constructor.<p>
     *
     * @param noEditReason the reason why the current user is not allowed to edit the current container page
     * @param requestParams the original request parameters
     * @param sitemapUri the current sitemap URI
     * @param sitemapManager if the user has the sitemap manager role
     * @param detailId the detail resource id, if available
     * @param detailContainerPage the detail view container resource path
     * @param lastModified the last modification date of the page
     * @param lockInfo lock information, if the page is locked by another user
     * @param locale the content locale
     * @param useClassicEditor <code>true</code> to use the classic XmlContent editor
     * @param contextInfo the template context information
     * @param showSmallElementsInitially flag which controls whether small elements should be shown initially
     * @param elementViews the element views
     * @param elementView the current element view
<<<<<<< HEAD
     * @param reuseMode the element reuse mode 
     * @param isModelPage true if this is a model page 
     * @param isModelGroup true if the page is used for model groups
=======
     * @param reuseMode the element reuse mode
     * @param isModelPage true if this is a model page
>>>>>>> d46a8b9b
     */
    public CmsCntPageData(
        String noEditReason,
        String requestParams,
        String sitemapUri,
        boolean sitemapManager,
        CmsUUID detailId,
        String detailContainerPage,
        long lastModified,
        String lockInfo,
        String locale,
        boolean useClassicEditor,
        CmsTemplateContextInfo contextInfo,
        boolean showSmallElementsInitially,
        List<CmsElementViewInfo> elementViews,
        CmsUUID elementView,
        ElementReuseMode reuseMode,
        boolean isModelPage,
        boolean isModelGroup) {

        m_noEditReason = noEditReason;
        m_requestParams = requestParams;
        m_sitemapUri = sitemapUri;
        m_sitemapManager = sitemapManager;
        m_lastModified = lastModified;
        m_lockInfo = lockInfo;
        m_locale = locale;
        m_detailId = detailId;
        m_detailContainerPage = detailContainerPage;
        m_useClassicEditor = useClassicEditor;
        m_templateContextInfo = contextInfo;
        m_editSmallElementsInitially = showSmallElementsInitially;
        m_elementViews = elementViews;
        m_elementView = elementView;
        m_reuseMode = reuseMode;
        m_isModelPage = isModelPage;
        m_isModelGroup = isModelGroup;
    }

    /**
     * Serialization constructor.<p>
     */
    protected CmsCntPageData() {

        // empty
    }

    /**
     * Returns the xml-content editor back-link URI.<p>
     *
     * @return the back-link URI
     */
    public String getBacklinkUri() {

        return BACKLINK_URI;
    }

    /**
     * Gets the date at which the page was last modified.<p>
     *
     * @return the date at which the page was last modified
     */
    public long getDateLastModified() {

        return m_lastModified;
    }

    /**
     * Returns the detail view container resource path.<p>
     *
     * @return the detail view container resource path
     */
    public String getDetailContainerPage() {

        return m_detailContainerPage;
    }

    /**
     * Returns the detail structure id, if available.<p>
     *
     * @return the detail structure id
     */
    public CmsUUID getDetailId() {

        return m_detailId;
    }

    /**
     * Returns the xml-content editor URI.<p>
     *
     * @return the xml-content editor URI
     */
    public String getEditorUri() {

        return EDITOR_URI;
    }

    /**
     * Gets the element reuse mode.<p>
     *
     * @return the element reuse mode
     */
    public ElementReuseMode getElementReuseMode() {

        return m_reuseMode;
    }

    /**
     * Returns the current element view.<p>
     *
     * @return the current element view
     */
    public CmsUUID getElementView() {

        return m_elementView;
    }

    /**
     * Returns the available element views.<p>
     *
     * @return the element views
     */
    public List<CmsElementViewInfo> getElementViews() {

        return m_elementViews;
    }

    /**
     * Returns the content locale.<p>
     *
     * @return the locale
     */
    public String getLocale() {

        return m_locale;
    }

    /**
     * Returns the lock information, if the page is locked by another user.<p>
     *
     * @return the lock infomation
     */
    public String getLockInfo() {

        return m_lockInfo;
    }

    /**
     * Returns the no-edit reason.<p>
     *
     * @return the no-edit reason, if empty editing is allowed
     */
    public String getNoEditReason() {

        return m_noEditReason;
    }

    /**
     * Returns the request parameters.<p>
     *
     * @return the request parameters
     */
    public String getRequestParams() {

        return m_requestParams;
    }

    /**
     * Gets the RPC context.<p>
     *
     * @return the RPC context
     */
    public CmsContainerPageRpcContext getRpcContext() {

        return m_rpcContext;
    }

    /**
     * Returns the sitemap URI.<p>
     *
     * @return the sitemap URI
     */
    public String getSitemapUri() {

        return m_sitemapUri;
    }

    /**
     * Gets the template context information.<p>
     *
     * @return the template context information
     */
    public CmsTemplateContextInfo getTemplateContextInfo() {

        return m_templateContextInfo;
    }

    /**
     * Returns true if small elements should be editable initially.<p>
     *
     * @return true if small elements should be editable initially
     */
    public boolean isEditSmallElementsInitially() {

        return m_editSmallElementsInitially;
    }

    /**
<<<<<<< HEAD
     * Returns if the page is used for model groups.<p>
     * 
     * @return true if the page is used for model groups
     */
    public boolean isModelGroup() {

        return m_isModelGroup;
    }

    /** 
=======
>>>>>>> d46a8b9b
     * True if the container page is a model page.<P>
     *
     * @return true if this is a model page
     */
    public boolean isModelPage() {

        return m_isModelPage;
    }

    /**
     * Returns if the current user has the sitemap manager role.<p>
     *
     * @return if the current user has the sitemap manager role
     */
    public boolean isSitemapManager() {

        return m_sitemapManager;
    }

    /**
     * Returns if the classic XmlContent editor should be used.<p>
     *
     * @return <code>true</code> if the classic XmlContent editor should be used
     */
    public boolean isUseClassicEditor() {

        return m_useClassicEditor;
    }

    /**
     * Sets the RPC context.<p>
     *
     * @param context the RPC context
     */
    public void setRpcContext(CmsContainerPageRpcContext context) {

        m_rpcContext = context;
    }

}<|MERGE_RESOLUTION|>--- conflicted
+++ resolved
@@ -161,14 +161,9 @@
      * @param showSmallElementsInitially flag which controls whether small elements should be shown initially
      * @param elementViews the element views
      * @param elementView the current element view
-<<<<<<< HEAD
-     * @param reuseMode the element reuse mode 
-     * @param isModelPage true if this is a model page 
-     * @param isModelGroup true if the page is used for model groups
-=======
      * @param reuseMode the element reuse mode
      * @param isModelPage true if this is a model page
->>>>>>> d46a8b9b
+     * @param isModelGroup true if the page is used for model groups
      */
     public CmsCntPageData(
         String noEditReason,
@@ -377,9 +372,8 @@
     }
 
     /**
-<<<<<<< HEAD
      * Returns if the page is used for model groups.<p>
-     * 
+     *
      * @return true if the page is used for model groups
      */
     public boolean isModelGroup() {
@@ -387,9 +381,7 @@
         return m_isModelGroup;
     }
 
-    /** 
-=======
->>>>>>> d46a8b9b
+    /**
      * True if the container page is a model page.<P>
      *
      * @return true if this is a model page
