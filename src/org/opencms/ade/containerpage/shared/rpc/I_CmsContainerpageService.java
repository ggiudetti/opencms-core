/*
 * This library is part of OpenCms -
 * the Open Source Content Management System
 *
 * Copyright (c) Alkacon Software GmbH (http://www.alkacon.com)
 *
 * This library is free software; you can redistribute it and/or
 * modify it under the terms of the GNU Lesser General Public
 * License as published by the Free Software Foundation; either
 * version 2.1 of the License, or (at your option) any later version.
 *
 * This library is distributed in the hope that it will be useful,
 * but WITHOUT ANY WARRANTY; without even the implied warranty of
 * MERCHANTABILITY or FITNESS FOR A PARTICULAR PURPOSE. See the GNU
 * Lesser General Public License for more details.
 *
 * For further information about Alkacon Software, please see the
 * company website: http://www.alkacon.com
 *
 * For further information about OpenCms, please see the
 * project website: http://www.opencms.org
 *
 * You should have received a copy of the GNU Lesser General Public
 * License along with this library; if not, write to the Free Software
 * Foundation, Inc., 59 Temple Place, Suite 330, Boston, MA  02111-1307  USA
 */

package org.opencms.ade.containerpage.shared.rpc;

import org.opencms.ade.containerpage.shared.CmsCntPageData;
import org.opencms.ade.containerpage.shared.CmsContainer;
import org.opencms.ade.containerpage.shared.CmsContainerElement;
import org.opencms.ade.containerpage.shared.CmsContainerElementData;
import org.opencms.ade.containerpage.shared.CmsContainerPageRpcContext;
import org.opencms.ade.containerpage.shared.CmsCreateElementData;
import org.opencms.ade.containerpage.shared.CmsGroupContainer;
import org.opencms.ade.containerpage.shared.CmsGroupContainerSaveResult;
import org.opencms.ade.containerpage.shared.CmsInheritanceContainer;
import org.opencms.ade.containerpage.shared.CmsRemovedElementStatus;
import org.opencms.ade.galleries.shared.CmsGalleryDataBean;
import org.opencms.gwt.CmsRpcException;
import org.opencms.util.CmsUUID;

import java.util.Collection;
import java.util.List;
import java.util.Map;

import com.google.gwt.user.client.rpc.RemoteService;

/**
 * The RPC service interface used by the container-page editor.<p>
 *
 * @since 8.0.0
 */
public interface I_CmsContainerpageService extends RemoteService {

    /**
     * Adds an element specified by it's id to the favorite list.<p>
<<<<<<< HEAD
     * 
     * @param context the rpc context
=======
     *
>>>>>>> d46a8b9b
     * @param clientId the element id
     *
     * @throws CmsRpcException if something goes wrong processing the request
     */
    void addToFavoriteList(CmsContainerPageRpcContext context, String clientId) throws CmsRpcException;

    /**
     * Adds an element specified by it's id to the recent list.<p>
<<<<<<< HEAD
     * 
     * @param context the rpc context
=======
     *
>>>>>>> d46a8b9b
     * @param clientId the element id
     *
     * @throws CmsRpcException if something goes wrong processing the request
     */
    void addToRecentList(CmsContainerPageRpcContext context, String clientId) throws CmsRpcException;

    /**
     * Check if a page or its elements have been changed.<p>
     *
     * @param structureId the structure id of the resource
     * @param detailContentId the structure id of the detail content (may be null)
     *
     * @return true if there were changes in the page or its elements
     *
     * @throws CmsRpcException if the RPC call fails
     */
    boolean checkContainerpageOrElementsChanged(CmsUUID structureId, CmsUUID detailContentId) throws CmsRpcException;

    /**
     * To create a new element of the given type this method will check if a model resource needs to be selected, otherwise creates the new element.
     * Returns a bean containing either the new element data or a list of model resources to select.<p>
     *
     * @param pageStructureId the container page structure id
     * @param clientId the client id of the new element (this will be the structure id of the configured new resource)
     * @param resourceType the resource tape of the new element
     * @param locale the content locale
     *
     * @return the bean containing either the new element data or a list of model resources to select
     *
     * @throws CmsRpcException if something goes wrong processing the request
     */
    CmsCreateElementData checkCreateNewElement(
        CmsUUID pageStructureId,
        String clientId,
        String resourceType,
        String locale) throws CmsRpcException;

    /**
     * Checks whether the Acacia widgets are available for all fields of the content.<p>
     *
     * @param structureId the structure id of the content
     * @return true if Acacia widgets are available for all fields
     *
     * @throws CmsRpcException if something goes wrong
     */
    boolean checkNewWidgetsAvailable(CmsUUID structureId) throws CmsRpcException;

    /**
     * Creates  a new element with a given model element and returns the copy'S structure id.<p>
     *
     * @param pageId the container page id
     * @param originalElementId the model element id
     * @return the structure id of the copy
     *
     * @throws CmsRpcException if something goes wrong
     */
    CmsUUID copyElement(CmsUUID pageId, CmsUUID originalElementId) throws CmsRpcException;

    /** 
     * Creates a wrapper content for the image with the given id and returns the wrapper content's structure id as a string.<p>
     *  
     * @param context the RPC context 
     * @param imageId the structure id of the image, as a string 
     * @return the structure id of the created wrapper content 
     * 
     * @throws CmsRpcException if something goes wrong
     */
    String createImageWrapperContent(CmsContainerPageRpcContext context, String imageId) throws CmsRpcException;

    /**
     * Creates a new element of the given type and returns the new element data containing structure id and site path.<p>
     *
     * @param pageStructureId the container page structure id
     * @param clientId the client id of the new element (this will be the structure id of the configured new resource)
     * @param resourceType the resource tape of the new element
     * @param modelResourceStructureId the model resource structure id
     * @param locale the content locale
     *
     * @return the new element data containing structure id and site path
     *
     * @throws CmsRpcException if something goes wrong processing the request
     */
    CmsContainerElement createNewElement(
        CmsUUID pageStructureId,
        String clientId,
        String resourceType,
        CmsUUID modelResourceStructureId,
        String locale) throws CmsRpcException;

    /**
     * This method is used for serialization purposes only.<p>
     *
     * @return container info
     */
    CmsContainer getContainerInfo();

    /**
     * This method is used for serialization purposes only.<p>
     *
     * @return element info
     */
    CmsContainerElement getElementInfo();

    /**
     * Returns container element data by client id.<p>
     *
     * @param  context the rpc context
     * @param detailContentId the detail content structure id
     * @param reqParams optional request parameters
     * @param clientIds the requested element id's
     * @param containers the containers of the current page
     * @param allowNested if nested containers are allowed
     * @param dndSource the drag and drop source container (if we are getting the data for the drag and drop case)
     * @param locale the content locale
     *
     * @return the element data
     *
     * @throws CmsRpcException if something goes wrong processing the request
     */
    Map<String, CmsContainerElementData> getElementsData(
        CmsContainerPageRpcContext context,
        CmsUUID detailContentId,
        String reqParams,
        Collection<String> clientIds,
        Collection<CmsContainer> containers,
        boolean allowNested,
        String dndSource,
        String locale) throws CmsRpcException;

    /**
     * Gets the element data for an id and a map of settings.<p>
     *
     * @param context the RPC context
     * @param detailContentId the detail content structure id
     * @param reqParams optional request parameters
     * @param clientId the requested element ids
     * @param settings the settings for which the element data should be loaded
     * @param containers the containers of the current page
     * @param allowNested if nested containers are allowed
     * @param locale the content locale
     *
     * @return the element data
     *
     * @throws CmsRpcException if something goes wrong processing the request
     */
    CmsContainerElementData getElementWithSettings(
        CmsContainerPageRpcContext context,
        CmsUUID detailContentId,
        String reqParams,
        String clientId,
        Map<String, String> settings,
        Collection<CmsContainer> containers,
        boolean allowNested,
        String locale) throws CmsRpcException;

    /**
     * Returns the container element data of the favorite list.<p>
     *
     * @param pageStructureId the container page structure id
     * @param detailContentId the detail content structure id
     * @param containers the containers of the current page
     * @param allowNested if nested containers are allowed
     * @param locale the content locale
     *
     * @return the favorite list element data
     *
     * @throws CmsRpcException if something goes wrong processing the request
     */
    List<CmsContainerElementData> getFavoriteList(
        CmsUUID pageStructureId,
        CmsUUID detailContentId,
        Collection<CmsContainer> containers,
        boolean allowNested,
        String locale) throws CmsRpcException;

    /**
     * Returns the gallery configuration data according to the current page containers and the selected element view.<p>
     *
     * @param containers the page containers
     * @param elementView the element view
     * @param uri the page URI
     * @param locale the content locale
     *
     * @return the gallery data
     *
     * @throws CmsRpcException in case something goes wrong
     */
    CmsGalleryDataBean getGalleryDataForPage(
        List<CmsContainer> containers,
        CmsUUID elementView,
        String uri,
        String locale) throws CmsRpcException;

    /**
     * Returns new container element data for the given resource type name.<p>
     *
     * @param context the RPC context
     * @param detailContentId the detail content structure id
     * @param reqParams optional request parameters
     * @param resourceType the requested element resource type name
     * @param containers the containers of the current page
     * @param allowNested if nested containers are allowed
     * @param locale the content locale
     *
     * @return the element data
     *
     * @throws CmsRpcException if something goes wrong processing the request
     */
    CmsContainerElementData getNewElementData(
        CmsContainerPageRpcContext context,
        CmsUUID detailContentId,
        String reqParams,
        String resourceType,
        Collection<CmsContainer> containers,
        boolean allowNested,
        String locale) throws CmsRpcException;

    /**
     * Returns the container element data of the recent list.<p>
     *
     * @param pageStructureId the container page structure id
     * @param detailContentId the detail content structure id
     * @param containers the containers of the current page
     * @param allowNested if nested containers are allowed
     * @param locale the content locale
     *
     * @return the recent list element data
     *
     * @throws CmsRpcException if something goes wrong processing the request
     */
    List<CmsContainerElementData> getRecentList(
        CmsUUID pageStructureId,
        CmsUUID detailContentId,
        Collection<CmsContainer> containers,
        boolean allowNested,
        String locale) throws CmsRpcException;

    /**
     * Gets the status of a removed element.<p>
     *
     * @param id the client id of the removed element
     * @param containerpageId the id of the page which should be excluded from the relation check, or null if no page should be excluded
     *
     * @return the status of the removed element
     *
     * @throws CmsRpcException if something goes wrong
     */
    CmsRemovedElementStatus getRemovedElementStatus(String id, CmsUUID containerpageId) throws CmsRpcException;

    /**
     * Loads the index of the clipboard tab last selected by the user.<p>
     *
     * @return the clipboard tab index
     */
    int loadClipboardTab();

    /**
     * Returns the initialization data.<p>
     *
     * @return the initialization data
     *
     * @throws CmsRpcException if something goes wrong
     */
    CmsCntPageData prefetch() throws CmsRpcException;

    /**
     * Saves the index of the clipboard tab selected by the user.<p>
     *
     * @param tabIndex the index of the selected clipboard tab
     */
    void saveClipboardTab(int tabIndex);

    /**
     * Saves the container-page.<p>
     *
     * @param pageStructureId the container page structure id
     * @param containers the container-page's containers
     *
     * @throws CmsRpcException if something goes wrong processing the request
     */
    void saveContainerpage(CmsUUID pageStructureId, List<CmsContainer> containers) throws CmsRpcException;

    /**
     * Saves the detail containers.<p>
     *
     * @param detailContainerResource the detail container resource path
     * @param containers the container-page's containers
     *
     * @throws CmsRpcException if something goes wrong processing the request
     */
    void saveDetailContainers(String detailContainerResource, List<CmsContainer> containers) throws CmsRpcException;

    /**
     * Saves the settings for the given element to the container page and returns the updated element data.<p>
     * 
     * @param context the RPC context  
     * @param detailContentId the detail content structure id
     * @param reqParams optional request parameters 
     * @param clientId the requested element ids 
     * @param settings the settings for which the element data should be loaded 
     * @param containers the containers of the current page
     * @param allowNested if nested containers are allowed
     * @param locale the content locale
     * @return the element data 
     * 
     * @throws CmsRpcException if something goes wrong processing the request 
     */
    CmsContainerElementData saveElementSettings(
        CmsContainerPageRpcContext context,
        CmsUUID detailContentId,
        String reqParams,
        String clientId,
        Map<String, String> settings,
        List<CmsContainer> containers,
        boolean allowNested,
        String locale) throws CmsRpcException;

    /**
     * Saves the favorite list.<p>
     *
     * @param clientIds favorite list element id's
<<<<<<< HEAD
     * @param uri the container page URI
     * 
=======
     *
>>>>>>> d46a8b9b
     * @throws CmsRpcException if something goes wrong processing the request
     */
    void saveFavoriteList(List<String> clientIds, String uri) throws CmsRpcException;

    /**
     * Saves a group-container element.<p>
     *
     * @param context the RPC context
     * @param detailContentId the detail content structure id
     * @param reqParams optional request parameters
     * @param groupContainer the group-container to save
     * @param containers the containers of the current page
     * @param locale the content locale
     *
     * @return the data of the saved group container
     *
     * @throws CmsRpcException if something goes wrong processing the request
     */
    CmsGroupContainerSaveResult saveGroupContainer(
        CmsContainerPageRpcContext context,
        CmsUUID detailContentId,
        String reqParams,
        CmsGroupContainer groupContainer,
        Collection<CmsContainer> containers,
        String locale) throws CmsRpcException;

    /**
     * Saves an inheritance container.<p>
     *
     * @param pageStructureId the current page's structure id
     * @param detailContentId the detail content structure id
     * @param inheritanceContainer the inheritance container to save
     * @param containers the containers of the current page
     * @param locale the requested locale
     *
     * @return the element data of the saved container
     *
     * @throws CmsRpcException if something goes wrong
     */
    Map<String, CmsContainerElementData> saveInheritanceContainer(
        CmsUUID pageStructureId,
        CmsUUID detailContentId,
        CmsInheritanceContainer inheritanceContainer,
        Collection<CmsContainer> containers,
        String locale) throws CmsRpcException;

    /**
     * Saves the recent list.<p>
     *
     * @param clientIds recent list element id's
<<<<<<< HEAD
     * @param uri the container page URI
     * 
=======
     *
>>>>>>> d46a8b9b
     * @throws CmsRpcException if something goes wrong processing the request
     */
    void saveRecentList(List<String> clientIds, String uri) throws CmsRpcException;

    /**
     * Enables or disables editing for small elements on page load.<p>
     *
     * @param editSmallElements the defautl setting for the small element editability
     *
     * @throws CmsRpcException if something goes wrong
     */
    void setEditSmallElements(boolean editSmallElements) throws CmsRpcException;

    /**
     * Sets the element view.<p>
     *
     * @param elementView the element view
     *
     * @throws CmsRpcException if something goes wrong processing the request
     */
    void setElementView(CmsUUID elementView) throws CmsRpcException;

    /**
     * Saves the container-page in a synchronized RPC call.<p>
     *
     * @param pageStructureId the container page structure id
     * @param containers the container-page's containers
     *
     * @throws CmsRpcException if something goes wrong processing the request
     */
    void syncSaveContainerpage(CmsUUID pageStructureId, List<CmsContainer> containers) throws CmsRpcException;

    /**
     * Saves the detail containers.<p>
     *
     * @param detailContainerResource the detail container resource path
     * @param containers the container-page's containers
     *
     * @throws CmsRpcException if something goes wrong processing the request
     */
    void syncSaveDetailContainers(String detailContainerResource, List<CmsContainer> containers) throws CmsRpcException;

}<|MERGE_RESOLUTION|>--- conflicted
+++ resolved
@@ -56,12 +56,8 @@
 
     /**
      * Adds an element specified by it's id to the favorite list.<p>
-<<<<<<< HEAD
-     * 
+     *
      * @param context the rpc context
-=======
-     *
->>>>>>> d46a8b9b
      * @param clientId the element id
      *
      * @throws CmsRpcException if something goes wrong processing the request
@@ -70,12 +66,8 @@
 
     /**
      * Adds an element specified by it's id to the recent list.<p>
-<<<<<<< HEAD
-     * 
+     *
      * @param context the rpc context
-=======
-     *
->>>>>>> d46a8b9b
      * @param clientId the element id
      *
      * @throws CmsRpcException if something goes wrong processing the request
@@ -134,13 +126,13 @@
      */
     CmsUUID copyElement(CmsUUID pageId, CmsUUID originalElementId) throws CmsRpcException;
 
-    /** 
+    /**
      * Creates a wrapper content for the image with the given id and returns the wrapper content's structure id as a string.<p>
-     *  
-     * @param context the RPC context 
-     * @param imageId the structure id of the image, as a string 
-     * @return the structure id of the created wrapper content 
-     * 
+     *
+     * @param context the RPC context
+     * @param imageId the structure id of the image, as a string
+     * @return the structure id of the created wrapper content
+     *
      * @throws CmsRpcException if something goes wrong
      */
     String createImageWrapperContent(CmsContainerPageRpcContext context, String imageId) throws CmsRpcException;
@@ -370,18 +362,18 @@
 
     /**
      * Saves the settings for the given element to the container page and returns the updated element data.<p>
-     * 
-     * @param context the RPC context  
-     * @param detailContentId the detail content structure id
-     * @param reqParams optional request parameters 
-     * @param clientId the requested element ids 
-     * @param settings the settings for which the element data should be loaded 
-     * @param containers the containers of the current page
-     * @param allowNested if nested containers are allowed
-     * @param locale the content locale
-     * @return the element data 
-     * 
-     * @throws CmsRpcException if something goes wrong processing the request 
+     *
+     * @param context the RPC context
+     * @param detailContentId the detail content structure id
+     * @param reqParams optional request parameters
+     * @param clientId the requested element ids
+     * @param settings the settings for which the element data should be loaded
+     * @param containers the containers of the current page
+     * @param allowNested if nested containers are allowed
+     * @param locale the content locale
+     * @return the element data
+     *
+     * @throws CmsRpcException if something goes wrong processing the request
      */
     CmsContainerElementData saveElementSettings(
         CmsContainerPageRpcContext context,
@@ -397,12 +389,8 @@
      * Saves the favorite list.<p>
      *
      * @param clientIds favorite list element id's
-<<<<<<< HEAD
      * @param uri the container page URI
-     * 
-=======
-     *
->>>>>>> d46a8b9b
+     *
      * @throws CmsRpcException if something goes wrong processing the request
      */
     void saveFavoriteList(List<String> clientIds, String uri) throws CmsRpcException;
@@ -453,12 +441,8 @@
      * Saves the recent list.<p>
      *
      * @param clientIds recent list element id's
-<<<<<<< HEAD
      * @param uri the container page URI
-     * 
-=======
-     *
->>>>>>> d46a8b9b
+     *
      * @throws CmsRpcException if something goes wrong processing the request
      */
     void saveRecentList(List<String> clientIds, String uri) throws CmsRpcException;
