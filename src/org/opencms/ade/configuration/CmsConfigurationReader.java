/*
 * This library is part of OpenCms -
 * the Open Source Content Management System
 *
 * Copyright (C) Alkacon Software (http://www.alkacon.com)
 *
 * This library is free software; you can redistribute it and/or
 * modify it under the terms of the GNU Lesser General Public
 * License as published by the Free Software Foundation; either
 * version 2.1 of the License, or (at your option) any later version.
 *
 * This library is distributed in the hope that it will be useful,
 * but WITHOUT ANY WARRANTY; without even the implied warranty of
 * MERCHANTABILITY or FITNESS FOR A PARTICULAR PURPOSE. See the GNU
 * Lesser General Public License for more details.
 *
 * For further information about Alkacon Software, please see the
 * company website: http://www.alkacon.com
 *
 * For further information about OpenCms, please see the
 * project website: http://www.opencms.org
 *
 * You should have received a copy of the GNU Lesser General Public
 * License along with this library; if not, write to the Free Software
 * Foundation, Inc., 59 Temple Place, Suite 330, Boston, MA  02111-1307  USA
 */

package org.opencms.ade.configuration;

import org.opencms.ade.configuration.formatters.CmsFormatterChangeSet;
import org.opencms.ade.configuration.formatters.CmsFormatterConfigurationCache;
import org.opencms.ade.containerpage.shared.CmsCntPageData.ElementDeleteMode;
import org.opencms.ade.detailpage.CmsDetailPageInfo;
import org.opencms.file.CmsFile;
import org.opencms.file.CmsObject;
import org.opencms.file.CmsResource;
import org.opencms.file.CmsResourceFilter;
import org.opencms.file.CmsVfsResourceNotFoundException;
import org.opencms.file.types.I_CmsResourceType;
import org.opencms.gwt.CmsIconUtil;
import org.opencms.i18n.CmsLocaleManager;
import org.opencms.main.CmsException;
import org.opencms.main.CmsLog;
import org.opencms.main.CmsRuntimeException;
import org.opencms.main.OpenCms;
import org.opencms.module.CmsModule;
import org.opencms.relations.CmsLink;
import org.opencms.util.CmsFileUtil;
import org.opencms.util.CmsStringUtil;
import org.opencms.util.CmsUUID;
import org.opencms.xml.containerpage.CmsFormatterBean;
import org.opencms.xml.containerpage.CmsXmlDynamicFunctionHandler;
import org.opencms.xml.containerpage.I_CmsFormatterBean;
import org.opencms.xml.content.CmsXmlContent;
import org.opencms.xml.content.CmsXmlContentFactory;
import org.opencms.xml.content.CmsXmlContentProperty;
import org.opencms.xml.content.CmsXmlContentProperty.Visibility;
import org.opencms.xml.content.CmsXmlContentRootLocation;
import org.opencms.xml.content.I_CmsXmlContentLocation;
import org.opencms.xml.content.I_CmsXmlContentValueLocation;
import org.opencms.xml.types.CmsXmlVarLinkValue;
import org.opencms.xml.types.CmsXmlVfsFileValue;

import java.util.ArrayList;
import java.util.HashSet;
import java.util.List;
import java.util.Locale;
import java.util.Set;

import org.apache.commons.logging.Log;

import com.google.common.collect.Lists;

/**
 * A class to parse ADE sitemap or module configuration files and create configuration objects from them.<p>
 */
public class CmsConfigurationReader {

    /** The default locale for configuration objects. */
    public static final Locale DEFAULT_LOCALE = CmsLocaleManager.getLocale("en");

    /** Node name for added formatters. */
    public static final String N_ADD_FORMATTER = "AddFormatter";

    /** Node name for the nested content with the added formatters. */
    public static final String N_ADD_FORMATTERS = "AddFormatters";

    /** The create content locally node name. */
    public static final String N_CREATE_CONTENTS_LOCALLY = "CreateContentsLocally";

    /** The default node name. */
    public static final String N_DEFAULT = "Default";

    /** The description node name. */
    public static final String N_DESCRIPTION = "Description";

    /** The detail page node name. */
    public static final String N_DETAIL_PAGE = "DetailPage";

    /** The detail pages disabled node name. */
    public static final String N_DETAIL_PAGES_DISABLED = "DetailPagesDisabled";

    /** The disabled node name. */
    public static final String N_DISABLED = "Disabled";

    /** The discard model pages node name. */
    public static final String N_DISCARD_MODEL_PAGES = "DiscardModelPages";

    /** The discard properties node name. */
    public static final String N_DISCARD_PROPERTIES = "DiscardProperties";

    /** The discard types node name. */
    public static final String N_DISCARD_TYPES = "DiscardTypes";

    /** The display name node name. */
    public static final String N_DISPLAY_NAME = "DisplayName";

    /** The element view node name. */
    public static final String N_ELEMENT_VIEW = "ElementView";

    /** The error node name. */
    public static final String N_ERROR = "Error";

    /** The folder node name. */
    public static final String N_FOLDER = "Folder";

    /** The formatter node name. */
    public static final String N_FORMATTER = "Formatter";

    /** The function node name. */
    public static final String N_FUNCTION = "Function";

    /** The function reference node name. */
    public static final String N_FUNCTION_REF = "FunctionRef";

    /** The is default node name. */
    public static final String N_IS_DEFAULT = "IsDefault";

    /** The is preview node name. */
    public static final String N_IS_PREVIEW = "IsPreview";

    /** The JSP node name. */
    public static final String N_JSP = "Jsp";

    /** The localization node name. */
    public static final String N_LOCALIZATION = "Localization";

    /** The master configuration node name. */
    public static final String N_MASTER_CONFIG = "MasterConfig";

    /** The max width node name. */
    public static final String N_MAX_WIDTH = "MaxWidth";

    /** The min width node name. */
    public static final String N_MIN_WIDTH = "MinWidth";

    /** The model page node name. */
    public static final String N_MODEL_PAGE = "ModelPage";

    /** The folder name node name. */
    public static final String N_NAME = "Name";

    /** The name pattern node name. */
    public static final String N_NAME_PATTERN = "NamePattern";

    /** The order node name. */
    public static final String N_ORDER = "Order";

    /** The page node name. */
    public static final String N_PAGE = "Page";

    /** The folder path node name. */
    public static final String N_PATH = "Path";

    /** The  PreferDetailPagesForLocalContents node name. */
    public static final String N_PREFER_DETAIL_PAGES_FOR_LOCAL_CONTENTS = "PreferDetailPagesForLocalContents";

    /** The prefer folder node name. */
    public static final String N_PREFER_FOLDER = "PreferFolder";

    /** The property node name. */
    public static final String N_PROPERTY = "Property";

    /** The property name node name. */
    public static final String N_PROPERTY_NAME = "PropertyName";

    /** Node name for the "Remove all formatters"-option. */
    public static final String N_REMOVE_ALL_FORMATTERS = "RemoveAllFormatters";

    /** Node name for removed formatters. */
    public static final String N_REMOVE_FORMATTER = "RemoveFormatter";

    /** Node name for the nested content with the removed formatters. */
    public static final String N_REMOVE_FORMATTERS = "RemoveFormatters";

    /** The resource type node name. */
    public static final String N_RESOURCE_TYPE = "ResourceType";

    /** The regex rule node name. */
    public static final String N_RULE_REGEX = "RuleRegex";

    /** The rule type node name. */
    public static final String N_RULE_TYPE = "RuleType";

    /** The type node name. */
    public static final String N_TYPE = "Type";

    /** The type name node name. */
    public static final String N_TYPE_NAME = "TypeName";

    /** The widget node name. */
    public static final String N_VISIBILITY = "Visibility";

    /** The widget node name. */
    public static final String N_WIDGET = "Widget";

    /** The widget configuration node name. */
    public static final String N_WIDGET_CONFIG = "WidgetConfig";

    /** Scheme for explorer type view links. */
    public static final String VIEW_SCHEME = "view://";

    /** The log object for this class. */
    private static final Log LOG = CmsLog.getLog(CmsConfigurationReader.class);

    /** The CopyInModels node name. */
    private static final String N_COPY_IN_MODELS = "CopyInModels";

    /** The ElementDeleteMode node name. */
    private static final String N_ELEMENT_DELETE_MODE = "ElementDeleteMode";

    /** The PageRelative node name. */
    private static final String N_PAGE_RELATIVE = "PageRelative";

    /** The ShowInDefaultView node name. */
    private static final String N_SHOW_IN_DEFAULT_VIEW = "ShowInDefaultView";

    /** The CMS context used for reading the configuration data. */
    private CmsObject m_cms;

    /** The parsed detail page configuration elements. */
    private List<CmsDetailPageInfo> m_detailPageConfigs = new ArrayList<CmsDetailPageInfo>();

    /** The list of configured function references. */
    private List<CmsFunctionReference> m_functionReferences = new ArrayList<CmsFunctionReference>();

    /** The parsed model page configuration elements. */
    private List<CmsModelPageConfig> m_modelPageConfigs = new ArrayList<CmsModelPageConfig>();

    /** The parsed property configuration elements. */
    private List<CmsPropertyConfig> m_propertyConfigs = new ArrayList<CmsPropertyConfig>();

    /** The resource type configuration objects. */
    private List<CmsResourceTypeConfig> m_resourceTypeConfigs = new ArrayList<CmsResourceTypeConfig>();

    /**
     * Creates a new configuration reader.<p>
     *
     * @param cms the CMS context which should be used to read the configuration data.<p>
     */
    public CmsConfigurationReader(CmsObject cms) {

        m_cms = cms;
    }

    /**
     * Gets the string value of an XML content location.<p>
     *
     * @param cms the CMS context to use
     * @param location an XML content location
     *
     * @return the string value of that XML content location
     */
    public static String getString(CmsObject cms, I_CmsXmlContentValueLocation location) {

        if (location == null) {
            return null;
        }
        return location.asString(cms);
    }

    /**
     * Helper method to parse a property.<p>
     *
     * @param cms the CMS context to use
     * @param field the location of the parent value
     *
     * @return the parsed property configuration
     */
    public static CmsPropertyConfig parseProperty(CmsObject cms, I_CmsXmlContentLocation field) {

        String name = getString(cms, field.getSubValue(N_PROPERTY_NAME));
        String widget = getString(cms, field.getSubValue(N_WIDGET));
        String widgetConfig = getString(cms, field.getSubValue(N_WIDGET_CONFIG));
        String ruleRegex = getString(cms, field.getSubValue(N_RULE_REGEX));
        String ruleType = getString(cms, field.getSubValue(N_RULE_TYPE));
        String default1 = getString(cms, field.getSubValue(N_DEFAULT));
        String error = getString(cms, field.getSubValue(N_ERROR));
        String niceName = getString(cms, field.getSubValue(N_DISPLAY_NAME));
        String description = getString(cms, field.getSubValue(N_DESCRIPTION));
        String preferFolder = getString(cms, field.getSubValue(N_PREFER_FOLDER));

        String disabledStr = getString(cms, field.getSubValue(N_DISABLED));
        boolean disabled = ((disabledStr != null) && Boolean.parseBoolean(disabledStr));

        String orderStr = getString(cms, field.getSubValue(N_ORDER));
        int order = I_CmsConfigurationObject.DEFAULT_ORDER;

        try {
            order = Integer.parseInt(orderStr);
        } catch (NumberFormatException e) {
            // noop
        }

        Visibility visibility;
        String visibilityStr = getString(cms, field.getSubValue(N_VISIBILITY));
        try {
            visibility = Visibility.valueOf(visibilityStr);
        } catch (Exception e) {
            visibility = Visibility.both;
        }
        CmsXmlContentProperty prop = new CmsXmlContentProperty(
            name,
            "string",
            visibility,
            widget,
            widgetConfig,
            ruleRegex,
            ruleType,
            default1,
            niceName,
            description,
            error,
            preferFolder);
        // since these are real properties, using type vfslist makes no sense, so we always use the "string" type
        CmsPropertyConfig propConfig = new CmsPropertyConfig(prop, disabled, order);
        return propConfig;

    }

    /**
     * Returns the list of function references.<p>
     *
     * @return the list of function references
     */
    public List<CmsFunctionReference> getFunctionReferences() {

        return new ArrayList<CmsFunctionReference>(m_functionReferences);
    }

    /**
     * Returns the modelPageConfigs.<p>
     *
     * @return the modelPageConfigs
     */
    public List<CmsModelPageConfig> getModelPageConfigs() {

        return m_modelPageConfigs;
    }

    /**
     * Parses the formatters to add.<p>
     *
     * @param node the parent node
     * @return the set of keys of the formatters to add
     */
    public Set<String> parseAddFormatters(I_CmsXmlContentLocation node) {

        Set<String> addFormatters = new HashSet<String>();
        for (I_CmsXmlContentValueLocation addLoc : node.getSubValues(N_ADD_FORMATTERS + "/" + N_ADD_FORMATTER)) {
            addFormatters.add(addLoc.asString(m_cms).trim());
        }
        return addFormatters;
    }

    /**
     * Parses a configuration XML content and creates a configuration object from it.<p>
     *
     * @param basePath the base path
     * @param content the XML content
     *
     * @return the created configuration object with the data from the XML content
     * @throws CmsException if something goes wrong
     */
    public CmsADEConfigDataInternal parseConfiguration(String basePath, CmsXmlContent content) throws CmsException {

        m_detailPageConfigs = Lists.newArrayList();
        m_functionReferences = Lists.newArrayList();
        m_modelPageConfigs = Lists.newArrayList();
        m_propertyConfigs = Lists.newArrayList();
        m_resourceTypeConfigs = Lists.newArrayList();

        if (!content.hasLocale(DEFAULT_LOCALE)) {
            return CmsADEConfigDataInternal.emptyConfiguration(basePath);
        }
        CmsXmlContentRootLocation root = new CmsXmlContentRootLocation(content, DEFAULT_LOCALE);
        for (I_CmsXmlContentValueLocation node : root.getSubValues(N_RESOURCE_TYPE)) {
            try {
                parseResourceTypeConfig(basePath, node);
            } catch (CmsException e) {
                LOG.warn(e.getLocalizedMessage(), e);
            }
        }
        for (I_CmsXmlContentValueLocation node : root.getSubValues(N_MODEL_PAGE)) {
            try {
                parseModelPage(node);
            } catch (CmsException e) {
                LOG.warn(e.getLocalizedMessage(), e);
            }
        }
        for (I_CmsXmlContentLocation node : root.getSubValues(N_PROPERTY)) {
            parseProperty(node);
        }
        for (I_CmsXmlContentLocation node : root.getSubValues(N_DETAIL_PAGE)) {
            try {
                parseDetailPage(node);
            } catch (CmsException e) {
                LOG.warn(e.getLocalizedMessage(), e);
            }
        }

        for (I_CmsXmlContentLocation node : root.getSubValues(N_FUNCTION_REF)) {
            parseFunctionReference(node);
        }

        boolean removeAllFormatters = getBoolean(root, N_REMOVE_ALL_FORMATTERS);
        CmsFormatterChangeSet formatterChangeSet = parseFormatterChangeSet(basePath, root, removeAllFormatters);
        boolean discardInheritedTypes = getBoolean(root, N_DISCARD_TYPES);
        boolean discardInheritedProperties = getBoolean(root, N_DISCARD_PROPERTIES);
        boolean discardInheritedModelPages = getBoolean(root, N_DISCARD_MODEL_PAGES);

        boolean createContentsLocally = getBoolean(root, N_CREATE_CONTENTS_LOCALLY);
        boolean preferDetailPagesForLocalContents = getBoolean(root, N_PREFER_DETAIL_PAGES_FOR_LOCAL_CONTENTS);

        boolean isModuleConfig = OpenCms.getResourceManager().getResourceType(
            content.getFile().getTypeId()).getTypeName().equals(CmsADEManager.MODULE_CONFIG_TYPE);

        String masterConfig = getString(root.getSubValue(N_MASTER_CONFIG));
        CmsResource masterConfigResource = null;
        if (masterConfig != null) {
            masterConfigResource = m_cms.readResource(masterConfig, CmsResourceFilter.IGNORE_EXPIRATION);
        }

        CmsADEConfigDataInternal result = new CmsADEConfigDataInternal(
            content.getFile(),
            isModuleConfig,
            basePath,
            masterConfigResource,
            m_resourceTypeConfigs,
            discardInheritedTypes,
            m_propertyConfigs,
            discardInheritedProperties,
            m_detailPageConfigs,
            m_modelPageConfigs,
            m_functionReferences,
            discardInheritedModelPages,
            createContentsLocally,
            preferDetailPagesForLocalContents,
            formatterChangeSet);
        return result;
    }

    /**
     * Parses a folder which may either be given as a path or as a folder name.<p>
     *
     * @param basePath the  base path for the configuration
     * @param location the XML content node from which to parse the folder
     * @return the folder bean
     *
     * @throws CmsException if something goes wrong
     */
    public CmsContentFolderDescriptor parseFolderOrName(String basePath, I_CmsXmlContentLocation location)
    throws CmsException {

        if (location == null) {
            return null;
        }
        I_CmsXmlContentValueLocation nameLoc = location.getSubValue(N_NAME);
        I_CmsXmlContentValueLocation pathLoc = location.getSubValue(N_PATH);
        I_CmsXmlContentValueLocation pageRelativeLoc = location.getSubValue(N_PAGE_RELATIVE);
        if (nameLoc != null) {
            String name = nameLoc.asString(m_cms);
            return new CmsContentFolderDescriptor(
                basePath == null ? null : CmsStringUtil.joinPaths(basePath, CmsADEManager.CONTENT_FOLDER_NAME),
                name);
        } else if (pathLoc != null) {
            String path = pathLoc.asString(m_cms);
            CmsResource folder = m_cms.readResource(path);
            return new CmsContentFolderDescriptor(folder);
        } else if (pageRelativeLoc != null) {
            return CmsContentFolderDescriptor.createPageRelativeFolderDescriptor();
        } else {
            return null;
        }
    }

    /**
     * Parses a formatter bean.<p>
     *
     * @param typeName the type name for which the formatter is being parsed
     * @param node the node from which to parse the formatter data
     *
     * @return the formatter bean from the XML
     */
    public CmsFormatterBean parseFormatter(String typeName, I_CmsXmlContentLocation node) {

        String type = getString(node.getSubValue(N_TYPE));
        String minWidth = getString(node.getSubValue(N_MIN_WIDTH));
        String maxWidth = getString(node.getSubValue(N_MAX_WIDTH));
        boolean preview = false;
        I_CmsXmlContentValueLocation previewLoc = node.getSubValue(N_IS_PREVIEW);
        preview = (previewLoc != null) && Boolean.parseBoolean(previewLoc.asString(m_cms));
        String jsp = m_cms.getRequestContext().addSiteRoot(getString(node.getSubValue(N_JSP)));
        boolean searchContent = true;
        CmsFormatterBean formatterBean = new CmsFormatterBean(
            type,
            jsp,
            minWidth,
            maxWidth,
            "" + preview,
            "" + searchContent,
            null);
        return formatterBean;

    }

    /**
     * Parses model page data from the XML content.<p>
     *
     * @param node the XML content node
     * @throws CmsException if something goes wrong
     */
    public void parseModelPage(I_CmsXmlContentLocation node) throws CmsException {

        String page = getString(node.getSubValue(N_PAGE));
        I_CmsXmlContentValueLocation disabledLoc = node.getSubValue(N_DISABLED);
        boolean disabled = (disabledLoc != null) && Boolean.parseBoolean(disabledLoc.asString(m_cms));
        I_CmsXmlContentValueLocation defaultLoc = node.getSubValue(N_IS_DEFAULT);
        boolean isDefault = (defaultLoc != null) && Boolean.parseBoolean(defaultLoc.asString(m_cms));
        CmsModelPageConfig modelPage = new CmsModelPageConfig(m_cms.readResource(page), isDefault, disabled);
        m_modelPageConfigs.add(modelPage);

    }

    /**
     * Parses the set of formatters to remove.<p>
     *
     * @param node the parent node
     * @return the set of formatters to remove
     */
    public Set<String> parseRemoveFormatters(I_CmsXmlContentLocation node) {

        Set<String> removeFormatters = new HashSet<String>();
        for (I_CmsXmlContentValueLocation removeLoc : node.getSubValues(
            N_REMOVE_FORMATTERS + "/" + N_REMOVE_FORMATTER)) {
            removeFormatters.add(removeLoc.asString(m_cms).trim());
        }
        return removeFormatters;
    }

    /**
     * Parses a resource type configuration element from the XML content.<p>
     *
     * @param basePath the base path of the configuration
     * @param node the XML configuration node
     * @throws CmsException if something goes wrong
     */
    public void parseResourceTypeConfig(String basePath, I_CmsXmlContentLocation node) throws CmsException {

        I_CmsXmlContentValueLocation typeNameLoc = node.getSubValue(N_TYPE_NAME);
        String typeName = typeNameLoc.asString(m_cms);
        CmsContentFolderDescriptor folderOrName = parseFolderOrName(basePath, node.getSubValue(N_FOLDER));
        I_CmsXmlContentValueLocation disabledLoc = node.getSubValue(N_DISABLED);
        boolean disabled = false;
        boolean addDisabled = false;
        String disabledStr = disabledLoc == null ? null : disabledLoc.asString(m_cms);
        if ((disabledStr != null) && "add".equalsIgnoreCase(disabledStr.trim())) {
            addDisabled = true;
        } else {
            disabled = Boolean.parseBoolean(disabledStr);
        }
        I_CmsXmlContentValueLocation namePatternLoc = node.getSubValue(N_NAME_PATTERN);
        String namePattern = null;
        if (namePatternLoc != null) {
            namePattern = namePatternLoc.asString(m_cms);
        }

        boolean detailPagesDisabled = false;
        I_CmsXmlContentValueLocation detailDisabledLoc = node.getSubValue(N_DETAIL_PAGES_DISABLED);
        if (detailDisabledLoc != null) {
            String detailPagesDisabledStr = detailDisabledLoc.asString(m_cms);
            detailPagesDisabled = Boolean.parseBoolean(detailPagesDisabledStr);
        }

        int order = I_CmsConfigurationObject.DEFAULT_ORDER;
        I_CmsXmlContentValueLocation orderLoc = node.getSubValue(N_ORDER);
        if (orderLoc != null) {
            try {
                String orderStr = orderLoc.asString(m_cms);
                order = Integer.parseInt(orderStr);
            } catch (NumberFormatException e) {
                // noop
            }
        }

        I_CmsXmlContentValueLocation elementViewLoc = node.getSubValue(N_ELEMENT_VIEW);
        CmsUUID elementView = null;
        if (elementViewLoc != null) {
            try {
                CmsXmlVarLinkValue elementViewValue = (CmsXmlVarLinkValue)elementViewLoc.getValue();
                String stringValue = elementViewValue.getStringValue(m_cms);
                if (stringValue.startsWith(VIEW_SCHEME)) {
                    elementView = new CmsUUID(stringValue.substring(VIEW_SCHEME.length()));
                } else {
                    elementView = elementViewValue.getLink(m_cms).getStructureId();
                }
            } catch (Exception e) {
                // in case parsing the link fails, the default element view will be used
            }
        }

        I_CmsXmlContentValueLocation locationLoc = node.getSubValue(N_LOCALIZATION);
        String localization = null;
        if (locationLoc != null) {
            CmsXmlVfsFileValue locationValue = (CmsXmlVfsFileValue)locationLoc.getValue();
            CmsLink link = locationValue.getLink(m_cms);
            if (null != link) {
                String stringValue = link.getSitePath();
                // extract bundle base name from the path to the bundle file
                int lastSlashIndex = stringValue.lastIndexOf("/");
                String fileName = stringValue.substring(lastSlashIndex + 1);
                if (CmsFileUtil.getExtension(fileName).equals(".properties")) {
                    fileName = fileName.substring(0, fileName.length() - ".properties".length());
                }
                String localeSuffix = CmsStringUtil.getLocaleSuffixForName(fileName);
                if ((localeSuffix != null) && fileName.endsWith(localeSuffix)) {
                    fileName = fileName.substring(0, fileName.length() - localeSuffix.length() - 1);
                }
                localization = fileName;
            }
        }

        I_CmsXmlContentValueLocation showDefaultViewLoc = node.getSubValue(N_SHOW_IN_DEFAULT_VIEW);
        Boolean showInDefaultView = null;
        if (showDefaultViewLoc != null) {
            showInDefaultView = Boolean.valueOf(
                Boolean.parseBoolean(showDefaultViewLoc.getValue().getStringValue(m_cms)));
        }

        I_CmsXmlContentValueLocation copyInModelsLoc = node.getSubValue(N_COPY_IN_MODELS);
        Boolean copyInModels = null;
        if (copyInModelsLoc != null) {
            copyInModels = Boolean.valueOf(Boolean.parseBoolean(copyInModelsLoc.getValue().getStringValue(m_cms)));
        }

        I_CmsXmlContentValueLocation elementDeleteModeLoc = node.getSubValue(N_ELEMENT_DELETE_MODE);
        ElementDeleteMode elementDeleteMode = null;
        if (elementDeleteModeLoc != null) {
            try {
                elementDeleteMode = ElementDeleteMode.valueOf(elementDeleteModeLoc.getValue().getStringValue(m_cms));
            } catch (Exception e) {
                LOG.warn(e.getLocalizedMessage(), e);
            }
        }

        List<I_CmsFormatterBean> formatters = new ArrayList<I_CmsFormatterBean>();
        for (I_CmsXmlContentValueLocation formatterLoc : node.getSubValues(N_FORMATTER)) {
            CmsFormatterBean formatter = parseFormatter(typeName, formatterLoc);
            formatters.add(formatter);
        }

        CmsResourceTypeConfig typeConfig = new CmsResourceTypeConfig(
            typeName,
            disabled,
            folderOrName,
            namePattern,
            detailPagesDisabled,
            addDisabled,
            elementView,
            localization,
            showInDefaultView,
            copyInModels,
            order,
            elementDeleteMode);
        m_resourceTypeConfigs.add(typeConfig);
    }

    /**
     * Parses the sitemap configuration given the configuration file and base path.<p>
     *
     * @param basePath the base path
     * @param configRes the configuration file resource
     * @return the parsed configuration data
     * @throws CmsException if something goes wrong
     */
    public CmsADEConfigDataInternal parseSitemapConfiguration(String basePath, CmsResource configRes)
    throws CmsException {

        LOG.info("Parsing configuration " + configRes.getRootPath());
        CmsFile configFile = m_cms.readFile(configRes);
        CmsXmlContent content = CmsXmlContentFactory.unmarshal(m_cms, configFile);
        return parseConfiguration(basePath, content);
    }

    /**
     * Reads the configurations of all modules and combines them into a single configuration object.<p>
     *
     * @return the combined configuration object
     */
    public List<CmsADEConfigDataInternal> readModuleConfigurations() {

        List<CmsADEConfigDataInternal> configurations = new ArrayList<CmsADEConfigDataInternal>();
        List<CmsModule> modules = OpenCms.getModuleManager().getAllInstalledModules();
        long beginTime = System.currentTimeMillis();
        for (CmsModule module : modules) {
            String configPath = module.getConfigurationPath();
<<<<<<< HEAD
            try {
                CmsResource configFile = m_cms.readResource(configPath);
                LOG.info("Found module configuration " + configPath + " for module " + module.getName());
                CmsADEConfigDataInternal config = parseSitemapConfiguration(null, configFile);
                configurations.add(config);
            } catch (CmsVfsResourceNotFoundException e) {
                // ignore
            } catch (CmsException e) {
                // errors while parsing configuration
                LOG.error(e.getLocalizedMessage(), e);
            } catch (CmsRuntimeException e) {
                // may happen during import of org.opencms.base module
                LOG.warn(e.getLocalizedMessage(), e);
            } catch (Throwable e) {
                LOG.error(e.getLocalizedMessage(), e);
=======
            if (m_cms.existsResource(configPath)) {
                try {
                    CmsResource configFile = m_cms.readResource(configPath);
                    LOG.info("Found module configuration " + configPath + " for module " + module.getName());
                    CmsADEConfigDataInternal config = parseSitemapConfiguration(null, configFile);
                    configurations.add(config);
                } catch (CmsException e) {
                    // errors while parsing configuration
                    LOG.error(e.getLocalizedMessage(), e);
                } catch (CmsRuntimeException e) {
                    // may happen during import of org.opencms.ade.configuration module
                    LOG.warn(e.getLocalizedMessage(), e);
                } catch (Throwable e) {
                    LOG.error(e.getLocalizedMessage(), e);
                }
>>>>>>> 03310af5
            }
        }
        long endTime = System.currentTimeMillis();
        LOG.debug("readModuleConfiguations took " + (endTime - beginTime) + "ms");
        return configurations;
    }

    /**
     * Helper method to read a boolean value from the XML.<p>
     *
     * If the element is not found in the XML, false is returned.<p>
     *
     * @param parent the parent node
     * @param name the name of the XML content value
     * @return the boolean value
     */
    protected boolean getBoolean(I_CmsXmlContentLocation parent, String name) {

        I_CmsXmlContentValueLocation location = parent.getSubValue(name);
        if (location == null) {
            return false;
        }
        String value = location.getValue().getStringValue(m_cms);
        return Boolean.parseBoolean(value);
    }

    /**
     * Gets the string value of an XML content location.<p>
     *
     * @param location an XML content location
     *
     * @return the string value of that XML content location
     */
    protected String getString(I_CmsXmlContentValueLocation location) {

        return getString(m_cms, location);
    }

    /**
     * Parses the detail pages from an XML content node.<p>
     *
     * @param node the XML content node
     *
     * @throws CmsException if something goes wrong
     */
    protected void parseDetailPage(I_CmsXmlContentLocation node) throws CmsException {

        I_CmsXmlContentValueLocation pageLoc = node.getSubValue(N_PAGE);
        String typeName = getString(node.getSubValue(N_TYPE));
        try {
            String page = pageLoc.asString(m_cms);
            CmsResource detailPageRes = m_cms.readResource(page);
            CmsUUID id = detailPageRes.getStructureId();
            String iconClasses;
            if (typeName.startsWith(CmsDetailPageInfo.FUNCTION_PREFIX)) {
                iconClasses = CmsIconUtil.getIconClasses(CmsXmlDynamicFunctionHandler.TYPE_FUNCTION, null, false);
            } else {
                iconClasses = CmsIconUtil.getIconClasses(typeName, null, false);
            }

            CmsDetailPageInfo detailPage = new CmsDetailPageInfo(id, page, typeName, iconClasses);
            m_detailPageConfigs.add(detailPage);
        } catch (CmsVfsResourceNotFoundException e) {
            CmsUUID structureId = pageLoc.asId(m_cms);
            CmsResource detailPageRes = m_cms.readResource(structureId);
            CmsDetailPageInfo detailPage = new CmsDetailPageInfo(
                structureId,
                m_cms.getSitePath(detailPageRes),
                typeName,
                CmsIconUtil.getIconClasses(typeName, null, false));
            m_detailPageConfigs.add(detailPage);
        }
    }

    /**
     * Parses the formatter change set.<p>
     *
     * @param basePath the configuration base path
     * @param node the parent node
     * @param removeAllFormatters flag, indicating if all formatters that are not explicitly added should be removed
     * @return the formatter change set
     */
    protected CmsFormatterChangeSet parseFormatterChangeSet(
        String basePath,
        I_CmsXmlContentLocation node,
        boolean removeAllFormatters) {

        Set<String> addFormatters = parseAddFormatters(node);
        addFormatters.addAll(readLocalFormatters(node));
        Set<String> removeFormatters = removeAllFormatters ? new HashSet<String>() : parseRemoveFormatters(node);
        String siteRoot = null;
        if (CmsStringUtil.isNotEmptyOrWhitespaceOnly(basePath)) {
            siteRoot = OpenCms.getSiteManager().getSiteRoot(basePath);
        }
        CmsFormatterChangeSet result = new CmsFormatterChangeSet(
            removeFormatters,
            addFormatters,
            siteRoot,
            removeAllFormatters);
        return result;
    }

    /**
     * Parses a function reference node.<p>
     *
     * @param node the function reference node
     */
    protected void parseFunctionReference(I_CmsXmlContentLocation node) {

        String name = node.getSubValue(N_NAME).asString(m_cms);
        CmsUUID functionId = node.getSubValue(N_FUNCTION).asId(m_cms);

        I_CmsXmlContentValueLocation orderNode = node.getSubValue(N_ORDER);
        int order = I_CmsConfigurationObject.DEFAULT_ORDER;
        if (orderNode != null) {
            String orderStr = orderNode.asString(m_cms);
            try {
                order = Integer.parseInt(orderStr);
            } catch (NumberFormatException e) {
                // noop
            }
        }
        m_functionReferences.add(new CmsFunctionReference(name, functionId, order));
    }

    /**
     * Parses a single field definition from a content value.<p>
     *
     * @param field the content value to parse the field from
     */
    private void parseProperty(I_CmsXmlContentLocation field) {

        CmsPropertyConfig propConfig = parseProperty(m_cms, field);
        m_propertyConfigs.add(propConfig);
    }

    /**
     * Reads the local macro or flex formatters from the .formatters folder if present.<p>
     *
     * @param node the xml content node
     *
     * @return the local formatters
     */
    private Set<String> readLocalFormatters(I_CmsXmlContentLocation node) {

        Set<String> addFormatters = new HashSet<String>();
        String path = m_cms.getSitePath(node.getDocument().getFile());
        path = CmsStringUtil.joinPaths(CmsResource.getParentFolder(path), ".formatters");
        try {
            if (m_cms.existsResource(path, CmsResourceFilter.IGNORE_EXPIRATION)) {
                I_CmsResourceType macroType = OpenCms.getResourceManager().getResourceType(
                    CmsFormatterConfigurationCache.TYPE_MACRO_FORMATTER);
                CmsResourceFilter filter = CmsResourceFilter.IGNORE_EXPIRATION.addRequireType(macroType);
                List<CmsResource> macroFormatters = m_cms.readResources(path, filter);
                for (CmsResource formatter : macroFormatters) {
                    addFormatters.add(formatter.getStructureId().toString());
                }
                I_CmsResourceType flexType = OpenCms.getResourceManager().getResourceType(
                    CmsFormatterConfigurationCache.TYPE_FLEX_FORMATTER);
                CmsResourceFilter filterFlex = CmsResourceFilter.IGNORE_EXPIRATION.addRequireType(flexType);
                List<CmsResource> flexFormatters = m_cms.readResources(path, filterFlex);
                for (CmsResource formatter : flexFormatters) {
                    addFormatters.add(formatter.getStructureId().toString());
                }
            }
        } catch (CmsException e) {
            LOG.warn(e.getMessage(), e);
        }
        return addFormatters;
    }

}<|MERGE_RESOLUTION|>--- conflicted
+++ resolved
@@ -714,23 +714,6 @@
         long beginTime = System.currentTimeMillis();
         for (CmsModule module : modules) {
             String configPath = module.getConfigurationPath();
-<<<<<<< HEAD
-            try {
-                CmsResource configFile = m_cms.readResource(configPath);
-                LOG.info("Found module configuration " + configPath + " for module " + module.getName());
-                CmsADEConfigDataInternal config = parseSitemapConfiguration(null, configFile);
-                configurations.add(config);
-            } catch (CmsVfsResourceNotFoundException e) {
-                // ignore
-            } catch (CmsException e) {
-                // errors while parsing configuration
-                LOG.error(e.getLocalizedMessage(), e);
-            } catch (CmsRuntimeException e) {
-                // may happen during import of org.opencms.base module
-                LOG.warn(e.getLocalizedMessage(), e);
-            } catch (Throwable e) {
-                LOG.error(e.getLocalizedMessage(), e);
-=======
             if (m_cms.existsResource(configPath)) {
                 try {
                     CmsResource configFile = m_cms.readResource(configPath);
@@ -746,7 +729,6 @@
                 } catch (Throwable e) {
                     LOG.error(e.getLocalizedMessage(), e);
                 }
->>>>>>> 03310af5
             }
         }
         long endTime = System.currentTimeMillis();
