--- conflicted
+++ resolved
@@ -90,14 +90,9 @@
      * Creates a new configuration data instance.<p>
 
      * @param resource the resource from which this configuration data was read
-<<<<<<< HEAD
-     * @param isModuleConfig true if this is a module configuration 
-     * @param basePath the base path
-     * @param masterConfig the master configuration resource (possibly null) 
-=======
      * @param isModuleConfig true if this is a module configuration
      * @param basePath the base path
->>>>>>> d46a8b9b
+     * @param masterConfig the master configuration resource (possibly null)
      * @param resourceTypeConfig the resource type configuration
      * @param discardInheritedTypes the "discard inherited types" flag
      * @param propertyConfig the property configuration
@@ -198,10 +193,10 @@
         return m_functionReferences;
     }
 
-    /** 
+    /**
      * Gets the master configuration resource (may be null).<p>
-     * 
-     * @return the master configuration resource 
+     *
+     * @return the master configuration resource
      */
     public CmsResource getMasterConfig() {
 
