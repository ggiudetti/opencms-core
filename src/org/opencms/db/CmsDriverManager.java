/*
 * This library is part of OpenCms -
 * the Open Source Content Management System
 *
 * Copyright (c) Alkacon Software GmbH (http://www.alkacon.com)
 *
 * This library is free software; you can redistribute it and/or
 * modify it under the terms of the GNU Lesser General Public
 * License as published by the Free Software Foundation; either
 * version 2.1 of the License, or (at your option) any later version.
 *
 * This library is distributed in the hope that it will be useful,
 * but WITHOUT ANY WARRANTY; without even the implied warranty of
 * MERCHANTABILITY or FITNESS FOR A PARTICULAR PURPOSE. See the GNU
 * Lesser General Public License for more details.
 *
 * For further information about Alkacon Software GmbH, please see the
 * company website: http://www.alkacon.com
 *
 * For further information about OpenCms, please see the
 * project website: http://www.opencms.org
 *
 * You should have received a copy of the GNU Lesser General Public
 * License along with this library; if not, write to the Free Software
 * Foundation, Inc., 59 Temple Place, Suite 330, Boston, MA  02111-1307  USA
 */

package org.opencms.db;

import org.opencms.configuration.CmsConfigurationManager;
import org.opencms.configuration.CmsParameterConfiguration;
import org.opencms.configuration.CmsSystemConfiguration;
import org.opencms.db.generic.CmsUserDriver;
import org.opencms.db.log.CmsLogEntry;
import org.opencms.db.log.CmsLogEntryType;
import org.opencms.db.log.CmsLogFilter;
import org.opencms.db.urlname.CmsUrlNameMappingEntry;
import org.opencms.db.urlname.CmsUrlNameMappingFilter;
import org.opencms.file.CmsDataAccessException;
import org.opencms.file.CmsFile;
import org.opencms.file.CmsFolder;
import org.opencms.file.CmsGroup;
import org.opencms.file.CmsObject;
import org.opencms.file.CmsProject;
import org.opencms.file.CmsProperty;
import org.opencms.file.CmsPropertyDefinition;
import org.opencms.file.CmsRequestContext;
import org.opencms.file.CmsResource;
import org.opencms.file.CmsResourceFilter;
import org.opencms.file.CmsUser;
import org.opencms.file.CmsUserSearchParameters;
import org.opencms.file.CmsVfsException;
import org.opencms.file.CmsVfsResourceAlreadyExistsException;
import org.opencms.file.CmsVfsResourceNotFoundException;
import org.opencms.file.I_CmsResource;
import org.opencms.file.history.CmsHistoryFile;
import org.opencms.file.history.CmsHistoryFolder;
import org.opencms.file.history.CmsHistoryPrincipal;
import org.opencms.file.history.CmsHistoryProject;
import org.opencms.file.history.I_CmsHistoryResource;
import org.opencms.file.types.CmsResourceTypeFolder;
import org.opencms.file.types.CmsResourceTypeJsp;
import org.opencms.file.types.I_CmsResourceType;
import org.opencms.flex.CmsFlexRequestContextInfo;
import org.opencms.gwt.shared.alias.CmsAliasImportResult;
import org.opencms.gwt.shared.alias.CmsAliasImportStatus;
import org.opencms.gwt.shared.alias.CmsAliasMode;
import org.opencms.i18n.CmsLocaleManager;
import org.opencms.i18n.CmsMessageContainer;
import org.opencms.jsp.CmsJspNavBuilder;
import org.opencms.lock.CmsLock;
import org.opencms.lock.CmsLockException;
import org.opencms.lock.CmsLockFilter;
import org.opencms.lock.CmsLockManager;
import org.opencms.lock.CmsLockType;
import org.opencms.main.CmsEvent;
import org.opencms.main.CmsException;
import org.opencms.main.CmsIllegalArgumentException;
import org.opencms.main.CmsIllegalStateException;
import org.opencms.main.CmsInitException;
import org.opencms.main.CmsLog;
import org.opencms.main.CmsMultiException;
import org.opencms.main.I_CmsEventListener;
import org.opencms.main.OpenCms;
import org.opencms.module.CmsModule;
import org.opencms.monitor.CmsMemoryMonitor;
import org.opencms.publish.CmsPublishEngine;
import org.opencms.publish.CmsPublishJobInfoBean;
import org.opencms.publish.CmsPublishReport;
import org.opencms.relations.CmsCategoryService;
import org.opencms.relations.CmsLink;
import org.opencms.relations.CmsRelation;
import org.opencms.relations.CmsRelationFilter;
import org.opencms.relations.CmsRelationSystemValidator;
import org.opencms.relations.CmsRelationType;
import org.opencms.relations.I_CmsLinkParseable;
import org.opencms.report.CmsLogReport;
import org.opencms.report.I_CmsReport;
import org.opencms.security.CmsAccessControlEntry;
import org.opencms.security.CmsAccessControlList;
import org.opencms.security.CmsAuthentificationException;
import org.opencms.security.CmsOrganizationalUnit;
import org.opencms.security.CmsPasswordEncryptionException;
import org.opencms.security.CmsPermissionSet;
import org.opencms.security.CmsPermissionSetCustom;
import org.opencms.security.CmsPrincipal;
import org.opencms.security.CmsRole;
import org.opencms.security.CmsSecurityException;
import org.opencms.security.I_CmsPermissionHandler;
import org.opencms.security.I_CmsPrincipal;
import org.opencms.site.CmsSiteMatcher;
import org.opencms.util.CmsFileUtil;
import org.opencms.util.CmsStringUtil;
import org.opencms.util.CmsUUID;
import org.opencms.util.PrintfFormat;
import org.opencms.workplace.commons.CmsProgressThread;

import java.util.ArrayList;
import java.util.Collection;
import java.util.Collections;
import java.util.Comparator;
import java.util.Date;
import java.util.HashMap;
import java.util.HashSet;
import java.util.Iterator;
import java.util.List;
import java.util.ListIterator;
import java.util.Locale;
import java.util.Map;
import java.util.Set;
import java.util.TreeSet;
import java.util.regex.Pattern;
import java.util.regex.PatternSyntaxException;

import org.apache.commons.dbcp.PoolingDriver;
import org.apache.commons.logging.Log;
import org.apache.commons.pool.ObjectPool;

import com.google.common.collect.ArrayListMultimap;

/**
 * The OpenCms driver manager.<p>
 *
 * @since 6.0.0
 */
public final class CmsDriverManager implements I_CmsEventListener {

    /**
     * The comparator used for comparing url name mapping entries by date.<p>
     */
    class UrlNameMappingComparator implements Comparator<CmsUrlNameMappingEntry> {

        /**
         * @see java.util.Comparator#compare(java.lang.Object, java.lang.Object)
         */
        public int compare(CmsUrlNameMappingEntry o1, CmsUrlNameMappingEntry o2) {

            long date1 = o1.getDateChanged();
            long date2 = o2.getDateChanged();
            if (date1 < date2) {
                return -1;
            }
            if (date1 > date2) {
                return +1;
            }
            return 0;
        }
    }

    /**
     * Enumeration class for the mode parameter in the
     * {@link CmsDriverManager#readChangedResourcesInsideProject(CmsDbContext, CmsUUID, CmsReadChangedProjectResourceMode)}
     * method.<p>
     */
    private static class CmsReadChangedProjectResourceMode {

        /**
         * Default constructor.<p>
         */
        protected CmsReadChangedProjectResourceMode() {

            // noop
        }
    }

    /** Name of the configuration parameter to enable/disable logging to the CMS_LOG table. */
    public static final String PARAM_LOG_TABLE_ENABLED = "log.table.enabled";

    /** Attribute login. */
    public static final String ATTRIBUTE_LOGIN = "A_LOGIN";

    /** Cache key for all properties. */
    public static final String CACHE_ALL_PROPERTIES = "_CAP_";

    /**
     * Values indicating changes of a resource,
     * ordered according to the scope of the change.
     */
    /** Value to indicate a change in access control entries of a resource. */
    public static final int CHANGED_ACCESSCONTROL = 1;

    /** Value to indicate a content change. */
    public static final int CHANGED_CONTENT = 16;

    /** Value to indicate a change in the lastmodified settings of a resource. */
    public static final int CHANGED_LASTMODIFIED = 4;

    /** Value to indicate a project change. */
    public static final int CHANGED_PROJECT = 32;

    /** Value to indicate a change in the resource data. */
    public static final int CHANGED_RESOURCE = 8;

    /** Value to indicate a change in the availability timeframe. */
    public static final int CHANGED_TIMEFRAME = 2;

    /** "cache" string in the configuration-file. */
    public static final String CONFIGURATION_CACHE = "cache";

    /** "db" string in the configuration-file. */
    public static final String CONFIGURATION_DB = "db";

    /** "driver.history" string in the configuration-file. */
    public static final String CONFIGURATION_HISTORY = "driver.history";

    /** "driver.project" string in the configuration-file. */
    public static final String CONFIGURATION_PROJECT = "driver.project";

    /** "subscription.vfs" string in the configuration file. */
    public static final String CONFIGURATION_SUBSCRIPTION = "driver.subscription";

    /** "driver.user" string in the configuration-file. */
    public static final String CONFIGURATION_USER = "driver.user";

    /** "driver.vfs" string in the configuration-file. */
    public static final String CONFIGURATION_VFS = "driver.vfs";

    /** DBC attribute key needed to fix publishing behavior involving siblings. */
    public static final String KEY_CHANGED_AND_DELETED = "changedAndDeleted";

    /** The vfs path of the loast and found folder. */
    public static final String LOST_AND_FOUND_FOLDER = "/system/lost-found";

    /** The maximum length of a VFS resource path. */
    public static final int MAX_VFS_RESOURCE_PATH_LENGTH = 512;

    /** Key for indicating no changes. */
    public static final int NOTHING_CHANGED = 0;

    /** Indicates to ignore the resource path when matching resources. */
    public static final String READ_IGNORE_PARENT = null;

    /** Indicates to ignore the time value. */
    public static final long READ_IGNORE_TIME = 0L;

    /** Indicates to ignore the resource type when matching resources. */
    public static final int READ_IGNORE_TYPE = -1;

    /** Indicates to match resources NOT having the given state. */
    public static final int READMODE_EXCLUDE_STATE = 8;

    /** Indicates to match immediate children only. */
    public static final int READMODE_EXCLUDE_TREE = 1;

    /** Indicates to match resources NOT having the given type. */
    public static final int READMODE_EXCLUDE_TYPE = 4;

    /** Mode for reading project resources from the db. */
    public static final int READMODE_IGNORESTATE = 0;

    /** Indicates to match resources in given project only. */
    public static final int READMODE_INCLUDE_PROJECT = 2;

    /** Indicates to match all successors. */
    public static final int READMODE_INCLUDE_TREE = 0;

    /** Mode for reading project resources from the db. */
    public static final int READMODE_MATCHSTATE = 1;

    /** Indicates if only file resources should be read. */
    public static final int READMODE_ONLY_FILES = 128;

    /** Indicates if only folder resources should be read. */
    public static final int READMODE_ONLY_FOLDERS = 64;

    /** Mode for reading project resources from the db. */
    public static final int READMODE_UNMATCHSTATE = 2;

    /** Prefix char for temporary files in the VFS. */
    public static final String TEMP_FILE_PREFIX = "~";

    /** Key to indicate complete update. */
    public static final int UPDATE_ALL = 3;

    /** Key to indicate update of resource record. */
    public static final int UPDATE_RESOURCE = 4;

    /** Key to indicate update of last modified project reference. */
    public static final int UPDATE_RESOURCE_PROJECT = 6;

    /** Key to indicate update of resource state. */
    public static final int UPDATE_RESOURCE_STATE = 1;

    /** Key to indicate update of resource state including the content date. */
    public static final int UPDATE_RESOURCE_STATE_CONTENT = 7;

    /** Key to indicate update of structure record. */
    public static final int UPDATE_STRUCTURE = 5;

    /** Key to indicate update of structure state. */
    public static final int UPDATE_STRUCTURE_STATE = 2;

    /** The log object for this class. */
    private static final Log LOG = CmsLog.getLog(CmsDriverManager.class);

    /** Constant mode parameter to read all files and folders in the {@link #readChangedResourcesInsideProject(CmsDbContext, CmsUUID, CmsReadChangedProjectResourceMode)}} method. */
    private static final CmsReadChangedProjectResourceMode RCPRM_FILES_AND_FOLDERS_MODE = new CmsReadChangedProjectResourceMode();

    /** Constant mode parameter to read all files and folders in the {@link #readChangedResourcesInsideProject(CmsDbContext, CmsUUID, CmsReadChangedProjectResourceMode)}} method. */
    private static final CmsReadChangedProjectResourceMode RCPRM_FILES_ONLY_MODE = new CmsReadChangedProjectResourceMode();

    /** Constant mode parameter to read all files and folders in the {@link #readChangedResourcesInsideProject(CmsDbContext, CmsUUID, CmsReadChangedProjectResourceMode)}} method. */
    private static final CmsReadChangedProjectResourceMode RCPRM_FOLDERS_ONLY_MODE = new CmsReadChangedProjectResourceMode();

    /** The list of initialized JDBC pools. */
    private List<PoolingDriver> m_connectionPools;

    /** The history driver. */
    private I_CmsHistoryDriver m_historyDriver;

    /** The HTML link validator. */
    private CmsRelationSystemValidator m_htmlLinkValidator;

    /** The class used for cache key generation. */
    private I_CmsCacheKey m_keyGenerator;

    /** The lock manager. */
    private CmsLockManager m_lockManager;

    /** The log entry cache. */
    private List<CmsLogEntry> m_log = new ArrayList<CmsLogEntry>();

    /** Local reference to the memory monitor to avoid multiple lookups through the OpenCms singleton. */
    private CmsMemoryMonitor m_monitor;

    /** The project driver. */
    private I_CmsProjectDriver m_projectDriver;

    /** The the configuration read from the <code>opencms.properties</code> file. */
    private CmsParameterConfiguration m_propertyConfiguration;

    /** the publish engine. */
    private CmsPublishEngine m_publishEngine;

    /** Object used for synchronizing updates to the user publish list. */
    private Object m_publishListUpdateLock = new Object();

    /** The security manager (for access checks). */
    private CmsSecurityManager m_securityManager;

    /** The sql manager. */
    private CmsSqlManager m_sqlManager;

    /** The subscription driver. */
    private I_CmsSubscriptionDriver m_subscriptionDriver;

    /** The user driver. */
    private I_CmsUserDriver m_userDriver;

    /** The VFS driver. */
    private I_CmsVfsDriver m_vfsDriver;

    /** Attribute for signalling to the user driver that a specific OU should be initialized by fillDefaults. */
    public static final String ATTR_INIT_OU = "INIT_OU";

    /**
     * Private constructor, initializes some required member variables.<p>
     */
    private CmsDriverManager() {

        // intentionally left blank
    }

    /**
     * Reads the required configurations from the opencms.properties file and creates
     * the various drivers to access the cms resources.<p>
     *
     * The initialization process of the driver manager and its drivers is split into
     * the following phases:
     * <ul>
     * <li>the database pool configuration is read</li>
     * <li>a plain and empty driver manager instance is created</li>
     * <li>an instance of each driver is created</li>
     * <li>the driver manager is passed to each driver during initialization</li>
     * <li>finally, the driver instances are passed to the driver manager during initialization</li>
     * </ul>
     *
     * @param configurationManager the configuration manager
     * @param securityManager the security manager
     * @param runtimeInfoFactory the initialized OpenCms runtime info factory
     * @param publishEngine the publish engine
     *
     * @return CmsDriverManager the instantiated driver manager
     * @throws CmsInitException if the driver manager couldn't be instantiated
     */
    public static CmsDriverManager newInstance(
        CmsConfigurationManager configurationManager,
        CmsSecurityManager securityManager,
        I_CmsDbContextFactory runtimeInfoFactory,
        CmsPublishEngine publishEngine) throws CmsInitException {

        // read the opencms.properties from the configuration
        CmsParameterConfiguration config = configurationManager.getConfiguration();

        CmsDriverManager driverManager = null;
        try {
            // create a driver manager instance
            driverManager = new CmsDriverManager();
            if (CmsLog.INIT.isInfoEnabled()) {
                CmsLog.INIT.info(Messages.get().getBundle().key(Messages.INIT_DRIVER_MANAGER_START_PHASE1_0));
            }
            if (runtimeInfoFactory == null) {
                throw new CmsInitException(
                    org.opencms.main.Messages.get().container(org.opencms.main.Messages.ERR_CRITICAL_NO_DB_CONTEXT_0));
            }
        } catch (Exception exc) {
            CmsMessageContainer message = Messages.get().container(Messages.LOG_ERR_DRIVER_MANAGER_START_0);
            if (LOG.isFatalEnabled()) {
                LOG.fatal(message.key(), exc);
            }
            throw new CmsInitException(message, exc);
        }

        // store the configuration
        driverManager.m_propertyConfiguration = config;

        // set the security manager
        driverManager.m_securityManager = securityManager;

        // set connection pools
        driverManager.m_connectionPools = new ArrayList<PoolingDriver>();

        // set the lock manager
        driverManager.m_lockManager = new CmsLockManager(driverManager);

        // create and set the sql manager
        driverManager.m_sqlManager = new CmsSqlManager(driverManager);

        // set the publish engine
        driverManager.m_publishEngine = publishEngine;

        if (CmsLog.INIT.isInfoEnabled()) {
            CmsLog.INIT.info(Messages.get().getBundle().key(Messages.INIT_DRIVER_MANAGER_START_PHASE2_0));
        }

        // read the pool names to initialize
        List<String> driverPoolNames = config.getList(CmsDriverManager.CONFIGURATION_DB + ".pools");
        if (CmsLog.INIT.isInfoEnabled()) {
            String names = "";
            for (String name : driverPoolNames) {
                names += name + " ";
            }
            CmsLog.INIT.info(Messages.get().getBundle().key(Messages.INIT_DRIVER_MANAGER_START_POOLS_1, names));
        }

        // initialize each pool
        for (String name : driverPoolNames) {
            driverManager.newPoolInstance(config, name);
        }

        // initialize the runtime info factory with the generated driver manager
        runtimeInfoFactory.initialize(driverManager);

        if (CmsLog.INIT.isInfoEnabled()) {
            CmsLog.INIT.info(Messages.get().getBundle().key(Messages.INIT_DRIVER_MANAGER_START_PHASE3_0));
        }

        // store the access objects
        CmsDbContext dbc = runtimeInfoFactory.getDbContext();
        driverManager.m_vfsDriver = (I_CmsVfsDriver)driverManager.createDriver(
            dbc,
            configurationManager,
            config,
            CONFIGURATION_VFS,
            ".vfs.driver");
        dbc.clear();

        dbc = runtimeInfoFactory.getDbContext();
        driverManager.m_userDriver = (I_CmsUserDriver)driverManager.createDriver(
            dbc,
            configurationManager,
            config,
            CONFIGURATION_USER,
            ".user.driver");
        dbc.clear();

        dbc = runtimeInfoFactory.getDbContext();
        driverManager.m_projectDriver = (I_CmsProjectDriver)driverManager.createDriver(
            dbc,
            configurationManager,
            config,
            CONFIGURATION_PROJECT,
            ".project.driver");
        dbc.clear();

        dbc = runtimeInfoFactory.getDbContext();
        driverManager.m_historyDriver = (I_CmsHistoryDriver)driverManager.createDriver(
            dbc,
            configurationManager,
            config,
            CONFIGURATION_HISTORY,
            ".history.driver");
        dbc.clear();

        dbc = runtimeInfoFactory.getDbContext();
        try {
            // we wrap this in a try-catch because otherwise it would fail during the update
            // process, since the subscription driver configuration does not exist at that point.
            driverManager.m_subscriptionDriver = (I_CmsSubscriptionDriver)driverManager.createDriver(
                dbc,
                configurationManager,
                config,
                CONFIGURATION_SUBSCRIPTION,
                ".subscription.driver");
        } catch (IndexOutOfBoundsException npe) {
            LOG.warn("Could not instantiate subscription driver!");
            LOG.warn(npe.getLocalizedMessage(), npe);
        }
        dbc.clear();

        // register the driver manager for required events
        org.opencms.main.OpenCms.addCmsEventListener(
            driverManager,
            new int[] {
                I_CmsEventListener.EVENT_UPDATE_EXPORTS,
                I_CmsEventListener.EVENT_CLEAR_CACHES,
                I_CmsEventListener.EVENT_CLEAR_PRINCIPAL_CACHES,
                I_CmsEventListener.EVENT_USER_MODIFIED,
                I_CmsEventListener.EVENT_PUBLISH_PROJECT});

        // return the configured driver manager
        return driverManager;
    }

    /**
     * Adds an alias entry.<p>
     *
     * @param dbc the database context
     * @param project the current project
     * @param alias the alias to add
     *
     * @throws CmsException if something goes wrong
     */
    public void addAlias(CmsDbContext dbc, CmsProject project, CmsAlias alias) throws CmsException {

        I_CmsVfsDriver vfsDriver = getVfsDriver(dbc);
        vfsDriver.insertAlias(dbc, project, alias);
    }

    /**
     * Adds a new relation to the given resource.<p>
     *
     * @param dbc the database context
     * @param resource the resource to add the relation to
     * @param target the target of the relation
     * @param type the type of the relation
     * @param importCase if importing relations
     *
     * @throws CmsException if something goes wrong
     */
    public void addRelationToResource(
        CmsDbContext dbc,
        CmsResource resource,
        CmsResource target,
        CmsRelationType type,
        boolean importCase) throws CmsException {

        if (type.isDefinedInContent()) {
            throw new CmsIllegalArgumentException(
                Messages.get().container(
                    Messages.ERR_ADD_RELATION_IN_CONTENT_3,
                    dbc.removeSiteRoot(resource.getRootPath()),
                    dbc.removeSiteRoot(target.getRootPath()),
                    type.getLocalizedName(dbc.getRequestContext().getLocale())));
        }
        CmsRelation relation = new CmsRelation(resource, target, type);
        getVfsDriver(dbc).createRelation(dbc, dbc.currentProject().getUuid(), relation);
        if (!importCase) {
            // log it
            log(
                dbc,
                new CmsLogEntry(
                    dbc,
                    resource.getStructureId(),
                    CmsLogEntryType.RESOURCE_ADD_RELATION,
                    new String[] {relation.getSourcePath(), relation.getTargetPath()}),
                false);
            // touch the resource
            setDateLastModified(dbc, resource, System.currentTimeMillis());
        }
    }

    /**
     * Adds a resource to the given organizational unit.<p>
     *
     * @param dbc the current db context
     * @param orgUnit the organizational unit to add the resource to
     * @param resource the resource that is to be added to the organizational unit
     *
     * @throws CmsException if something goes wrong
     *
     * @see org.opencms.security.CmsOrgUnitManager#addResourceToOrgUnit(CmsObject, String, String)
     * @see org.opencms.security.CmsOrgUnitManager#addResourceToOrgUnit(CmsObject, String, String)
     */
    public void addResourceToOrgUnit(CmsDbContext dbc, CmsOrganizationalUnit orgUnit, CmsResource resource)
    throws CmsException {

        m_monitor.flushCache(CmsMemoryMonitor.CacheType.HAS_ROLE, CmsMemoryMonitor.CacheType.ROLE_LIST);
        getUserDriver(dbc).addResourceToOrganizationalUnit(dbc, orgUnit, resource);
    }

    /**
     * Adds a user to a group.<p>
     *
     * @param dbc the current database context
     * @param username the name of the user that is to be added to the group
     * @param groupname the name of the group
     * @param readRoles if reading roles or groups
     *
     * @throws CmsException if operation was not successful
     * @throws CmsDbEntryNotFoundException if the given user or the given group was not found
     *
     * @see #removeUserFromGroup(CmsDbContext, String, String, boolean)
     */
    public void addUserToGroup(CmsDbContext dbc, String username, String groupname, boolean readRoles)
    throws CmsException, CmsDbEntryNotFoundException {

        //check if group exists
        CmsGroup group = readGroup(dbc, groupname);
        if (group == null) {
            // the group does not exists
            throw new CmsDbEntryNotFoundException(Messages.get().container(Messages.ERR_UNKNOWN_GROUP_1, groupname));
        }
        if (group.isVirtual() && !readRoles) {
            // if adding a user from a virtual role treat it as removing the user from the role
            addUserToGroup(dbc, username, CmsRole.valueOf(group).getGroupName(), true);
            return;
        }
        if (group.isVirtual()) {
            // this is an hack to prevent unlimited recursive calls
            readRoles = false;
        }
        if ((readRoles && !group.isRole()) || (!readRoles && group.isRole())) {
            // we want a role but we got a group, or the other way
            throw new CmsDbEntryNotFoundException(Messages.get().container(Messages.ERR_UNKNOWN_GROUP_1, groupname));
        }
        if (userInGroup(dbc, username, groupname, readRoles)) {
            // the user is already member of the group
            return;
        }
        //check if the user exists
        CmsUser user = readUser(dbc, username);
        if (user == null) {
            // the user does not exists
            throw new CmsDbEntryNotFoundException(Messages.get().container(Messages.ERR_UNKNOWN_USER_1, username));
        }

        // if adding an user to a role
        if (readRoles) {
            CmsRole role = CmsRole.valueOf(group);
            // a role can only be set if the user has the given role
            m_securityManager.checkRole(dbc, role);
            // now we check if we already have the role
            if (m_securityManager.hasRole(dbc, user, role)) {
                // do nothing
                return;
            }
            // and now we need to remove all possible child-roles
            List<CmsRole> children = role.getChildren(true);
            Iterator<CmsGroup> itUserGroups = getGroupsOfUser(
                dbc,
                username,
                group.getOuFqn(),
                true,
                true,
                true,
                dbc.getRequestContext().getRemoteAddress()).iterator();
            while (itUserGroups.hasNext()) {
                CmsGroup roleGroup = itUserGroups.next();
                if (children.contains(CmsRole.valueOf(roleGroup))) {
                    // remove only child roles
                    removeUserFromGroup(dbc, username, roleGroup.getName(), true);
                }
            }
            // update virtual groups
            Iterator<CmsGroup> it = getVirtualGroupsForRole(dbc, role).iterator();
            while (it.hasNext()) {
                CmsGroup virtualGroup = it.next();
                // here we say readroles = true, to prevent an unlimited recursive calls
                addUserToGroup(dbc, username, virtualGroup.getName(), true);
            }
        }

        //add this user to the group
        getUserDriver(dbc).createUserInGroup(dbc, user.getId(), group.getId());

        // flush the cache
        if (readRoles) {
            m_monitor.flushCache(CmsMemoryMonitor.CacheType.HAS_ROLE, CmsMemoryMonitor.CacheType.ROLE_LIST);
        }
        m_monitor.flushCache(CmsMemoryMonitor.CacheType.USERGROUPS, CmsMemoryMonitor.CacheType.USER_LIST);

        if (!dbc.getProjectId().isNullUUID() && !CmsProject.ONLINE_PROJECT_ID.equals(dbc.getProjectId())) {
            // user modified event is not needed
            return;
        }
        // fire user modified event
        Map<String, Object> eventData = new HashMap<String, Object>();
        eventData.put(I_CmsEventListener.KEY_USER_ID, user.getId().toString());
        eventData.put(I_CmsEventListener.KEY_USER_NAME, user.getName());
        eventData.put(I_CmsEventListener.KEY_USER_ID, user.getId().toString());
        eventData.put(I_CmsEventListener.KEY_GROUP_NAME, group.getName());
        eventData.put(
            I_CmsEventListener.KEY_USER_ACTION,
            I_CmsEventListener.VALUE_USER_MODIFIED_ACTION_ADD_USER_TO_GROUP);
        OpenCms.fireCmsEvent(new CmsEvent(I_CmsEventListener.EVENT_USER_MODIFIED, eventData));
    }

    /**
     * Changes the lock of a resource to the current user,
     * that is "steals" the lock from another user.<p>
     *
     * @param dbc the current database context
     * @param resource the resource to change the lock for
     * @param lockType the new lock type to set
     *
     * @throws CmsException if something goes wrong
     * @throws CmsSecurityException if something goes wrong
     *
     *
     * @see CmsObject#changeLock(String)
     * @see I_CmsResourceType#changeLock(CmsObject, CmsSecurityManager, CmsResource)
     *
     * @see CmsSecurityManager#hasPermissions(CmsRequestContext, CmsResource, CmsPermissionSet, boolean, CmsResourceFilter)
     */
    public void changeLock(CmsDbContext dbc, CmsResource resource, CmsLockType lockType)
    throws CmsException, CmsSecurityException {

        // get the current lock
        CmsLock currentLock = getLock(dbc, resource);
        // check if the resource is locked at all
        if (currentLock.getEditionLock().isUnlocked() && currentLock.getSystemLock().isUnlocked()) {
            throw new CmsLockException(
                Messages.get().container(
                    Messages.ERR_CHANGE_LOCK_UNLOCKED_RESOURCE_1,
                    dbc.getRequestContext().getSitePath(resource)));
        } else if ((lockType == CmsLockType.EXCLUSIVE)
            && currentLock.isExclusiveOwnedInProjectBy(dbc.currentUser(), dbc.currentProject())) {
            // the current lock requires no change
            return;
        }

        // duplicate logic from CmsSecurityManager#hasPermissions() because lock state can't be ignored
        // if another user has locked the file, the current user can never get WRITE permissions with the default check
        int denied = 0;

        // check if the current user is vfs manager
        boolean canIgnorePermissions = m_securityManager.hasRoleForResource(
            dbc,
            dbc.currentUser(),
            CmsRole.VFS_MANAGER,
            resource);
        // if the resource type is jsp
        // write is only allowed for developers
        if (!canIgnorePermissions && (CmsResourceTypeJsp.isJsp(resource))) {
            if (!m_securityManager.hasRoleForResource(dbc, dbc.currentUser(), CmsRole.DEVELOPER, resource)) {
                denied |= CmsPermissionSet.PERMISSION_WRITE;
            }
        }
        CmsPermissionSetCustom permissions;
        if (canIgnorePermissions) {
            // if the current user is administrator, anything is allowed
            permissions = new CmsPermissionSetCustom(~0);
        } else {
            // otherwise, get the permissions from the access control list
            permissions = getPermissions(dbc, resource, dbc.currentUser());
        }
        // revoke the denied permissions
        permissions.denyPermissions(denied);
        // now check if write permission is granted
        if ((CmsPermissionSet.ACCESS_WRITE.getPermissions()
            & permissions.getPermissions()) != CmsPermissionSet.ACCESS_WRITE.getPermissions()) {
            // check failed, throw exception
            m_securityManager.checkPermissions(
                dbc.getRequestContext(),
                resource,
                CmsPermissionSet.ACCESS_WRITE,
                I_CmsPermissionHandler.PERM_DENIED);
        }
        // if we got here write permission is granted on the target

        // remove the old lock
        m_lockManager.removeResource(dbc, resource, true, lockType.isSystem());
        // apply the new lock
        lockResource(dbc, resource, lockType);
    }

    /**
     * Returns a list with all sub resources of a given folder that have set the given property,
     * matching the current property's value with the given old value and replacing it by a given new value.<p>
     *
     * @param dbc the current database context
     * @param resource the resource on which property definition values are changed
     * @param propertyDefinition the name of the propertydefinition to change the value
     * @param oldValue the old value of the propertydefinition
     * @param newValue the new value of the propertydefinition
     * @param recursive if true, change the property value on the resource and recursively all property values on
     *                     sub-resources (only for folders)
     * @return a list with the <code>{@link CmsResource}</code>'s where the property value has been changed
     *
     * @throws CmsVfsException for now only when the search for the oldvalue failed.
     * @throws CmsException if operation was not successful
     */
    public List<CmsResource> changeResourcesInFolderWithProperty(
        CmsDbContext dbc,
        CmsResource resource,
        String propertyDefinition,
        String oldValue,
        String newValue,
        boolean recursive) throws CmsVfsException, CmsException {

        CmsResourceFilter filter = CmsResourceFilter.IGNORE_EXPIRATION;
        // collect the resources to look up
        List<CmsResource> resources = new ArrayList<CmsResource>();
        if (recursive) {
            // read the files in the folder
            resources = readResourcesWithProperty(dbc, resource, propertyDefinition, null, filter);
            // add the folder itself
            resources.add(resource);
        } else {
            resources.add(resource);
        }

        Pattern oldPattern;
        try {
            // remove the place holder if available
            String tmpOldValue = oldValue;
            if (tmpOldValue.contains(CmsStringUtil.PLACEHOLDER_START)
                && tmpOldValue.contains(CmsStringUtil.PLACEHOLDER_END)) {
                tmpOldValue = tmpOldValue.replace(CmsStringUtil.PLACEHOLDER_START, "");
                tmpOldValue = tmpOldValue.replace(CmsStringUtil.PLACEHOLDER_END, "");
            }
            // compile regular expression pattern
            oldPattern = Pattern.compile(tmpOldValue);
        } catch (PatternSyntaxException e) {
            throw new CmsVfsException(
                Messages.get().container(
                    Messages.ERR_CHANGE_RESOURCES_IN_FOLDER_WITH_PROP_4,
                    new Object[] {propertyDefinition, oldValue, newValue, resource.getRootPath()}),
                e);
        }

        List<CmsResource> changedResources = new ArrayList<CmsResource>(resources.size());
        // create permission set and filter to check each resource
        CmsPermissionSet perm = CmsPermissionSet.ACCESS_WRITE;
        for (int i = 0; i < resources.size(); i++) {
            // loop through found resources and check property values
            CmsResource res = resources.get(i);
            // check resource state and permissions
            try {
                m_securityManager.checkPermissions(dbc, res, perm, true, filter);
            } catch (Exception e) {
                // resource is deleted or not writable for current user
                continue;
            }
            CmsProperty property = readPropertyObject(dbc, res, propertyDefinition, false);
            String propertyValue = property.getValue();
            boolean changed = false;
            if ((propertyValue != null) && oldPattern.matcher(propertyValue).matches()) {
                // apply the place holder content
                String tmpNewValue = CmsStringUtil.transformValues(oldValue, newValue, propertyValue);
                // change structure value
                property.setStructureValue(tmpNewValue);
                changed = true;
            }
            if (changed) {
                // write property object if something has changed
                writePropertyObject(dbc, res, property);
                changedResources.add(res);
            }
        }
        return changedResources;
    }

    /**
     * Changes the resource flags of a resource.<p>
     *
     * The resource flags are used to indicate various "special" conditions
     * for a resource. Most notably, the "internal only" setting which signals
     * that a resource can not be directly requested with it's URL.<p>
     *
     * @param dbc the current database context
     * @param resource the resource to change the flags for
     * @param flags the new resource flags for this resource
     *
     * @throws CmsException if something goes wrong
     *
     * @see CmsObject#chflags(String, int)
     * @see I_CmsResourceType#chflags(CmsObject, CmsSecurityManager, CmsResource, int)
     */
    public void chflags(CmsDbContext dbc, CmsResource resource, int flags) throws CmsException {

        // must operate on a clone to ensure resource is not modified in case permissions are not granted
        CmsResource clone = (CmsResource)resource.clone();
        clone.setFlags(flags);
        // log it
        log(
            dbc,
            new CmsLogEntry(
                dbc,
                resource.getStructureId(),
                CmsLogEntryType.RESOURCE_FLAGS,
                new String[] {resource.getRootPath()}),
            false);
        // write it
        writeResource(dbc, clone);
    }

    /**
     * Changes the resource type of a resource.<p>
     *
     * OpenCms handles resources according to the resource type,
     * not the file suffix. This is e.g. why a JSP in OpenCms can have the
     * suffix ".html" instead of ".jsp" only. Changing the resource type
     * makes sense e.g. if you want to make a plain text file a JSP resource,
     * or a binary file an image, etc.<p>
     *
     * @param dbc the current database context
     * @param resource the resource to change the type for
     * @param type the new resource type for this resource
     *
     * @throws CmsException if something goes wrong
     *
     * @see CmsObject#chtype(String, int)
     * @see I_CmsResourceType#chtype(CmsObject, CmsSecurityManager, CmsResource, int)
     */
    public void chtype(CmsDbContext dbc, CmsResource resource, int type) throws CmsException {

        // must operate on a clone to ensure resource is not modified in case permissions are not granted
        CmsResource clone = (CmsResource)resource.clone();
        I_CmsResourceType newType = OpenCms.getResourceManager().getResourceType(type);
        clone.setType(newType.getTypeId());
        // log it
        log(
            dbc,
            new CmsLogEntry(
                dbc,
                resource.getStructureId(),
                CmsLogEntryType.RESOURCE_TYPE,
                new String[] {resource.getRootPath()}),
            false);
        // write it
        writeResource(dbc, clone);
    }

    /**
     * @see org.opencms.main.I_CmsEventListener#cmsEvent(org.opencms.main.CmsEvent)
     */
    public void cmsEvent(CmsEvent event) {

        if (LOG.isDebugEnabled()) {
            LOG.debug(Messages.get().getBundle().key(Messages.LOG_CMS_EVENT_1, new Integer(event.getType())));
        }

        I_CmsReport report;
        CmsDbContext dbc;

        switch (event.getType()) {

            case I_CmsEventListener.EVENT_UPDATE_EXPORTS:
                dbc = (CmsDbContext)event.getData().get(I_CmsEventListener.KEY_DBCONTEXT);
                updateExportPoints(dbc);
                break;

            case I_CmsEventListener.EVENT_PUBLISH_PROJECT:
                CmsUUID publishHistoryId = new CmsUUID((String)event.getData().get(I_CmsEventListener.KEY_PUBLISHID));
                report = (I_CmsReport)event.getData().get(I_CmsEventListener.KEY_REPORT);
                dbc = (CmsDbContext)event.getData().get(I_CmsEventListener.KEY_DBCONTEXT);
                m_monitor.clearCache();
                writeExportPoints(dbc, report, publishHistoryId);
                break;

            case I_CmsEventListener.EVENT_CLEAR_CACHES:
                m_monitor.clearCache();
                break;
            case I_CmsEventListener.EVENT_CLEAR_PRINCIPAL_CACHES:
            case I_CmsEventListener.EVENT_USER_MODIFIED:
                m_monitor.clearPrincipalsCache();
                break;
            default:
                // noop
        }
    }

    /**
     * Copies the access control entries of a given resource to a destination resource.<p>
     *
     * Already existing access control entries of the destination resource are removed.<p>
     *
     * @param dbc the current database context
     * @param source the resource to copy the access control entries from
     * @param destination the resource to which the access control entries are copied
     * @param updateLastModifiedInfo if true, user and date "last modified" information on the target resource will be updated
     *
     * @throws CmsException if something goes wrong
     */
    public void copyAccessControlEntries(
        CmsDbContext dbc,
        CmsResource source,
        CmsResource destination,
        boolean updateLastModifiedInfo) throws CmsException {

        // get the entries to copy
        ListIterator<CmsAccessControlEntry> aceList = getUserDriver(dbc).readAccessControlEntries(
            dbc,
            dbc.currentProject(),
            source.getResourceId(),
            false).listIterator();

        // remove the current entries from the destination
        getUserDriver(dbc).removeAccessControlEntries(dbc, dbc.currentProject(), destination.getResourceId());

        // now write the new entries
        while (aceList.hasNext()) {
            CmsAccessControlEntry ace = aceList.next();
            getUserDriver(dbc).createAccessControlEntry(
                dbc,
                dbc.currentProject(),
                destination.getResourceId(),
                ace.getPrincipal(),
                ace.getPermissions().getAllowedPermissions(),
                ace.getPermissions().getDeniedPermissions(),
                ace.getFlags());
        }

        // log it
        log(
            dbc,
            new CmsLogEntry(
                dbc,
                destination.getStructureId(),
                CmsLogEntryType.RESOURCE_PERMISSIONS,
                new String[] {destination.getRootPath()}),
            false);

        // update the "last modified" information
        if (updateLastModifiedInfo) {
            setDateLastModified(dbc, destination, destination.getDateLastModified());
        }

        // clear the cache
        m_monitor.clearAccessControlListCache();

        // fire a resource modification event
        Map<String, Object> data = new HashMap<String, Object>(2);
        data.put(I_CmsEventListener.KEY_RESOURCE, destination);
        data.put(I_CmsEventListener.KEY_CHANGE, new Integer(CHANGED_ACCESSCONTROL));
        OpenCms.fireCmsEvent(new CmsEvent(I_CmsEventListener.EVENT_RESOURCE_MODIFIED, data));
    }

    /**
     * Copies a resource.<p>
     *
     * You must ensure that the destination path is an absolute, valid and
     * existing VFS path. Relative paths from the source are currently not supported.<p>
     *
     * In case the target resource already exists, it is overwritten with the
     * source resource.<p>
     *
     * The <code>siblingMode</code> parameter controls how to handle siblings
     * during the copy operation.
     * Possible values for this parameter are:
     * <ul>
     * <li><code>{@link org.opencms.file.CmsResource#COPY_AS_NEW}</code></li>
     * <li><code>{@link org.opencms.file.CmsResource#COPY_AS_SIBLING}</code></li>
     * <li><code>{@link org.opencms.file.CmsResource#COPY_PRESERVE_SIBLING}</code></li>
     * </ul><p>
     *
     * @param dbc the current database context
     * @param source the resource to copy
     * @param destination the name of the copy destination with complete path
     * @param siblingMode indicates how to handle siblings during copy
     *
     * @throws CmsException if something goes wrong
     * @throws CmsIllegalArgumentException if the <code>source</code> argument is <code>null</code>
     *
     * @see CmsObject#copyResource(String, String, CmsResource.CmsResourceCopyMode)
     * @see I_CmsResourceType#copyResource(CmsObject, CmsSecurityManager, CmsResource, String, CmsResource.CmsResourceCopyMode)
     */
    public void copyResource(
        CmsDbContext dbc,
        CmsResource source,
        String destination,
        CmsResource.CmsResourceCopyMode siblingMode) throws CmsException, CmsIllegalArgumentException {

        // check the sibling mode to see if this resource has to be copied as a sibling
        boolean copyAsSibling = false;

        // siblings of folders are not supported
        if (!source.isFolder()) {
            // if the "copy as sibling" mode is used, set the flag to true
            if (siblingMode == CmsResource.COPY_AS_SIBLING) {
                copyAsSibling = true;
            }
            // if the mode is "preserve siblings", we have to check the sibling counter
            if (siblingMode == CmsResource.COPY_PRESERVE_SIBLING) {
                if (source.getSiblingCount() > 1) {
                    copyAsSibling = true;
                }
            }
        }

        // read the source properties
        List<CmsProperty> properties = readPropertyObjects(dbc, source, false);

        if (copyAsSibling) {
            // create a sibling of the source file at the destination
            createSibling(dbc, source, destination, properties);
            // after the sibling is created the copy operation is finished
            return;
        }

        // prepare the content if required
        byte[] content = null;
        if (source.isFile()) {
            if (source instanceof CmsFile) {
                // resource already is a file
                content = ((CmsFile)source).getContents();
            }
            if ((content == null) || (content.length < 1)) {
                // no known content yet - read from database
                content = getVfsDriver(dbc).readContent(dbc, dbc.currentProject().getUuid(), source.getResourceId());
            }
        }

        // determine destination folder
        String destinationFoldername = CmsResource.getParentFolder(destination);

        // read the destination folder (will also check read permissions)
        CmsFolder destinationFolder = m_securityManager.readFolder(
            dbc,
            destinationFoldername,
            CmsResourceFilter.IGNORE_EXPIRATION);

        // no further permission check required here, will be done in createResource()

        // set user and creation time stamps
        long currentTime = System.currentTimeMillis();
        long dateLastModified;
        CmsUUID userLastModified;
        if (source.isFolder()) {
            // folders always get a new date and user when they are copied
            dateLastModified = currentTime;
            userLastModified = dbc.currentUser().getId();
        } else {
            // files keep the date and user last modified from the source
            dateLastModified = source.getDateLastModified();
            userLastModified = source.getUserLastModified();
        }

        // check the resource flags
        int flags = source.getFlags();
        if (source.isLabeled()) {
            // reset "labeled" link flag for new resource
            flags &= ~CmsResource.FLAG_LABELED;
        }

        // create the new resource
        CmsResource newResource = new CmsResource(
            new CmsUUID(),
            new CmsUUID(),
            destination,
            source.getTypeId(),
            source.isFolder(),
            flags,
            dbc.currentProject().getUuid(),
            CmsResource.STATE_NEW,
            currentTime,
            dbc.currentUser().getId(),
            dateLastModified,
            userLastModified,
            source.getDateReleased(),
            source.getDateExpired(),
            1,
            source.getLength(),
            source.getDateContent(),
            source.getVersion()); // version number does not matter since it will be computed later

        // trigger "is touched" state on resource (will ensure modification date is kept unchanged)
        newResource.setDateLastModified(dateLastModified);

        // log it
        log(
            dbc,
            new CmsLogEntry(
                dbc,
                newResource.getStructureId(),
                CmsLogEntryType.RESOURCE_COPIED,
                new String[] {newResource.getRootPath()}),
            false);

        // create the resource
        newResource = createResource(dbc, destination, newResource, content, properties, false);
        // copy relations
        copyRelations(dbc, source, newResource);

        // copy the access control entries to the created resource
        copyAccessControlEntries(dbc, source, newResource, false);

        // clear the cache
        m_monitor.clearAccessControlListCache();

        List<CmsResource> modifiedResources = new ArrayList<CmsResource>();
        modifiedResources.add(source);
        modifiedResources.add(newResource);
        modifiedResources.add(destinationFolder);
        OpenCms.fireCmsEvent(
            new CmsEvent(
                I_CmsEventListener.EVENT_RESOURCE_COPIED,
                Collections.<String, Object> singletonMap(I_CmsEventListener.KEY_RESOURCES, modifiedResources)));
    }

    /**
     * Copies a resource to the current project of the user.<p>
     *
     * @param dbc the current database context
     * @param resource the resource to apply this operation to
     *
     * @throws CmsException if something goes wrong
     *
     * @see CmsObject#copyResourceToProject(String)
     * @see I_CmsResourceType#copyResourceToProject(CmsObject, CmsSecurityManager, CmsResource)
     */
    public void copyResourceToProject(CmsDbContext dbc, CmsResource resource) throws CmsException {

        // copy the resource to the project only if the resource is not already in the project
        if (!isInsideCurrentProject(dbc, resource.getRootPath())) {
            // check if there are already any subfolders of this resource
            I_CmsProjectDriver projectDriver = getProjectDriver(dbc);
            if (resource.isFolder()) {
                List<String> projectResources = projectDriver.readProjectResources(dbc, dbc.currentProject());
                for (int i = 0; i < projectResources.size(); i++) {
                    String resname = projectResources.get(i);
                    if (resname.startsWith(resource.getRootPath())) {
                        // delete the existing project resource first
                        projectDriver.deleteProjectResource(dbc, dbc.currentProject().getUuid(), resname);
                    }
                }
            }
            try {
                projectDriver.createProjectResource(dbc, dbc.currentProject().getUuid(), resource.getRootPath());
            } catch (CmsException exc) {
                // if the subfolder exists already - all is ok
            } finally {
                m_monitor.flushCache(CmsMemoryMonitor.CacheType.PROJECT_RESOURCES);

                OpenCms.fireCmsEvent(
                    new CmsEvent(
                        I_CmsEventListener.EVENT_PROJECT_MODIFIED,
                        Collections.<String, Object> singletonMap("project", dbc.currentProject())));
            }
        }
    }

    /**
     * Counts the locked resources in this project.<p>
     *
     * @param project the project to count the locked resources in
     *
     * @return the amount of locked resources in this project
     */
    public int countLockedResources(CmsProject project) {

        // count locks
        return m_lockManager.countExclusiveLocksInProject(project);
    }

    /**
     * Add a new group to the Cms.<p>
     *
     * Only the admin can do this.
     * Only users, which are in the group "administrators" are granted.<p>
     *
     * @param dbc the current database context
     * @param id the id of the new group
     * @param name the name of the new group
     * @param description the description for the new group
     * @param flags the flags for the new group
     * @param parent the name of the parent group (or <code>null</code>)
     *
     * @return new created group
     *
     * @throws CmsException if the creation of the group failed
     * @throws CmsIllegalArgumentException if the length of the given name was below 1
     */
    public CmsGroup createGroup(CmsDbContext dbc, CmsUUID id, String name, String description, int flags, String parent)
    throws CmsIllegalArgumentException, CmsException {

        // check the group name
        OpenCms.getValidationHandler().checkGroupName(CmsOrganizationalUnit.getSimpleName(name));
        // trim the name
        name = name.trim();

        // check the OU
        readOrganizationalUnit(dbc, CmsOrganizationalUnit.getParentFqn(name));

        // get the id of the parent group if necessary
        if (CmsStringUtil.isNotEmpty(parent)) {
            CmsGroup parentGroup = readGroup(dbc, parent);
            if (!parentGroup.isRole()
                && !CmsOrganizationalUnit.getParentFqn(parent).equals(CmsOrganizationalUnit.getParentFqn(name))) {
                throw new CmsDataAccessException(
                    Messages.get().container(
                        Messages.ERR_PARENT_GROUP_MUST_BE_IN_SAME_OU_3,
                        CmsOrganizationalUnit.getSimpleName(name),
                        CmsOrganizationalUnit.getParentFqn(name),
                        parent));
            }
        }

        // create the group
        CmsGroup group = getUserDriver(dbc).createGroup(dbc, id, name, description, flags, parent);

        // if the group is in fact a role, initialize it
        if (group.isVirtual()) {
            // get all users that have the given role
            String groupname = CmsRole.valueOf(group).getGroupName();
            Iterator<CmsUser> it = getUsersOfGroup(dbc, groupname, true, false, true).iterator();
            while (it.hasNext()) {
                CmsUser user = it.next();
                // put them in the new group
                addUserToGroup(dbc, user.getName(), group.getName(), true);
            }
        }

        // put it into the cache
        m_monitor.cacheGroup(group);

        if (!dbc.getProjectId().isNullUUID()) {
            // group modified event is not needed
            return group;
        }
        // fire group modified event
        Map<String, Object> eventData = new HashMap<String, Object>();
        eventData.put(I_CmsEventListener.KEY_GROUP_NAME, group.getName());
        eventData.put(I_CmsEventListener.KEY_GROUP_ID, group.getId().toString());
        eventData.put(I_CmsEventListener.KEY_USER_ACTION, I_CmsEventListener.VALUE_GROUP_MODIFIED_ACTION_CREATE);
        OpenCms.fireCmsEvent(new CmsEvent(I_CmsEventListener.EVENT_GROUP_MODIFIED, eventData));

        // return it
        return group;
    }

    /**
     * Creates a new organizational unit.<p>
     *
     * @param dbc the current db context
     * @param ouFqn the fully qualified name of the new organizational unit
     * @param description the description of the new organizational unit
     * @param flags the flags for the new organizational unit
     * @param resource the first associated resource
     *
     * @return a <code>{@link CmsOrganizationalUnit}</code> object representing
     *          the newly created organizational unit
     *
     * @throws CmsException if operation was not successful
     *
     * @see org.opencms.security.CmsOrgUnitManager#createOrganizationalUnit(CmsObject, String, String, int, String)
     */
    public CmsOrganizationalUnit createOrganizationalUnit(
        CmsDbContext dbc,
        String ouFqn,
        String description,
        int flags,
        CmsResource resource) throws CmsException {

        // normal case
        CmsOrganizationalUnit parent = readOrganizationalUnit(dbc, CmsOrganizationalUnit.getParentFqn(ouFqn));
        String name = CmsOrganizationalUnit.getSimpleName(ouFqn);
        if (name.endsWith(CmsOrganizationalUnit.SEPARATOR)) {
            name = name.substring(0, name.length() - 1);
        }

        // check the name
        CmsResource.checkResourceName(name);

        // trim the name
        name = name.trim();

        // check the description
        if (CmsStringUtil.isEmptyOrWhitespaceOnly(description)) {
            throw new CmsIllegalArgumentException(Messages.get().container(Messages.ERR_BAD_OU_DESCRIPTION_EMPTY_0));
        }

        // create the organizational unit
        CmsOrganizationalUnit orgUnit = getUserDriver(dbc).createOrganizationalUnit(
            dbc,
            name,
            description,
            flags,
            parent,
            resource != null ? resource.getRootPath() : null);
        // put the new created org unit into the cache
        m_monitor.cacheOrgUnit(orgUnit);

        // flush relevant caches
        m_monitor.clearPrincipalsCache();
        m_monitor.flushCache(CmsMemoryMonitor.CacheType.PROPERTY, CmsMemoryMonitor.CacheType.PROPERTY_LIST);

        // create a publish list for the 'virtual' publish event
        CmsResource ouRes = readResource(
            dbc,
            CmsUserDriver.ORGUNIT_BASE_FOLDER + orgUnit.getName(),
            CmsResourceFilter.DEFAULT);
        CmsPublishList pl = new CmsPublishList(ouRes, false);
        pl.add(ouRes, false);

        getProjectDriver(dbc).writePublishHistory(
            dbc,
            pl.getPublishHistoryId(),
            new CmsPublishedResource(ouRes, -1, CmsResourceState.STATE_NEW));

        // fire the 'virtual' publish event
        Map<String, Object> eventData = new HashMap<String, Object>();
        eventData.put(I_CmsEventListener.KEY_PUBLISHID, pl.getPublishHistoryId().toString());
        eventData.put(I_CmsEventListener.KEY_PROJECTID, dbc.currentProject().getUuid());
        eventData.put(I_CmsEventListener.KEY_DBCONTEXT, dbc);
        CmsEvent afterPublishEvent = new CmsEvent(I_CmsEventListener.EVENT_PUBLISH_PROJECT, eventData);
        OpenCms.fireCmsEvent(afterPublishEvent);

        if (!dbc.getProjectId().isNullUUID()) {
            // OU modified event is not needed
            return orgUnit;
        }

        // fire OU modified event
        Map<String, Object> event2Data = new HashMap<String, Object>();
        event2Data.put(I_CmsEventListener.KEY_OU_NAME, orgUnit.getName());
        event2Data.put(I_CmsEventListener.KEY_OU_ID, orgUnit.getId().toString());
        event2Data.put(I_CmsEventListener.KEY_USER_ACTION, I_CmsEventListener.VALUE_OU_MODIFIED_ACTION_CREATE);
        OpenCms.fireCmsEvent(new CmsEvent(I_CmsEventListener.EVENT_OU_MODIFIED, event2Data));

        // return it
        return orgUnit;
    }

    /**
     * Creates a project.<p>
     *
     * @param dbc the current database context
     * @param name the name of the project to create
     * @param description the description of the project
     * @param groupname the project user group to be set
     * @param managergroupname the project manager group to be set
     * @param projecttype the type of the project
     *
     * @return the created project
     *
     * @throws CmsIllegalArgumentException if the chosen <code>name</code> is already used
     *         by the online project, or if the name is not valid
     * @throws CmsException if something goes wrong
     */
    public CmsProject createProject(
        CmsDbContext dbc,
        String name,
        String description,
        String groupname,
        String managergroupname,
        CmsProject.CmsProjectType projecttype) throws CmsIllegalArgumentException, CmsException {

        if (CmsProject.ONLINE_PROJECT_NAME.equals(name)) {
            throw new CmsIllegalArgumentException(
                Messages.get().container(
                    Messages.ERR_CREATE_PROJECT_ONLINE_PROJECT_NAME_1,
                    CmsProject.ONLINE_PROJECT_NAME));
        }
        // check the name
        CmsProject.checkProjectName(CmsOrganizationalUnit.getSimpleName(name));
        // check the ou
        readOrganizationalUnit(dbc, CmsOrganizationalUnit.getParentFqn(name));
        // read the needed groups from the cms
        CmsGroup group = readGroup(dbc, groupname);
        CmsGroup managergroup = readGroup(dbc, managergroupname);

        return getProjectDriver(dbc).createProject(
            dbc,
            new CmsUUID(),
            dbc.currentUser(),
            group,
            managergroup,
            name,
            description,
            projecttype.getDefaultFlags(),
            projecttype);
    }

    /**
     * Creates a property definition.<p>
     *
     * Property definitions are valid for all resource types.<p>
     *
     * @param dbc the current database context
     * @param name the name of the property definition to create
     *
     * @return the created property definition
     *
     * @throws CmsException if something goes wrong
     */
    public CmsPropertyDefinition createPropertyDefinition(CmsDbContext dbc, String name) throws CmsException {

        CmsPropertyDefinition propertyDefinition = null;

        name = name.trim();
        // validate the property name
        CmsPropertyDefinition.checkPropertyName(name);
        // TODO: make the type a parameter
        try {
            try {
                propertyDefinition = getVfsDriver(dbc).readPropertyDefinition(
                    dbc,
                    name,
                    dbc.currentProject().getUuid());
            } catch (CmsException e) {
                propertyDefinition = getVfsDriver(dbc).createPropertyDefinition(
                    dbc,
                    dbc.currentProject().getUuid(),
                    name,
                    CmsPropertyDefinition.TYPE_NORMAL);
            }

            try {
                getVfsDriver(dbc).readPropertyDefinition(dbc, name, CmsProject.ONLINE_PROJECT_ID);
            } catch (CmsException e) {
                getVfsDriver(dbc).createPropertyDefinition(
                    dbc,
                    CmsProject.ONLINE_PROJECT_ID,
                    name,
                    CmsPropertyDefinition.TYPE_NORMAL);
            }

            try {
                getHistoryDriver(dbc).readPropertyDefinition(dbc, name);
            } catch (CmsException e) {
                getHistoryDriver(dbc).createPropertyDefinition(dbc, name, CmsPropertyDefinition.TYPE_NORMAL);
            }
        } finally {

            // fire an event that a property of a resource has been deleted
            OpenCms.fireCmsEvent(
                new CmsEvent(
                    I_CmsEventListener.EVENT_PROPERTY_DEFINITION_CREATED,
                    Collections.<String, Object> singletonMap("propertyDefinition", propertyDefinition)));

        }

        return propertyDefinition;
    }

    /**
     * Creates a new publish job.<p>
     *
     * @param dbc the current database context
     * @param publishJob the publish job to create
     *
     * @throws CmsException if something goes wrong
     */
    public void createPublishJob(CmsDbContext dbc, CmsPublishJobInfoBean publishJob) throws CmsException {

        getProjectDriver(dbc).createPublishJob(dbc, publishJob);
    }

    /**
     * Creates a new resource with the provided content and properties.<p>
     *
     * The <code>content</code> parameter may be <code>null</code> if the resource id
     * already exists. If so, the created resource will be a sibling of the existing
     * resource, the existing content will remain unchanged.<p>
     *
     * This is used during file import for import of siblings as the
     * <code>manifest.xml</code> only contains one binary copy per file.<p>
     *
     * If the resource id exists but the <code>content</code> is not <code>null</code>,
     * the created resource will be made a sibling of the existing resource,
     * and both will share the new content.<p>
     *
     * @param dbc the current database context
     * @param resourcePath the name of the resource to create (full path)
     * @param resource the new resource to create
     * @param content the content for the new resource
     * @param properties the properties for the new resource
     * @param importCase if <code>true</code>, signals that this operation is done while
     *                      importing resource, causing different lock behavior and
     *                      potential "lost and found" usage
     *
     * @return the created resource
     *
     * @throws CmsException if something goes wrong
     */
    public synchronized CmsResource createResource(
        CmsDbContext dbc,
        String resourcePath,
        CmsResource resource,
        byte[] content,
        List<CmsProperty> properties,
        boolean importCase) throws CmsException {

        CmsResource newResource = null;
        if (resource.isFolder()) {
            resourcePath = CmsFileUtil.addTrailingSeparator(resourcePath);
        }

        try {
            // need to provide the parent folder id for resource creation
            String parentFolderName = CmsResource.getParentFolder(resourcePath);
            CmsResource parentFolder = readFolder(dbc, parentFolderName, CmsResourceFilter.IGNORE_EXPIRATION);

            CmsLock parentLock = getLock(dbc, parentFolder);
            // it is not allowed to create a resource in a folder locked by other user
            if (!parentLock.isUnlocked() && !parentLock.isOwnedBy(dbc.currentUser())) {
                // one exception is if the admin user tries to create a temporary resource
                if (!CmsResource.getName(resourcePath).startsWith(TEMP_FILE_PREFIX)
                    || !m_securityManager.hasRole(dbc, dbc.currentUser(), CmsRole.ROOT_ADMIN)) {
                    throw new CmsLockException(
                        Messages.get().container(
                            Messages.ERR_CREATE_RESOURCE_PARENT_LOCK_1,
                            dbc.removeSiteRoot(resourcePath)));
                }
            }
            if (CmsResourceTypeJsp.isJsp(resource)) {
                // security check when trying to create a new jsp file
                m_securityManager.checkRoleForResource(dbc, CmsRole.DEVELOPER, parentFolder);
            }

            // check import configuration of "lost and found" folder
            boolean useLostAndFound = importCase && !OpenCms.getImportExportManager().overwriteCollidingResources();

            // check if the resource already exists by name
            CmsResource currentResourceByName = null;
            try {
                currentResourceByName = readResource(dbc, resourcePath, CmsResourceFilter.ALL);
            } catch (CmsVfsResourceNotFoundException e) {
                // if the resource does exist, we have to check the id later to decide what to do
            }

            // check if the resource already exists by id
            try {
                CmsResource currentResourceById = readResource(dbc, resource.getStructureId(), CmsResourceFilter.ALL);
                // it is not allowed to import resources when there is already a resource with the same id but different path
                if (!currentResourceById.getRootPath().equals(resourcePath)) {
                    throw new CmsVfsResourceAlreadyExistsException(
                        Messages.get().container(
                            Messages.ERR_RESOURCE_WITH_ID_ALREADY_EXISTS_3,
                            dbc.removeSiteRoot(resourcePath),
                            dbc.removeSiteRoot(currentResourceById.getRootPath()),
                            currentResourceById.getStructureId()));
                }
            } catch (CmsVfsResourceNotFoundException e) {
                // if the resource does exist, we have to check the id later to decide what to do
            }

            // check the permissions
            if (currentResourceByName == null) {
                // resource does not exist - check parent folder
                m_securityManager.checkPermissions(
                    dbc,
                    parentFolder,
                    CmsPermissionSet.ACCESS_WRITE,
                    false,
                    CmsResourceFilter.IGNORE_EXPIRATION);
            } else {
                // resource already exists - check existing resource
                m_securityManager.checkPermissions(
                    dbc,
                    currentResourceByName,
                    CmsPermissionSet.ACCESS_WRITE,
                    !importCase,
                    CmsResourceFilter.ALL);
            }

            // now look for the resource by name
            if (currentResourceByName != null) {
                boolean overwrite = true;
                if (currentResourceByName.getState().isDeleted()) {
                    if (!currentResourceByName.isFolder()) {
                        // if a non-folder resource was deleted it's treated like a new resource
                        overwrite = false;
                    }
                } else {
                    if (!importCase) {
                        // direct "overwrite" of a resource is possible only during import,
                        // or if the resource has been deleted
                        throw new CmsVfsResourceAlreadyExistsException(
                            org.opencms.db.generic.Messages.get().container(
                                org.opencms.db.generic.Messages.ERR_RESOURCE_WITH_NAME_ALREADY_EXISTS_1,
                                dbc.removeSiteRoot(resource.getRootPath())));
                    }
                    // the resource already exists
                    if (!resource.isFolder()
                        && useLostAndFound
                        && (!currentResourceByName.getResourceId().equals(resource.getResourceId()))) {
                        // semantic change: the current resource is moved to L&F and the imported resource will overwrite the old one
                        // will leave the resource with state deleted,
                        // but it does not matter, since the state will be set later again
                        moveToLostAndFound(dbc, currentResourceByName, false);
                    }
                }
                if (!overwrite) {
                    // lock the resource, will throw an exception if not lockable
                    lockResource(dbc, currentResourceByName, CmsLockType.EXCLUSIVE);

                    // trigger createResource instead of writeResource
                    currentResourceByName = null;
                }
            }
            // if null, create new resource, if not null write resource
            CmsResource overwrittenResource = currentResourceByName;

            // extract the name (without path)
            String targetName = CmsResource.getName(resourcePath);

            int contentLength;

            // modify target name and content length in case of folder creation
            if (resource.isFolder()) {
                // folders never have any content
                contentLength = -1;
                // must cut of trailing '/' for folder creation (or name check fails)
                if (CmsResource.isFolder(targetName)) {
                    targetName = targetName.substring(0, targetName.length() - 1);
                }
            } else {
                // otherwise ensure content and content length are set correctly
                if (content != null) {
                    // if a content is provided, in each case the length is the length of this content
                    contentLength = content.length;
                } else if (overwrittenResource != null) {
                    // we have no content, but an already existing resource - length remains unchanged
                    contentLength = overwrittenResource.getLength();
                } else {
                    // we have no content - length is used as set in the resource
                    contentLength = resource.getLength();
                }
            }

            // check if the target name is valid (forbidden chars etc.),
            // if not throw an exception
            // must do this here since targetName is modified in folder case (see above)
            CmsResource.checkResourceName(targetName);

            // set structure and resource ids as given
            CmsUUID structureId = resource.getStructureId();
            CmsUUID resourceId = resource.getResourceId();

            // decide which structure id to use
            if (overwrittenResource != null) {
                // resource exists, re-use existing ids
                structureId = overwrittenResource.getStructureId();
            }
            if (structureId.isNullUUID()) {
                // need a new structure id
                structureId = new CmsUUID();
            }

            // decide which resource id to use
            if (overwrittenResource != null) {
                // if we are overwriting we have to assure the resource id is the same
                resourceId = overwrittenResource.getResourceId();
            }
            if (resourceId.isNullUUID()) {
                // need a new resource id
                resourceId = new CmsUUID();
            }

            try {
                // check online resource
                CmsResource onlineResource = getVfsDriver(dbc).readResource(
                    dbc,
                    CmsProject.ONLINE_PROJECT_ID,
                    resourcePath,
                    true);
                // only allow to overwrite with different id if importing (createResource will set the right id)
                try {
                    CmsResource offlineResource = getVfsDriver(dbc).readResource(
                        dbc,
                        dbc.currentProject().getUuid(),
                        onlineResource.getStructureId(),
                        true);
                    if (!offlineResource.getRootPath().equals(onlineResource.getRootPath())) {
                        throw new CmsVfsOnlineResourceAlreadyExistsException(
                            Messages.get().container(
                                Messages.ERR_ONLINE_RESOURCE_EXISTS_2,
                                dbc.removeSiteRoot(resourcePath),
                                dbc.removeSiteRoot(offlineResource.getRootPath())));
                    }
                } catch (CmsVfsResourceNotFoundException e) {
                    // there is no problem for now
                    // but should never happen
                    if (LOG.isErrorEnabled()) {
                        LOG.error(e.getLocalizedMessage(), e);
                    }
                }
            } catch (CmsVfsResourceNotFoundException e) {
                // ok, there is no online entry to worry about
            }

            // now create a resource object with all informations
            newResource = new CmsResource(
                structureId,
                resourceId,
                resourcePath,
                resource.getTypeId(),
                resource.isFolder(),
                resource.getFlags(),
                dbc.currentProject().getUuid(),
                resource.getState(),
                resource.getDateCreated(),
                resource.getUserCreated(),
                resource.getDateLastModified(),
                resource.getUserLastModified(),
                resource.getDateReleased(),
                resource.getDateExpired(),
                1,
                contentLength,
                resource.getDateContent(),
                resource.getVersion()); // version number does not matter since it will be computed later

            // ensure date is updated only if required
            if (resource.isTouched()) {
                // this will trigger the internal "is touched" state on the new resource
                newResource.setDateLastModified(resource.getDateLastModified());
            }

            if (resource.isFile()) {
                // check if a sibling to the imported resource lies in a marked site
                if (labelResource(dbc, resource, resourcePath, 2)) {
                    int flags = resource.getFlags();
                    flags |= CmsResource.FLAG_LABELED;
                    resource.setFlags(flags);
                }
                // ensure siblings don't overwrite existing resource records
                if (content == null) {
                    newResource.setState(CmsResource.STATE_KEEP);
                }
            }

            // delete all relations for the resource, before writing the content
            getVfsDriver(dbc).deleteRelations(
                dbc,
                dbc.currentProject().getUuid(),
                newResource,
                CmsRelationFilter.TARGETS);
            if (overwrittenResource == null) {
                CmsLock lock = getLock(dbc, newResource);
                if (lock.getEditionLock().isExclusive()) {
                    unlockResource(dbc, newResource, true, false);
                }
                // resource does not exist.
                newResource = getVfsDriver(dbc).createResource(
                    dbc,
                    dbc.currentProject().getUuid(),
                    newResource,
                    content);
            } else {
                // resource already exists.
                // probably the resource is a merged page file that gets overwritten during import, or it gets
                // overwritten by a copy operation. if so, the structure & resource state are not modified to changed.
                int updateStates = (overwrittenResource.getState().isNew()
                ? CmsDriverManager.NOTHING_CHANGED
                : CmsDriverManager.UPDATE_ALL);
                getVfsDriver(dbc).writeResource(dbc, dbc.currentProject().getUuid(), newResource, updateStates);

                if ((content != null) && resource.isFile()) {
                    // also update file content if required
                    getVfsDriver(dbc).writeContent(dbc, newResource.getResourceId(), content);
                }
            }

            // write the properties (internal operation, no events or duplicate permission checks)
            writePropertyObjects(dbc, newResource, properties, false);

            // lock the created resource
            try {
                // if it is locked by another user (copied or moved resource) this lock should be preserved and
                // the exception is OK: locks on created resources are a slave feature to original locks
                lockResource(dbc, newResource, CmsLockType.EXCLUSIVE);
            } catch (CmsLockException cle) {
                if (LOG.isDebugEnabled()) {
                    LOG.debug(
                        Messages.get().getBundle().key(
                            Messages.ERR_CREATE_RESOURCE_LOCK_1,
                            new Object[] {dbc.removeSiteRoot(newResource.getRootPath())}));
                }
            }

            if (!importCase) {
                log(
                    dbc,
                    new CmsLogEntry(
                        dbc,
                        newResource.getStructureId(),
                        CmsLogEntryType.RESOURCE_CREATED,
                        new String[] {resource.getRootPath()}),
                    false);
            } else {
                log(
                    dbc,
                    new CmsLogEntry(
                        dbc,
                        newResource.getStructureId(),
                        CmsLogEntryType.RESOURCE_IMPORTED,
                        new String[] {resource.getRootPath()}),
                    false);
            }
        } finally {
            // clear the internal caches
            m_monitor.clearAccessControlListCache();
            m_monitor.flushCache(CmsMemoryMonitor.CacheType.PROPERTY, CmsMemoryMonitor.CacheType.PROPERTY_LIST);

            if (newResource != null) {
                // fire an event that a new resource has been created
                OpenCms.fireCmsEvent(
                    new CmsEvent(
                        I_CmsEventListener.EVENT_RESOURCE_CREATED,
                        Collections.<String, Object> singletonMap(I_CmsEventListener.KEY_RESOURCE, newResource)));
            }
        }
        return newResource;
    }

    /**
     * Creates a new resource of the given resource type
     * with the provided content and properties.<p>
     *
     * If the provided content is null and the resource is not a folder,
     * the content will be set to an empty byte array.<p>
     *
     * @param dbc the current database context
     * @param resourcename the name of the resource to create (full path)
     * @param type the type of the resource to create
     * @param content the content for the new resource
     * @param properties the properties for the new resource
     *
     * @return the created resource
     *
     * @throws CmsException if something goes wrong
     * @throws CmsIllegalArgumentException if the <code>resourcename</code> argument is null or of length 0
     *
     * @see CmsObject#createResource(String, int, byte[], List)
     * @see CmsObject#createResource(String, int)
     * @see I_CmsResourceType#createResource(CmsObject, CmsSecurityManager, String, byte[], List)
     */
    public CmsResource createResource(
        CmsDbContext dbc,
        String resourcename,
        int type,
        byte[] content,
        List<CmsProperty> properties) throws CmsException, CmsIllegalArgumentException {

        String targetName = resourcename;

        if (content == null) {
            // name based resource creation MUST have a content
            content = new byte[0];
        }
        int size;

        if (CmsFolder.isFolderType(type)) {
            // must cut of trailing '/' for folder creation
            if (CmsResource.isFolder(targetName)) {
                targetName = targetName.substring(0, targetName.length() - 1);
            }
            size = -1;
        } else {
            size = content.length;
        }

        // create a new resource
        CmsResource newResource = new CmsResource(
            CmsUUID.getNullUUID(), // uuids will be "corrected" later
            CmsUUID.getNullUUID(),
            targetName,
            type,
            CmsFolder.isFolderType(type),
            0,
            dbc.currentProject().getUuid(),
            CmsResource.STATE_NEW,
            0,
            dbc.currentUser().getId(),
            0,
            dbc.currentUser().getId(),
            CmsResource.DATE_RELEASED_DEFAULT,
            CmsResource.DATE_EXPIRED_DEFAULT,
            1,
            size,
            0, // version number does not matter since it will be computed later
            0); // content time will be corrected later

        return createResource(dbc, targetName, newResource, content, properties, false);
    }

    /**
     * Creates a new sibling of the source resource.<p>
     *
     * @param dbc the current database context
     * @param source the resource to create a sibling for
     * @param destination the name of the sibling to create with complete path
     * @param properties the individual properties for the new sibling
     *
     * @return the new created sibling
     *
     * @throws CmsException if something goes wrong
     *
     * @see CmsObject#createSibling(String, String, List)
     * @see I_CmsResourceType#createSibling(CmsObject, CmsSecurityManager, CmsResource, String, List)
     */
    public CmsResource createSibling(
        CmsDbContext dbc,
        CmsResource source,
        String destination,
        List<CmsProperty> properties) throws CmsException {

        if (source.isFolder()) {
            throw new CmsVfsException(Messages.get().container(Messages.ERR_VFS_FOLDERS_DONT_SUPPORT_SIBLINGS_0));
        }

        // determine destination folder and resource name
        String destinationFoldername = CmsResource.getParentFolder(destination);

        // read the destination folder (will also check read permissions)
        CmsFolder destinationFolder = readFolder(dbc, destinationFoldername, CmsResourceFilter.IGNORE_EXPIRATION);

        // no further permission check required here, will be done in createResource()

        // check the resource flags
        int flags = source.getFlags();
        if (labelResource(dbc, source, destination, 1)) {
            // set "labeled" link flag for new resource
            flags |= CmsResource.FLAG_LABELED;
        }

        // create the new resource
        CmsResource newResource = new CmsResource(
            new CmsUUID(),
            source.getResourceId(),
            destination,
            source.getTypeId(),
            source.isFolder(),
            flags,
            dbc.currentProject().getUuid(),
            CmsResource.STATE_KEEP,
            source.getDateCreated(), // ensures current resource record remains untouched
            source.getUserCreated(),
            source.getDateLastModified(),
            source.getUserLastModified(),
            source.getDateReleased(),
            source.getDateExpired(),
            source.getSiblingCount() + 1,
            source.getLength(),
            source.getDateContent(),
            source.getVersion()); // version number does not matter since it will be computed later

        // trigger "is touched" state on resource (will ensure modification date is kept unchanged)
        newResource.setDateLastModified(newResource.getDateLastModified());

        log(
            dbc,
            new CmsLogEntry(
                dbc,
                newResource.getStructureId(),
                CmsLogEntryType.RESOURCE_CLONED,
                new String[] {newResource.getRootPath()}),
            false);
        // create the resource (null content signals creation of sibling)
        newResource = createResource(dbc, destination, newResource, null, properties, false);

        // copy relations
        copyRelations(dbc, source, newResource);

        // clear the caches
        m_monitor.clearAccessControlListCache();

        List<CmsResource> modifiedResources = new ArrayList<CmsResource>();
        modifiedResources.add(source);
        modifiedResources.add(newResource);
        modifiedResources.add(destinationFolder);
        OpenCms.fireCmsEvent(
            new CmsEvent(
                I_CmsEventListener.EVENT_RESOURCES_AND_PROPERTIES_MODIFIED,
                Collections.<String, Object> singletonMap(I_CmsEventListener.KEY_RESOURCES, modifiedResources)));

        return newResource;
    }

    /**
     * Creates the project for the temporary workplace files.<p>
     *
     * @param dbc the current database context
     *
     * @return the created project for the temporary workplace files
     *
     * @throws CmsException if something goes wrong
     */
    public CmsProject createTempfileProject(CmsDbContext dbc) throws CmsException {

        // read the needed groups from the cms
        CmsGroup projectUserGroup = readGroup(dbc, dbc.currentProject().getGroupId());
        CmsGroup projectManagerGroup = readGroup(dbc, dbc.currentProject().getManagerGroupId());

        CmsProject tempProject = getProjectDriver(dbc).createProject(
            dbc,
            new CmsUUID(),
            dbc.currentUser(),
            projectUserGroup,
            projectManagerGroup,
            I_CmsProjectDriver.TEMP_FILE_PROJECT_NAME,
            Messages.get().getBundle(dbc.getRequestContext().getLocale()).key(
                Messages.GUI_WORKPLACE_TEMPFILE_PROJECT_DESC_0),
            CmsProject.PROJECT_FLAG_HIDDEN,
            CmsProject.PROJECT_TYPE_NORMAL);
        getProjectDriver(dbc).createProjectResource(dbc, tempProject.getUuid(), "/");

        OpenCms.fireCmsEvent(
            new CmsEvent(
                I_CmsEventListener.EVENT_PROJECT_MODIFIED,
                Collections.<String, Object> singletonMap("project", tempProject)));

        return tempProject;
    }

    /**
     * Creates a new user.<p>
     *
     * @param dbc the current database context
     * @param name the name for the new user
     * @param password the password for the new user
     * @param description the description for the new user
     * @param additionalInfos the additional infos for the user
     *
     * @return the created user
     *
     * @see CmsObject#createUser(String, String, String, Map)
     *
     * @throws CmsException if something goes wrong
     * @throws CmsIllegalArgumentException if the name for the user is not valid
     */
    public CmsUser createUser(
        CmsDbContext dbc,
        String name,
        String password,
        String description,
        Map<String, Object> additionalInfos) throws CmsException, CmsIllegalArgumentException {

        // no space before or after the name
        name = name.trim();
        // check the user name
        String userName = CmsOrganizationalUnit.getSimpleName(name);
        OpenCms.getValidationHandler().checkUserName(userName);
        if (CmsStringUtil.isEmptyOrWhitespaceOnly(userName)) {
            throw new CmsIllegalArgumentException(Messages.get().container(Messages.ERR_BAD_USER_1, userName));
        }
        // check the ou
        CmsOrganizationalUnit ou = readOrganizationalUnit(dbc, CmsOrganizationalUnit.getParentFqn(name));
        // check the password
        validatePassword(password);

        Map<String, Object> info = new HashMap<String, Object>();
        if (additionalInfos != null) {
            info.putAll(additionalInfos);
        }
        if (description != null) {
            info.put(CmsUserSettings.ADDITIONAL_INFO_DESCRIPTION, description);
        }
        int flags = 0;
        if (ou.hasFlagWebuser()) {
            flags += I_CmsPrincipal.FLAG_USER_WEBUSER;
        }
        CmsUser user = getUserDriver(dbc).createUser(
            dbc,
            new CmsUUID(),
            name,
            OpenCms.getPasswordHandler().digest(password),
            " ",
            " ",
            " ",
            0,
            I_CmsPrincipal.FLAG_ENABLED + flags,
            0,
            info);

        if (!dbc.getProjectId().isNullUUID()) {
            // user modified event is not needed
            return user;
        }
        // fire user modified event
        Map<String, Object> eventData = new HashMap<String, Object>();
        eventData.put(I_CmsEventListener.KEY_USER_ID, user.getId().toString());
        eventData.put(I_CmsEventListener.KEY_USER_ACTION, I_CmsEventListener.VALUE_USER_MODIFIED_ACTION_CREATE_USER);
        OpenCms.fireCmsEvent(new CmsEvent(I_CmsEventListener.EVENT_USER_MODIFIED, eventData));
        return user;
    }

    /**
     * Deletes aliases indicated by a filter.<p>
     *
     * @param dbc the current database context
     * @param project the current project
     * @param filter the filter which describes which aliases to delete
     *
     * @throws CmsException if something goes wrong
     */
    public void deleteAliases(CmsDbContext dbc, CmsProject project, CmsAliasFilter filter) throws CmsException {

        I_CmsVfsDriver vfsDriver = getVfsDriver(dbc);
        vfsDriver.deleteAliases(dbc, project, filter);
    }

    /**
     * Deletes all property values of a file or folder.<p>
     *
     * If there are no other siblings than the specified resource,
     * both the structure and resource property values get deleted.
     * If the specified resource has siblings, only the structure
     * property values get deleted.<p>
     *
     * @param dbc the current database context
     * @param resourcename the name of the resource for which all properties should be deleted
     *
     * @throws CmsException if operation was not successful
     */
    public void deleteAllProperties(CmsDbContext dbc, String resourcename) throws CmsException {

        CmsResource resource = null;
        List<CmsResource> resources = new ArrayList<CmsResource>();

        try {
            // read the resource
            resource = readResource(dbc, resourcename, CmsResourceFilter.IGNORE_EXPIRATION);

            // check the security
            m_securityManager.checkPermissions(
                dbc,
                resource,
                CmsPermissionSet.ACCESS_WRITE,
                false,
                CmsResourceFilter.ALL);

            // delete the property values
            if (resource.getSiblingCount() > 1) {
                // the resource has siblings- delete only the (structure) properties of this sibling
                getVfsDriver(dbc).deletePropertyObjects(
                    dbc,
                    dbc.currentProject().getUuid(),
                    resource,
                    CmsProperty.DELETE_OPTION_DELETE_STRUCTURE_VALUES);
                resources.addAll(readSiblings(dbc, resource, CmsResourceFilter.ALL));

            } else {
                // the resource has no other siblings- delete all (structure+resource) properties
                getVfsDriver(dbc).deletePropertyObjects(
                    dbc,
                    dbc.currentProject().getUuid(),
                    resource,
                    CmsProperty.DELETE_OPTION_DELETE_STRUCTURE_AND_RESOURCE_VALUES);
                resources.add(resource);
            }
        } finally {
            // clear the driver manager cache
            m_monitor.flushCache(CmsMemoryMonitor.CacheType.PROPERTY, CmsMemoryMonitor.CacheType.PROPERTY_LIST);

            // fire an event that all properties of a resource have been deleted
            OpenCms.fireCmsEvent(
                new CmsEvent(
                    I_CmsEventListener.EVENT_RESOURCES_AND_PROPERTIES_MODIFIED,
                    Collections.<String, Object> singletonMap(I_CmsEventListener.KEY_RESOURCES, resources)));
        }
    }

    /**
     * Deletes all entries in the published resource table.<p>
     *
     * @param dbc the current database context
     * @param linkType the type of resource deleted (0= non-paramter, 1=parameter)
     *
     * @throws CmsException if something goes wrong
     */
    public void deleteAllStaticExportPublishedResources(CmsDbContext dbc, int linkType) throws CmsException {

        getProjectDriver(dbc).deleteAllStaticExportPublishedResources(dbc, linkType);
    }

    /**
     * Deletes a group, where all permissions, users and children of the group
     * are transfered to a replacement group.<p>
     *
     * @param dbc the current request context
     * @param group the id of the group to be deleted
     * @param replacementId the id of the group to be transfered, can be <code>null</code>
     *
     * @throws CmsException if operation was not successful
     * @throws CmsDataAccessException if group to be deleted contains user
     */
    public void deleteGroup(CmsDbContext dbc, CmsGroup group, CmsUUID replacementId)
    throws CmsDataAccessException, CmsException {

        CmsGroup replacementGroup = null;
        if (replacementId != null) {
            replacementGroup = readGroup(dbc, replacementId);
        }
        // get all child groups of the group
        List<CmsGroup> children = getChildren(dbc, group, false);
        // get all users in this group
        List<CmsUser> users = getUsersOfGroup(dbc, group.getName(), true, true, group.isRole());
        // get online project
        CmsProject onlineProject = readProject(dbc, CmsProject.ONLINE_PROJECT_ID);
        if (replacementGroup == null) {
            // remove users
            Iterator<CmsUser> itUsers = users.iterator();
            while (itUsers.hasNext()) {
                CmsUser user = itUsers.next();
                if (userInGroup(dbc, user.getName(), group.getName(), group.isRole())) {
                    removeUserFromGroup(dbc, user.getName(), group.getName(), group.isRole());
                }
            }
            // transfer children to grandfather if possible
            CmsUUID parentId = group.getParentId();
            if (parentId == null) {
                parentId = CmsUUID.getNullUUID();
            }
            Iterator<CmsGroup> itChildren = children.iterator();
            while (itChildren.hasNext()) {
                CmsGroup child = itChildren.next();
                child.setParentId(parentId);
                writeGroup(dbc, child);
            }
        } else {
            // move children
            Iterator<CmsGroup> itChildren = children.iterator();
            while (itChildren.hasNext()) {
                CmsGroup child = itChildren.next();
                child.setParentId(replacementId);
                writeGroup(dbc, child);
            }
            // move users
            Iterator<CmsUser> itUsers = users.iterator();
            while (itUsers.hasNext()) {
                CmsUser user = itUsers.next();
                addUserToGroup(dbc, user.getName(), replacementGroup.getName(), group.isRole());
                removeUserFromGroup(dbc, user.getName(), group.getName(), group.isRole());
            }
            // transfer for offline
            transferPrincipalResources(dbc, dbc.currentProject(), group.getId(), replacementId, true);
            // transfer for online
            transferPrincipalResources(dbc, onlineProject, group.getId(), replacementId, true);
        }
        // remove the group
        getUserDriver(dbc).removeAccessControlEntriesForPrincipal(
            dbc,
            dbc.currentProject(),
            onlineProject,
            group.getId());
        getUserDriver(dbc).deleteGroup(dbc, group.getName());
        // backup the group
        getHistoryDriver(dbc).writePrincipal(dbc, group);
        if (OpenCms.getSubscriptionManager().isEnabled()) {
            // delete all subscribed resources for group
            unsubscribeAllResourcesFor(dbc, OpenCms.getSubscriptionManager().getPoolName(), group);
        }

        // clear the relevant caches
        m_monitor.uncacheGroup(group);
        m_monitor.flushCache(
            CmsMemoryMonitor.CacheType.USERGROUPS,
            CmsMemoryMonitor.CacheType.USER_LIST,
            CmsMemoryMonitor.CacheType.ACL);

        if (!dbc.getProjectId().isNullUUID()) {
            // group modified event is not needed
            return;
        }
        // fire group modified event
        Map<String, Object> eventData = new HashMap<String, Object>();
        eventData.put(I_CmsEventListener.KEY_GROUP_ID, group.getId().toString());
        eventData.put(I_CmsEventListener.KEY_GROUP_NAME, group.getName());
        eventData.put(I_CmsEventListener.KEY_USER_ACTION, I_CmsEventListener.VALUE_GROUP_MODIFIED_ACTION_DELETE);
        OpenCms.fireCmsEvent(new CmsEvent(I_CmsEventListener.EVENT_GROUP_MODIFIED, eventData));
    }

    /**
     * Deletes the versions from the history tables, keeping the given number of versions per resource.<p>
     *
     * if the <code>cleanUp</code> option is set, additionally versions of deleted resources will be removed.<p>
     *
     * @param dbc the current database context
     * @param versionsToKeep number of versions to keep, is ignored if negative
     * @param versionsDeleted number of versions to keep for deleted resources, is ignored if negative
     * @param timeDeleted deleted resources older than this will also be deleted, is ignored if negative
     * @param report the report for output logging
     *
     * @throws CmsException if operation was not successful
     */
    public void deleteHistoricalVersions(
        CmsDbContext dbc,
        int versionsToKeep,
        int versionsDeleted,
        long timeDeleted,
        I_CmsReport report) throws CmsException {

        report.println(Messages.get().container(Messages.RPT_START_DELETE_VERSIONS_0), I_CmsReport.FORMAT_HEADLINE);
        if (versionsToKeep >= 0) {
            report.println(
                Messages.get().container(Messages.RPT_START_DELETE_ACT_VERSIONS_1, new Integer(versionsToKeep)),
                I_CmsReport.FORMAT_HEADLINE);

            List<I_CmsHistoryResource> resources = getHistoryDriver(dbc).getAllNotDeletedEntries(dbc);
            if (resources.isEmpty()) {
                report.println(Messages.get().container(Messages.RPT_DELETE_NOTHING_0), I_CmsReport.FORMAT_OK);
            }
            int n = resources.size();
            int m = 1;
            Iterator<I_CmsHistoryResource> itResources = resources.iterator();
            while (itResources.hasNext()) {
                I_CmsHistoryResource histResource = itResources.next();

                report.print(
                    org.opencms.report.Messages.get().container(
                        org.opencms.report.Messages.RPT_SUCCESSION_2,
                        String.valueOf(m),
                        String.valueOf(n)),
                    I_CmsReport.FORMAT_NOTE);
                report.print(
                    org.opencms.report.Messages.get().container(
                        org.opencms.report.Messages.RPT_ARGUMENT_1,
                        dbc.removeSiteRoot(histResource.getRootPath())));
                report.print(org.opencms.report.Messages.get().container(org.opencms.report.Messages.RPT_DOTS_0));

                try {
                    int deleted = getHistoryDriver(dbc).deleteEntries(dbc, histResource, versionsToKeep, -1);

                    report.print(
                        Messages.get().container(Messages.RPT_VERSION_DELETING_1, new Integer(deleted)),
                        I_CmsReport.FORMAT_NOTE);
                    report.print(org.opencms.report.Messages.get().container(org.opencms.report.Messages.RPT_DOTS_0));
                    report.println(
                        org.opencms.report.Messages.get().container(org.opencms.report.Messages.RPT_OK_0),
                        I_CmsReport.FORMAT_OK);
                } catch (CmsDataAccessException e) {
                    report.println(
                        org.opencms.report.Messages.get().container(org.opencms.report.Messages.RPT_ERROR_0),
                        I_CmsReport.FORMAT_ERROR);

                    if (LOG.isDebugEnabled()) {
                        LOG.debug(e.getLocalizedMessage(), e);
                    }
                }

                m++;
            }

            report.println(
                Messages.get().container(Messages.RPT_END_DELETE_ACT_VERSIONS_0),
                I_CmsReport.FORMAT_HEADLINE);
        }
        if ((versionsDeleted >= 0) || (timeDeleted >= 0)) {
            if (timeDeleted >= 0) {
                report.println(
                    Messages.get().container(
                        Messages.RPT_START_DELETE_DEL_VERSIONS_2,
                        new Integer(versionsDeleted),
                        new Date(timeDeleted)),
                    I_CmsReport.FORMAT_HEADLINE);
            } else {
                report.println(
                    Messages.get().container(Messages.RPT_START_DELETE_DEL_VERSIONS_1, new Integer(versionsDeleted)),
                    I_CmsReport.FORMAT_HEADLINE);
            }
            List<I_CmsHistoryResource> resources = getHistoryDriver(dbc).getAllDeletedEntries(dbc);
            if (resources.isEmpty()) {
                report.println(Messages.get().container(Messages.RPT_DELETE_NOTHING_0), I_CmsReport.FORMAT_OK);
            }
            int n = resources.size();
            int m = 1;
            Iterator<I_CmsHistoryResource> itResources = resources.iterator();
            while (itResources.hasNext()) {
                I_CmsHistoryResource histResource = itResources.next();

                report.print(
                    org.opencms.report.Messages.get().container(
                        org.opencms.report.Messages.RPT_SUCCESSION_2,
                        String.valueOf(m),
                        String.valueOf(n)),
                    I_CmsReport.FORMAT_NOTE);
                report.print(
                    org.opencms.report.Messages.get().container(
                        org.opencms.report.Messages.RPT_ARGUMENT_1,
                        dbc.removeSiteRoot(histResource.getRootPath())));
                report.print(org.opencms.report.Messages.get().container(org.opencms.report.Messages.RPT_DOTS_0));

                try {
                    int deleted = getHistoryDriver(dbc).deleteEntries(dbc, histResource, versionsDeleted, timeDeleted);

                    report.print(
                        Messages.get().container(Messages.RPT_VERSION_DELETING_1, new Integer(deleted)),
                        I_CmsReport.FORMAT_NOTE);
                    report.print(org.opencms.report.Messages.get().container(org.opencms.report.Messages.RPT_DOTS_0));
                    report.println(
                        org.opencms.report.Messages.get().container(org.opencms.report.Messages.RPT_OK_0),
                        I_CmsReport.FORMAT_OK);
                } catch (CmsDataAccessException e) {
                    report.println(
                        org.opencms.report.Messages.get().container(org.opencms.report.Messages.RPT_ERROR_0),
                        I_CmsReport.FORMAT_ERROR);

                    if (LOG.isDebugEnabled()) {
                        LOG.debug(e.getLocalizedMessage(), e);
                    }
                }

                m++;
            }
            report.println(
                Messages.get().container(Messages.RPT_END_DELETE_DEL_VERSIONS_0),
                I_CmsReport.FORMAT_HEADLINE);
        }
        report.println(Messages.get().container(Messages.RPT_END_DELETE_VERSIONS_0), I_CmsReport.FORMAT_HEADLINE);
    }

    /**
     * Deletes all log entries matching the given filter.<p>
     *
     * @param dbc the current db context
     * @param filter the filter to use for deletion
     *
     * @throws CmsException if something goes wrong
     *
     * @see CmsSecurityManager#deleteLogEntries(CmsRequestContext, CmsLogFilter)
     */
    public void deleteLogEntries(CmsDbContext dbc, CmsLogFilter filter) throws CmsException {

        updateLog(dbc);
        m_projectDriver.deleteLog(dbc, filter);
    }

    /**
     * Deletes an organizational unit.<p>
     *
     * Only organizational units that contain no suborganizational unit can be deleted.<p>
     *
     * The organizational unit can not be delete if it is used in the request context,
     * or if the current user belongs to it.<p>
     *
     * All users and groups in the given organizational unit will be deleted.<p>
     *
     * @param dbc the current db context
     * @param organizationalUnit the organizational unit to delete
     *
     * @throws CmsException if operation was not successful
     *
     * @see org.opencms.security.CmsOrgUnitManager#deleteOrganizationalUnit(CmsObject, String)
     */
    public void deleteOrganizationalUnit(CmsDbContext dbc, CmsOrganizationalUnit organizationalUnit)
    throws CmsException {

        // check organizational unit in context
        if (dbc.getRequestContext().getOuFqn().equals(organizationalUnit.getName())) {
            throw new CmsDbConsistencyException(
                Messages.get().container(Messages.ERR_ORGUNIT_DELETE_IN_CONTEXT_1, organizationalUnit.getName()));
        }
        // check organizational unit for user
        if (dbc.currentUser().getOuFqn().equals(organizationalUnit.getName())) {
            throw new CmsDbConsistencyException(
                Messages.get().container(Messages.ERR_ORGUNIT_DELETE_CURRENT_USER_1, organizationalUnit.getName()));
        }
        // check sub organizational units
        if (!getOrganizationalUnits(dbc, organizationalUnit, true).isEmpty()) {
            throw new CmsDbConsistencyException(
                Messages.get().container(Messages.ERR_ORGUNIT_DELETE_SUB_ORGUNITS_1, organizationalUnit.getName()));
        }
        // check groups
        List<CmsGroup> groups = getGroups(dbc, organizationalUnit, true, false);
        Iterator<CmsGroup> itGroups = groups.iterator();
        while (itGroups.hasNext()) {
            CmsGroup group = itGroups.next();
            if (!OpenCms.getDefaultUsers().isDefaultGroup(group.getName())) {
                throw new CmsDbConsistencyException(
                    Messages.get().container(Messages.ERR_ORGUNIT_DELETE_GROUPS_1, organizationalUnit.getName()));
            }
        }
        // check users
        if (!getUsers(dbc, organizationalUnit, true).isEmpty()) {
            throw new CmsDbConsistencyException(
                Messages.get().container(Messages.ERR_ORGUNIT_DELETE_USERS_1, organizationalUnit.getName()));
        }

        // delete default groups if needed
        itGroups = groups.iterator();
        while (itGroups.hasNext()) {
            CmsGroup group = itGroups.next();
            deleteGroup(dbc, group, null);
        }

        // delete projects
        Iterator<CmsProject> itProjects = getProjectDriver(dbc).readProjects(
            dbc,
            organizationalUnit.getName()).iterator();
        while (itProjects.hasNext()) {
            CmsProject project = itProjects.next();
            deleteProject(dbc, project, false);
        }

        // delete roles
        Iterator<CmsGroup> itRoles = getGroups(dbc, organizationalUnit, true, true).iterator();
        while (itRoles.hasNext()) {
            CmsGroup role = itRoles.next();
            deleteGroup(dbc, role, null);
        }

        // create a publish list for the 'virtual' publish event
        CmsResource resource = readResource(dbc, organizationalUnit.getId(), CmsResourceFilter.DEFAULT);
        CmsPublishList pl = new CmsPublishList(resource, false);
        pl.add(resource, false);

        // remove the organizational unit itself
        getUserDriver(dbc).deleteOrganizationalUnit(dbc, organizationalUnit);

        // write the publish history entry
        getProjectDriver(dbc).writePublishHistory(
            dbc,
            pl.getPublishHistoryId(),
            new CmsPublishedResource(resource, -1, CmsResourceState.STATE_DELETED));

        // flush relevant caches
        m_monitor.clearPrincipalsCache();
        m_monitor.flushCache(CmsMemoryMonitor.CacheType.PROPERTY, CmsMemoryMonitor.CacheType.PROPERTY_LIST);

        // fire the 'virtual' publish event
        Map<String, Object> eventData = new HashMap<String, Object>();
        eventData.put(I_CmsEventListener.KEY_PUBLISHID, pl.getPublishHistoryId().toString());
        eventData.put(I_CmsEventListener.KEY_PROJECTID, dbc.currentProject().getUuid());
        eventData.put(I_CmsEventListener.KEY_DBCONTEXT, dbc);
        CmsEvent afterPublishEvent = new CmsEvent(I_CmsEventListener.EVENT_PUBLISH_PROJECT, eventData);
        OpenCms.fireCmsEvent(afterPublishEvent);

        m_lockManager.removeDeletedResource(dbc, resource.getRootPath());

        if (!dbc.getProjectId().isNullUUID()) {
            // OU modified event is not needed
            return;
        }
        // fire OU modified event
        Map<String, Object> event2Data = new HashMap<String, Object>();
        event2Data.put(I_CmsEventListener.KEY_OU_NAME, organizationalUnit.getName());
        event2Data.put(I_CmsEventListener.KEY_USER_ACTION, I_CmsEventListener.VALUE_OU_MODIFIED_ACTION_DELETE);
        OpenCms.fireCmsEvent(new CmsEvent(I_CmsEventListener.EVENT_OU_MODIFIED, event2Data));

    }

    /**
     * Deletes a project.<p>
     *
     * Only the admin or the owner of the project can do this.
     *
     * @param dbc the current database context
     * @param deleteProject the project to be deleted
     *
     * @throws CmsException if something goes wrong
     */
    public void deleteProject(CmsDbContext dbc, CmsProject deleteProject) throws CmsException {

        deleteProject(dbc, deleteProject, true);
    }

    /**
     * Deletes a project.<p>
     *
     * Only the admin or the owner of the project can do this.
     *
     * @param dbc the current database context
     * @param deleteProject the project to be deleted
     * @param resetResources if true, the resources of the project to delete will be reset to their online state, or deleted if they have no online state
     *
     * @throws CmsException if something goes wrong
     */
    public void deleteProject(CmsDbContext dbc, CmsProject deleteProject, boolean resetResources) throws CmsException {

        CmsUUID projectId = deleteProject.getUuid();

        if (resetResources) {
            // changed/new/deleted files in the specified project
            List<CmsResource> modifiedFiles = readChangedResourcesInsideProject(dbc, projectId, RCPRM_FILES_ONLY_MODE);
            // changed/new/deleted folders in the specified project
            List<CmsResource> modifiedFolders = readChangedResourcesInsideProject(
                dbc,
                projectId,
                RCPRM_FOLDERS_ONLY_MODE);
            resetResourcesInProject(dbc, projectId, modifiedFiles, modifiedFolders);
        }

        // unlock all resources in the project
        m_lockManager.removeResourcesInProject(deleteProject.getUuid(), true);
        m_monitor.clearAccessControlListCache();
        m_monitor.clearResourceCache();

        // set project to online project if current project is the one which will be deleted
        if (projectId.equals(dbc.currentProject().getUuid())) {
            dbc.getRequestContext().setCurrentProject(readProject(dbc, CmsProject.ONLINE_PROJECT_ID));
        }

        // delete the project itself
        getProjectDriver(dbc).deleteProject(dbc, deleteProject);
        m_monitor.uncacheProject(deleteProject);

        // fire the corresponding event
        OpenCms.fireCmsEvent(
            new CmsEvent(
                I_CmsEventListener.EVENT_PROJECT_MODIFIED,
                Collections.<String, Object> singletonMap("project", deleteProject)));

    }

    /**
     * Deletes a property definition.<p>
     *
     * @param dbc the current database context
     * @param name the name of the property definition to delete
     *
     * @throws CmsException if something goes wrong
     */
    public void deletePropertyDefinition(CmsDbContext dbc, String name) throws CmsException {

        CmsPropertyDefinition propertyDefinition = null;

        try {
            // first read and then delete the metadefinition.
            propertyDefinition = readPropertyDefinition(dbc, name);
            getVfsDriver(dbc).deletePropertyDefinition(dbc, propertyDefinition);
            getHistoryDriver(dbc).deletePropertyDefinition(dbc, propertyDefinition);
        } finally {

            // fire an event that a property of a resource has been deleted
            OpenCms.fireCmsEvent(
                new CmsEvent(
                    I_CmsEventListener.EVENT_PROPERTY_DEFINITION_MODIFIED,
                    Collections.<String, Object> singletonMap("propertyDefinition", propertyDefinition)));
        }
    }

    /**
     * Deletes a publish job identified by its history id.<p>
     *
     * @param dbc the current database context
     * @param publishHistoryId the history id identifying the publish job
     *
     * @throws CmsException if something goes wrong
     */
    public void deletePublishJob(CmsDbContext dbc, CmsUUID publishHistoryId) throws CmsException {

        getProjectDriver(dbc).deletePublishJob(dbc, publishHistoryId);
    }

    /**
     * Deletes the publish list assigned to a publish job.<p>
     *
     * @param dbc the current database context
     * @param publishHistoryId the history id identifying the publish job
     * @throws CmsException if something goes wrong
     */
    public void deletePublishList(CmsDbContext dbc, CmsUUID publishHistoryId) throws CmsException {

        getProjectDriver(dbc).deletePublishList(dbc, publishHistoryId);
    }

    /**
     * Deletes all relations for the given resource matching the given filter.<p>
     *
     * @param dbc the current db context
     * @param resource the resource to delete the relations for
     * @param filter the filter to use for deletion
     *
     * @throws CmsException if something goes wrong
     *
     * @see CmsSecurityManager#deleteRelationsForResource(CmsRequestContext, CmsResource, CmsRelationFilter)
     */
    public void deleteRelationsForResource(CmsDbContext dbc, CmsResource resource, CmsRelationFilter filter)
    throws CmsException {

        if (filter.includesDefinedInContent()) {
            throw new CmsIllegalArgumentException(
                Messages.get().container(
                    Messages.ERR_DELETE_RELATION_IN_CONTENT_2,
                    dbc.removeSiteRoot(resource.getRootPath()),
                    filter.getTypes()));
        }
        getVfsDriver(dbc).deleteRelations(dbc, dbc.currentProject().getUuid(), resource, filter);
        setDateLastModified(dbc, resource, System.currentTimeMillis());
        log(
            dbc,
            new CmsLogEntry(
                dbc,
                resource.getStructureId(),
                CmsLogEntryType.RESOURCE_REMOVE_RELATION,
                new String[] {resource.getRootPath(), filter.toString()}),
            false);
    }

    /**
     * Deletes a resource.<p>
     *
     * The <code>siblingMode</code> parameter controls how to handle siblings
     * during the delete operation.
     * Possible values for this parameter are:
     * <ul>
     * <li><code>{@link CmsResource#DELETE_REMOVE_SIBLINGS}</code></li>
     * <li><code>{@link CmsResource#DELETE_PRESERVE_SIBLINGS}</code></li>
     * </ul><p>
     *
     * @param dbc the current database context
     * @param resource the name of the resource to delete (full path)
     * @param siblingMode indicates how to handle siblings of the deleted resource
     *
     * @throws CmsException if something goes wrong
     *
     * @see CmsObject#deleteResource(String, CmsResource.CmsResourceDeleteMode)
     * @see I_CmsResourceType#deleteResource(CmsObject, CmsSecurityManager, CmsResource, CmsResource.CmsResourceDeleteMode)
     */
    public void deleteResource(CmsDbContext dbc, CmsResource resource, CmsResource.CmsResourceDeleteMode siblingMode)
    throws CmsException {

        // upgrade a potential inherited, non-shared lock into a common lock
        CmsLock currentLock = getLock(dbc, resource);
        if (currentLock.getEditionLock().isDirectlyInherited()) {
            // upgrade the lock status if required
            lockResource(dbc, resource, CmsLockType.EXCLUSIVE);
        }

        // check if siblings of the resource exist and must be deleted as well
        if (resource.isFolder()) {
            // folder can have no siblings
            siblingMode = CmsResource.DELETE_PRESERVE_SIBLINGS;
        }

        // if selected, add all siblings of this resource to the list of resources to be deleted
        boolean allSiblingsRemoved;
        List<CmsResource> resources;
        if (siblingMode == CmsResource.DELETE_REMOVE_SIBLINGS) {
            resources = new ArrayList<CmsResource>(readSiblings(dbc, resource, CmsResourceFilter.ALL));
            allSiblingsRemoved = true;

            // ensure that the resource requested to be deleted is the last resource that gets actually deleted
            // to keep the shared locks of the siblings while those get deleted.
            resources.remove(resource);
            resources.add(resource);
        } else {
            // only delete the resource, no siblings
            resources = Collections.singletonList(resource);
            allSiblingsRemoved = false;
        }

        int size = resources.size();
        // if we have only one resource no further check is required
        if (size > 1) {
            CmsMultiException me = new CmsMultiException();
            // ensure that each sibling is unlocked or locked by the current user
            for (int i = 0; i < size; i++) {
                CmsResource currentResource = resources.get(i);
                currentLock = getLock(dbc, currentResource);
                if (!currentLock.getEditionLock().isUnlocked() && !currentLock.isOwnedBy(dbc.currentUser())) {
                    // the resource is locked by a user different from the current user
                    CmsRequestContext context = dbc.getRequestContext();
                    me.addException(
                        new CmsLockException(
                            org.opencms.lock.Messages.get().container(
                                org.opencms.lock.Messages.ERR_SIBLING_LOCKED_2,
                                context.getSitePath(currentResource),
                                context.getSitePath(resource))));
                }
            }
            if (!me.getExceptions().isEmpty()) {
                throw me;
            }
        }

        boolean removeAce = true;

        if (resource.isFolder()) {
            // check if the folder has any resources in it
            Iterator<CmsResource> childResources = getVfsDriver(dbc).readChildResources(
                dbc,
                dbc.currentProject(),
                resource,
                true,
                true).iterator();

            CmsUUID projectId = CmsProject.ONLINE_PROJECT_ID;
            if (dbc.currentProject().isOnlineProject()) {
                projectId = CmsUUID.getOpenCmsUUID(); // HACK: to get an offline project id
            }

            // collect the names of the resources inside the folder, excluding the moved resources
            StringBuffer errorResNames = new StringBuffer(128);
            while (childResources.hasNext()) {
                CmsResource errorRes = childResources.next();
                if (errorRes.getState().isDeleted()) {
                    continue;
                }
                // if deleting offline, or not moved, or just renamed inside the deleted folder
                // so, it may remain some orphan online entries for moved resources
                // which will be fixed during the publishing of the moved resources
                boolean error = !dbc.currentProject().isOnlineProject();
                if (!error) {
                    try {
                        String originalPath = getVfsDriver(dbc).readResource(
                            dbc,
                            projectId,
                            errorRes.getRootPath(),
                            true).getRootPath();
                        error = originalPath.equals(errorRes.getRootPath())
                            || originalPath.startsWith(resource.getRootPath());
                    } catch (CmsVfsResourceNotFoundException e) {
                        // ignore
                    }
                }
                if (error) {
                    if (errorResNames.length() != 0) {
                        errorResNames.append(", ");
                    }
                    errorResNames.append("[" + dbc.removeSiteRoot(errorRes.getRootPath()) + "]");
                }
            }

            // the current implementation only deletes empty folders
            if (CmsStringUtil.isNotEmptyOrWhitespaceOnly(errorResNames.toString())) {
                throw new CmsVfsException(
                    org.opencms.db.generic.Messages.get().container(
                        org.opencms.db.generic.Messages.ERR_DELETE_NONEMTY_FOLDER_2,
                        dbc.removeSiteRoot(resource.getRootPath()),
                        errorResNames.toString()));
            }
        }

        // delete all collected resources
        for (int i = 0; i < size; i++) {
            CmsResource currentResource = resources.get(i);

            // try to delete/remove the resource only if the user has write access to the resource
            // check permissions only for the sibling, the resource it self was already checked or
            // is to be removed without write permissions, ie. while deleting a folder
            if (!currentResource.equals(resource)
                && (I_CmsPermissionHandler.PERM_ALLOWED != m_securityManager.hasPermissions(
                    dbc,
                    currentResource,
                    CmsPermissionSet.ACCESS_WRITE,
                    true,
                    CmsResourceFilter.ALL))) {

                // no write access to sibling - must keep ACE (see below)
                allSiblingsRemoved = false;
            } else {
                // write access to sibling granted
                boolean existsOnline = (getVfsDriver(dbc).validateStructureIdExists(
                    dbc,
                    CmsProject.ONLINE_PROJECT_ID,
                    currentResource.getStructureId()) || !(currentResource.getState().equals(CmsResource.STATE_NEW)));
                if (!existsOnline) {
                    // the resource does not exist online => remove the resource
                    // this means the resource is "new" (blue) in the offline project

                    // delete all properties of this resource
                    deleteAllProperties(dbc, currentResource.getRootPath());

                    if (currentResource.isFolder()) {
                        getVfsDriver(dbc).removeFolder(dbc, dbc.currentProject(), currentResource);
                    } else {
                        // check labels
                        if (currentResource.isLabeled() && !labelResource(dbc, currentResource, null, 2)) {
                            // update the resource flags to "un label" the other siblings
                            int flags = currentResource.getFlags();
                            flags &= ~CmsResource.FLAG_LABELED;
                            currentResource.setFlags(flags);
                        }
                        getVfsDriver(dbc).removeFile(dbc, dbc.currentProject().getUuid(), currentResource);
                    }

                    // ensure an exclusive lock is removed in the lock manager for a deleted new resource,
                    // otherwise it would "stick" in the lock manager, preventing other users from creating
                    // a file with the same name (issue with temp files in editor)
                    m_lockManager.removeDeletedResource(dbc, currentResource.getRootPath());
                    // delete relations
                    getVfsDriver(dbc).deleteRelations(
                        dbc,
                        dbc.currentProject().getUuid(),
                        currentResource,
                        CmsRelationFilter.TARGETS);
                    getVfsDriver(dbc).deleteUrlNameMappingEntries(
                        dbc,
                        false,
                        CmsUrlNameMappingFilter.ALL.filterStructureId(currentResource.getStructureId()));
                    getVfsDriver(dbc).deleteAliases(
                        dbc,
                        dbc.currentProject(),
                        new CmsAliasFilter(null, null, currentResource.getStructureId()));
                } else {
                    // the resource exists online => mark the resource as deleted
                    // structure record is removed during next publish
                    // if one (or more) siblings are not removed, the ACE can not be removed
                    removeAce = false;

                    // set resource state to deleted
                    currentResource.setState(CmsResource.STATE_DELETED);
                    getVfsDriver(dbc).writeResourceState(
                        dbc,
                        dbc.currentProject(),
                        currentResource,
                        UPDATE_STRUCTURE,
                        false);

                    // update the project ID
                    getVfsDriver(dbc).writeLastModifiedProjectId(
                        dbc,
                        dbc.currentProject(),
                        dbc.currentProject().getUuid(),
                        currentResource);
                    // log it
                    log(
                        dbc,
                        new CmsLogEntry(
                            dbc,
                            currentResource.getStructureId(),
                            CmsLogEntryType.RESOURCE_DELETED,
                            new String[] {currentResource.getRootPath()}),
                        true);
                }
            }
        }

        if ((resource.getSiblingCount() <= 1) || allSiblingsRemoved) {
            if (removeAce) {
                // remove the access control entries
                getUserDriver(dbc).removeAccessControlEntries(dbc, dbc.currentProject(), resource.getResourceId());
            }
        }

        // flush all caches
        m_monitor.clearAccessControlListCache();
        m_monitor.flushCache(
            CmsMemoryMonitor.CacheType.PROPERTY,
            CmsMemoryMonitor.CacheType.PROPERTY_LIST,
            CmsMemoryMonitor.CacheType.PROJECT_RESOURCES);

        OpenCms.fireCmsEvent(
            new CmsEvent(
                I_CmsEventListener.EVENT_RESOURCE_DELETED,
                Collections.<String, Object> singletonMap(I_CmsEventListener.KEY_RESOURCES, resources)));
    }

    /**
     * Deletes an entry in the published resource table.<p>
     *
     * @param dbc the current database context
     * @param resourceName The name of the resource to be deleted in the static export
     * @param linkType the type of resource deleted (0= non-parameter, 1=parameter)
     * @param linkParameter the parameters of the resource
     *
     * @throws CmsException if something goes wrong
     */
    public void deleteStaticExportPublishedResource(
        CmsDbContext dbc,
        String resourceName,
        int linkType,
        String linkParameter) throws CmsException {

        getProjectDriver(dbc).deleteStaticExportPublishedResource(dbc, resourceName, linkType, linkParameter);
    }

    /**
     * Deletes a user, where all permissions and resources attributes of the user
     * were transfered to a replacement user, if given.<p>
     *
     * Only users, which are in the group "administrators" are granted.<p>
     *
     * @param dbc the current database context
     * @param project the current project
     * @param username the name of the user to be deleted
     * @param replacementUsername the name of the user to be transfered, can be <code>null</code>
     *
     * @throws CmsException if operation was not successful
     */
    public void deleteUser(CmsDbContext dbc, CmsProject project, String username, String replacementUsername)
    throws CmsException {

        // Test if the users exists
        CmsUser user = readUser(dbc, username);
        CmsUser replacementUser = null;
        if (replacementUsername != null) {
            replacementUser = readUser(dbc, replacementUsername);
        }

        CmsProject onlineProject = readProject(dbc, CmsProject.ONLINE_PROJECT_ID);
        boolean withACEs = true;
        if (replacementUser == null) {
            withACEs = false;
            replacementUser = readUser(dbc, OpenCms.getDefaultUsers().getUserDeletedResource());
        }

        boolean isVfsManager = m_securityManager.hasRole(dbc, replacementUser, CmsRole.VFS_MANAGER);

        // iterate groups and roles
        for (boolean readRoles = false; !readRoles; readRoles = !readRoles) {
            Iterator<CmsGroup> itGroups = getGroupsOfUser(
                dbc,
                username,
                "",
                true,
                readRoles,
                true,
                dbc.getRequestContext().getRemoteAddress()).iterator();
            while (itGroups.hasNext()) {
                CmsGroup group = itGroups.next();
                if (!isVfsManager) {
                    // add replacement user to user groups
                    if (!userInGroup(dbc, replacementUser.getName(), group.getName(), readRoles)) {
                        addUserToGroup(dbc, replacementUser.getName(), group.getName(), readRoles);
                    }
                }
                // remove user from groups
                if (userInGroup(dbc, username, group.getName(), readRoles)) {
                    // we need this additional check because removing a user from a group
                    // may also automatically remove him from other groups if the group was
                    // associated with a role.
                    removeUserFromGroup(dbc, username, group.getName(), readRoles);
                }
            }
        }
        // remove all locks set for the deleted user
        m_lockManager.removeLocks(user.getId());
        // offline
        if (dbc.getProjectId().isNullUUID()) {
            // offline project available
            transferPrincipalResources(dbc, project, user.getId(), replacementUser.getId(), withACEs);
        }
        // online
        transferPrincipalResources(dbc, onlineProject, user.getId(), replacementUser.getId(), withACEs);
        getUserDriver(dbc).removeAccessControlEntriesForPrincipal(dbc, project, onlineProject, user.getId());
        getHistoryDriver(dbc).writePrincipal(dbc, user);
        getUserDriver(dbc).deleteUser(dbc, username);
        // delete user from cache
        m_monitor.clearUserCache(user);

        if (!dbc.getProjectId().isNullUUID()) {
            // user modified event is not needed
            return;
        }
        // fire user modified event
        Map<String, Object> eventData = new HashMap<String, Object>();
        eventData.put(I_CmsEventListener.KEY_USER_ID, user.getId().toString());
        eventData.put(I_CmsEventListener.KEY_USER_NAME, user.getName());
        eventData.put(I_CmsEventListener.KEY_USER_ACTION, I_CmsEventListener.VALUE_USER_MODIFIED_ACTION_DELETE_USER);
        OpenCms.fireCmsEvent(new CmsEvent(I_CmsEventListener.EVENT_USER_MODIFIED, eventData));
    }

    /**
     * Destroys this driver manager and releases all allocated resources.<p>
     */
    public void destroy() {

        try {
            if (m_projectDriver != null) {
                try {
                    m_projectDriver.destroy();
                } catch (Throwable t) {
                    LOG.error(Messages.get().getBundle().key(Messages.ERR_CLOSE_PROJECT_DRIVER_0), t);
                }
                m_projectDriver = null;
            }
            if (m_userDriver != null) {
                try {
                    m_userDriver.destroy();
                } catch (Throwable t) {
                    LOG.error(Messages.get().getBundle().key(Messages.ERR_CLOSE_USER_DRIVER_0), t);
                }
                m_userDriver = null;
            }
            if (m_vfsDriver != null) {
                try {
                    m_vfsDriver.destroy();
                } catch (Throwable t) {
                    LOG.error(Messages.get().getBundle().key(Messages.ERR_CLOSE_VFS_DRIVER_0), t);
                }
                m_vfsDriver = null;
            }
            if (m_historyDriver != null) {
                try {
                    m_historyDriver.destroy();
                } catch (Throwable t) {
                    LOG.error(Messages.get().getBundle().key(Messages.ERR_CLOSE_HISTORY_DRIVER_0), t);
                }
                m_historyDriver = null;
            }

            if (m_connectionPools != null) {
                for (int i = 0; i < m_connectionPools.size(); i++) {
                    PoolingDriver driver = m_connectionPools.get(i);
                    String[] pools = driver.getPoolNames();
                    for (String pool : pools) {
                        try {
                            driver.closePool(pool);
                            if (CmsLog.INIT.isDebugEnabled()) {
                                CmsLog.INIT.debug(
                                    Messages.get().getBundle().key(Messages.INIT_CLOSE_CONN_POOL_1, pool));
                            }
                        } catch (Throwable t) {
                            LOG.error(Messages.get().getBundle().key(Messages.LOG_CLOSE_CONN_POOL_ERROR_1, pool), t);
                        }
                    }
                }
                m_connectionPools = null;
            }

            m_monitor.clearCache();

            m_lockManager = null;
            m_htmlLinkValidator = null;
        } catch (Throwable t) {
            // ignore
        }
        if (CmsLog.INIT.isInfoEnabled()) {
            CmsLog.INIT.info(
                Messages.get().getBundle().key(Messages.INIT_DRIVER_MANAGER_DESTROY_1, getClass().getName()));
        }

        org.opencms.db.jpa.CmsSqlManager.destroy();
    }

    /**
     * Tests if a resource with the given resourceId does already exist in the Database.<p>
     *
     * @param dbc the current database context
     * @param resourceId the resource id to test for
     * @return true if a resource with the given id was found, false otherweise
     * @throws CmsException if something goes wrong
     */
    public boolean existsResourceId(CmsDbContext dbc, CmsUUID resourceId) throws CmsException {

        return getVfsDriver(dbc).validateResourceIdExists(dbc, dbc.currentProject().getUuid(), resourceId);
    }

    /**
     * Fills the given publish list with the the VFS resources that actually get published.<p>
     *
     * Please refer to the source code of this method for the rules on how to decide whether a
     * new/changed/deleted <code>{@link CmsResource}</code> object can be published or not.<p>
     *
     * @param dbc the current database context
     * @param publishList must be initialized with basic publish information (Project or direct publish operation),
     *                    the given publish list will be filled with all new/changed/deleted files from the current
     *                    (offline) project that will be actually published
     *
     * @throws CmsException if something goes wrong
     *
     * @see org.opencms.db.CmsPublishList
     */
    public void fillPublishList(CmsDbContext dbc, CmsPublishList publishList) throws CmsException {

        if (!publishList.isDirectPublish()) {
            // when publishing a project
            // all modified resources with the last change done in the current project are candidates if unlocked
            List<CmsResource> folderList = getVfsDriver(dbc).readResourceTree(
                dbc,
                dbc.currentProject().getUuid(),
                CmsDriverManager.READ_IGNORE_PARENT,
                CmsDriverManager.READ_IGNORE_TYPE,
                CmsResource.STATE_UNCHANGED,
                CmsDriverManager.READ_IGNORE_TIME,
                CmsDriverManager.READ_IGNORE_TIME,
                CmsDriverManager.READ_IGNORE_TIME,
                CmsDriverManager.READ_IGNORE_TIME,
                CmsDriverManager.READ_IGNORE_TIME,
                CmsDriverManager.READ_IGNORE_TIME,
                CmsDriverManager.READMODE_INCLUDE_TREE
                    | CmsDriverManager.READMODE_INCLUDE_PROJECT
                    | CmsDriverManager.READMODE_EXCLUDE_STATE
                    | CmsDriverManager.READMODE_ONLY_FOLDERS);

            publishList.addAll(filterResources(dbc, null, folderList), true);

            List<CmsResource> fileList = getVfsDriver(dbc).readResourceTree(
                dbc,
                dbc.currentProject().getUuid(),
                CmsDriverManager.READ_IGNORE_PARENT,
                CmsDriverManager.READ_IGNORE_TYPE,
                CmsResource.STATE_UNCHANGED,
                CmsDriverManager.READ_IGNORE_TIME,
                CmsDriverManager.READ_IGNORE_TIME,
                CmsDriverManager.READ_IGNORE_TIME,
                CmsDriverManager.READ_IGNORE_TIME,
                CmsDriverManager.READ_IGNORE_TIME,
                CmsDriverManager.READ_IGNORE_TIME,
                CmsDriverManager.READMODE_INCLUDE_TREE
                    | CmsDriverManager.READMODE_INCLUDE_PROJECT
                    | CmsDriverManager.READMODE_EXCLUDE_STATE
                    | CmsDriverManager.READMODE_ONLY_FILES);

            publishList.addAll(filterResources(dbc, publishList, fileList), true);
        } else {
            // this is a direct publish
            Iterator<CmsResource> it = publishList.getDirectPublishResources().iterator();
            while (it.hasNext()) {
                // iterate all resources in the direct publish list
                CmsResource directPublishResource = it.next();
                if (directPublishResource.isFolder()) {
                    // when publishing a folder directly,
                    // the folder and all modified resources within the tree below this folder
                    // and with the last change done in the current project are candidates if lockable
                    CmsLock lock = getLock(dbc, directPublishResource);
                    if (!directPublishResource.getState().isUnchanged() && lock.isLockableBy(dbc.currentUser())) {

                        try {
                            m_securityManager.checkPermissions(
                                dbc,
                                directPublishResource,
                                CmsPermissionSet.ACCESS_DIRECT_PUBLISH,
                                false,
                                CmsResourceFilter.ALL);
                            publishList.add(directPublishResource, true);
                        } catch (CmsException e) {
                            // skip if not enough permissions
                        }
                    }
                    boolean shouldPublishDeletedSubResources = publishList.isUserPublishList()
                        && directPublishResource.getState().isDeleted();
                    if (publishList.isPublishSubResources() || shouldPublishDeletedSubResources) {
                        addSubResources(dbc, publishList, directPublishResource);
                    }
                } else if (directPublishResource.isFile() && !directPublishResource.getState().isUnchanged()) {

                    // when publishing a file directly this file is the only candidate
                    // if it is modified and lockable
                    CmsLock lock = getLock(dbc, directPublishResource);
                    if (lock.isLockableBy(dbc.currentUser())) {
                        // check permissions
                        try {
                            m_securityManager.checkPermissions(
                                dbc,
                                directPublishResource,
                                CmsPermissionSet.ACCESS_DIRECT_PUBLISH,
                                false,
                                CmsResourceFilter.ALL);
                            publishList.add(directPublishResource, true);
                        } catch (CmsException e) {
                            // skip if not enough permissions
                        }
                    }
                }
            }
        }

        // Step 2: if desired, extend the list of files to publish with related siblings
        if (publishList.isPublishSiblings()) {
            List<CmsResource> publishFiles = publishList.getFileList();
            int size = publishFiles.size();

            // Improved: first calculate closure of all siblings, then filter and add them
            Set<CmsResource> siblingsClosure = new HashSet<CmsResource>(publishFiles);
            for (int i = 0; i < size; i++) {
                CmsResource currentFile = publishFiles.get(i);
                if (currentFile.getSiblingCount() > 1) {
                    siblingsClosure.addAll(readSiblings(dbc, currentFile, CmsResourceFilter.ALL_MODIFIED));
                }
            }
            publishList.addAll(filterSiblings(dbc, publishList, siblingsClosure), true);
        }
        publishList.initialize();
    }

    /**
     * Returns the list of access control entries of a resource given its name.<p>
     *
     * @param dbc the current database context
     * @param resource the resource to read the access control entries for
     * @param getInherited true if the result should include all access control entries inherited by parent folders
     *
     * @return a list of <code>{@link CmsAccessControlEntry}</code> objects defining all permissions for the given resource
     *
     * @throws CmsException if something goes wrong
     */
    public List<CmsAccessControlEntry> getAccessControlEntries(
        CmsDbContext dbc,
        CmsResource resource,
        boolean getInherited) throws CmsException {

        // get the ACE of the resource itself
        I_CmsUserDriver userDriver = getUserDriver(dbc);
        I_CmsVfsDriver vfsDriver = getVfsDriver(dbc);
        List<CmsAccessControlEntry> ace = userDriver.readAccessControlEntries(
            dbc,
            dbc.currentProject(),
            resource.getResourceId(),
            false);

        // sort and check if we got the 'overwrite all' ace to stop looking up
        boolean overwriteAll = sortAceList(ace);

        // get the ACE of each parent folder
        // Note: for the immediate parent, get non-inherited access control entries too,
        // if the resource is not a folder
        String parentPath = CmsResource.getParentFolder(resource.getRootPath());
        int d = (resource.isFolder()) ? 1 : 0;

        while (!overwriteAll && getInherited && (parentPath != null)) {
            resource = vfsDriver.readFolder(dbc, dbc.currentProject().getUuid(), parentPath);
            List<CmsAccessControlEntry> entries = userDriver.readAccessControlEntries(
                dbc,
                dbc.currentProject(),
                resource.getResourceId(),
                d > 0);

            // sort and check if we got the 'overwrite all' ace to stop looking up
            overwriteAll = sortAceList(entries);

            for (CmsAccessControlEntry e : entries) {
                e.setFlags(CmsAccessControlEntry.ACCESS_FLAGS_INHERITED);
            }

            ace.addAll(entries);
            parentPath = CmsResource.getParentFolder(resource.getRootPath());
            d++;
        }

        return ace;
    }

    /**
     * Returns the full access control list of a given resource.<p>
     *
     * @param dbc the current database context
     * @param resource the resource
     *
     * @return the access control list of the resource
     *
     * @throws CmsException if something goes wrong
     */
    public CmsAccessControlList getAccessControlList(CmsDbContext dbc, CmsResource resource) throws CmsException {

        return getAccessControlList(dbc, resource, false);
    }

    /**
     * Returns the access control list of a given resource.<p>
     *
     * If <code>inheritedOnly</code> is set, only inherited access control entries
     * are returned.<p>
     *
     * Note: For file resources, *all* permissions set at the immediate parent folder are inherited,
     * not only these marked to inherit.
     *
     * @param dbc the current database context
     * @param resource the resource
     * @param inheritedOnly skip non-inherited entries if set
     *
     * @return the access control list of the resource
     *
     * @throws CmsException if something goes wrong
     */
    public CmsAccessControlList getAccessControlList(CmsDbContext dbc, CmsResource resource, boolean inheritedOnly)
    throws CmsException {

        return getAccessControlList(dbc, resource, inheritedOnly, resource.isFolder(), 0);
    }

    /**
     * Returns the number of active connections managed by a pool.<p>
     *
     * @param dbPoolUrl the url of a pool
     * @return the number of active connections
     * @throws CmsDbException if something goes wrong
     */
    public int getActiveConnections(String dbPoolUrl) throws CmsDbException {

        try {
            for (PoolingDriver d : m_connectionPools) {
                ObjectPool p = d.getConnectionPool(dbPoolUrl);
                return p.getNumActive();
            }
        } catch (Exception exc) {
            CmsMessageContainer message = Messages.get().container(Messages.ERR_ACCESSING_POOL_1, dbPoolUrl);
            throw new CmsDbException(message, exc);
        }

        CmsMessageContainer message = Messages.get().container(Messages.ERR_UNKNOWN_POOL_URL_1, dbPoolUrl);
        throw new CmsDbException(message);
    }

    /**
     * Reads all access control entries.<p>
     *
     * @param dbc the current database context
     * @return all access control entries for the current project (offline/online)
     *
     * @throws CmsException if something goes wrong
     */
    public List<CmsAccessControlEntry> getAllAccessControlEntries(CmsDbContext dbc) throws CmsException {

        I_CmsUserDriver userDriver = getUserDriver(dbc);
        List<CmsAccessControlEntry> ace = userDriver.readAccessControlEntries(
            dbc,
            dbc.currentProject(),
            CmsAccessControlEntry.PRINCIPAL_READALL_ID,
            false);
        return ace;
    }

    /**
     * Returns all projects which are owned by the current user or which are
     * accessible by the current user.<p>
     *
     * @param dbc the current database context
     * @param orgUnit the organizational unit to search project in
     * @param includeSubOus if to include sub organizational units
     *
     * @return a list of objects of type <code>{@link CmsProject}</code>
     *
     * @throws CmsException if something goes wrong
     */
    public List<CmsProject> getAllAccessibleProjects(
        CmsDbContext dbc,
        CmsOrganizationalUnit orgUnit,
        boolean includeSubOus) throws CmsException {

        Set<CmsProject> projects = new HashSet<CmsProject>();

        // get the ous where the user has the project manager role
        List<CmsOrganizationalUnit> ous = getOrgUnitsForRole(
            dbc,
            CmsRole.PROJECT_MANAGER.forOrgUnit(orgUnit.getName()),
            includeSubOus);

        // get the groups of the user if needed
        Set<CmsUUID> userGroupIds = new HashSet<CmsUUID>();
        Iterator<CmsGroup> itGroups = getGroupsOfUser(dbc, dbc.currentUser().getName(), false).iterator();
        while (itGroups.hasNext()) {
            CmsGroup group = itGroups.next();
            userGroupIds.add(group.getId());
        }

        // TODO: this could be optimize if this method would have an additional parameter 'includeSubOus'
        // get all projects that might come in question
        projects.addAll(getProjectDriver(dbc).readProjects(dbc, orgUnit.getName()));

        // filter hidden and not accessible projects
        Iterator<CmsProject> itProjects = projects.iterator();
        while (itProjects.hasNext()) {
            CmsProject project = itProjects.next();
            boolean accessible = true;
            // if hidden
            accessible = accessible && !project.isHidden();

            if (!includeSubOus) {
                // if not exact in the given ou
                accessible = accessible && project.getOuFqn().equals(orgUnit.getName());
            } else {
                // if not in the given ou
                accessible = accessible && project.getOuFqn().startsWith(orgUnit.getName());
            }

            if (!accessible) {
                itProjects.remove();
                continue;
            }

            accessible = false;
            // online project
            accessible = accessible || project.isOnlineProject();
            // if owner
            accessible = accessible || project.getOwnerId().equals(dbc.currentUser().getId());

            // project managers
            Iterator<CmsOrganizationalUnit> itOus = ous.iterator();
            while (!accessible && itOus.hasNext()) {
                CmsOrganizationalUnit ou = itOus.next();
                // for project managers check visibility
                accessible = accessible || project.getOuFqn().startsWith(ou.getName());
            }

            if (!accessible) {
                // if direct user or manager of project
                CmsUUID groupId = null;
                if (userGroupIds.contains(project.getGroupId())) {
                    groupId = project.getGroupId();
                } else if (userGroupIds.contains(project.getManagerGroupId())) {
                    groupId = project.getManagerGroupId();
                }
                if (groupId != null) {
                    String oufqn = readGroup(dbc, groupId).getOuFqn();
                    accessible = accessible || (oufqn.startsWith(dbc.getRequestContext().getOuFqn()));
                }
            }
            if (!accessible) {
                // remove not accessible project
                itProjects.remove();
            }
        }

        List<CmsProject> accessibleProjects = new ArrayList<CmsProject>(projects);
        // sort the list of projects based on the project name
        Collections.sort(accessibleProjects);
        // ensure the online project is in first place
        CmsProject onlineProject = readProject(dbc, CmsProject.ONLINE_PROJECT_ID);
        if (accessibleProjects.contains(onlineProject)) {
            accessibleProjects.remove(onlineProject);
        }
        accessibleProjects.add(0, onlineProject);

        return accessibleProjects;
    }

    /**
     * Returns a list with all projects from history.<p>
     *
     * @param dbc the current database context
     *
     * @return list of <code>{@link CmsHistoryProject}</code> objects
     *           with all projects from history.
     *
     * @throws CmsException if operation was not successful
     */
    public List<CmsHistoryProject> getAllHistoricalProjects(CmsDbContext dbc) throws CmsException {

        // user is allowed to access all existing projects for the ous he has the project_manager role
        Set<CmsOrganizationalUnit> manOus = new HashSet<CmsOrganizationalUnit>(
            getOrgUnitsForRole(dbc, CmsRole.PROJECT_MANAGER, true));

        List<CmsHistoryProject> projects = getHistoryDriver(dbc).readProjects(dbc);
        Iterator<CmsHistoryProject> itProjects = projects.iterator();
        while (itProjects.hasNext()) {
            CmsHistoryProject project = itProjects.next();
            if (project.isHidden()) {
                // project is hidden
                itProjects.remove();
                continue;
            }
            if (!project.getOuFqn().startsWith(dbc.currentUser().getOuFqn())) {
                // project is not visible from the users ou
                itProjects.remove();
                continue;
            }
            CmsOrganizationalUnit ou = readOrganizationalUnit(dbc, project.getOuFqn());
            if (manOus.contains(ou)) {
                // user is project manager for this project
                continue;
            } else if (project.getOwnerId().equals(dbc.currentUser().getId())) {
                // user is owner of the project
                continue;
            } else {
                boolean found = false;
                Iterator<CmsGroup> itGroups = getGroupsOfUser(dbc, dbc.currentUser().getName(), false).iterator();
                while (itGroups.hasNext()) {
                    CmsGroup group = itGroups.next();
                    if (project.getManagerGroupId().equals(group.getId())) {
                        found = true;
                        break;
                    }
                }
                if (found) {
                    // user is member of the manager group of the project
                    continue;
                }
            }
            itProjects.remove();
        }
        return projects;
    }

    /**
     * Returns all projects which are owned by the current user or which are manageable
     * for the group of the user.<p>
     *
     * @param dbc the current database context
     * @param orgUnit the organizational unit to search project in
     * @param includeSubOus if to include sub organizational units
     *
     * @return a list of objects of type <code>{@link CmsProject}</code>
     *
     * @throws CmsException if operation was not successful
     */
    public List<CmsProject> getAllManageableProjects(
        CmsDbContext dbc,
        CmsOrganizationalUnit orgUnit,
        boolean includeSubOus) throws CmsException {

        Set<CmsProject> projects = new HashSet<CmsProject>();

        // get the ous where the user has the project manager role
        List<CmsOrganizationalUnit> ous = getOrgUnitsForRole(
            dbc,
            CmsRole.PROJECT_MANAGER.forOrgUnit(orgUnit.getName()),
            includeSubOus);

        // get the groups of the user if needed
        Set<CmsUUID> userGroupIds = new HashSet<CmsUUID>();
        Iterator<CmsGroup> itGroups = getGroupsOfUser(dbc, dbc.currentUser().getName(), false).iterator();
        while (itGroups.hasNext()) {
            CmsGroup group = itGroups.next();
            userGroupIds.add(group.getId());
        }

        // TODO: this could be optimize if this method would have an additional parameter 'includeSubOus'
        // get all projects that might come in question
        projects.addAll(getProjectDriver(dbc).readProjects(dbc, orgUnit.getName()));

        // filter hidden and not manageable projects
        Iterator<CmsProject> itProjects = projects.iterator();
        while (itProjects.hasNext()) {
            CmsProject project = itProjects.next();
            boolean manageable = true;
            // if online
            manageable = manageable && !project.isOnlineProject();
            // if hidden
            manageable = manageable && !project.isHidden();

            if (!includeSubOus) {
                // if not exact in the given ou
                manageable = manageable && project.getOuFqn().equals(orgUnit.getName());
            } else {
                // if not in the given ou
                manageable = manageable && project.getOuFqn().startsWith(orgUnit.getName());
            }

            if (!manageable) {
                itProjects.remove();
                continue;
            }

            manageable = false;
            // if owner
            manageable = manageable || project.getOwnerId().equals(dbc.currentUser().getId());

            // project managers
            Iterator<CmsOrganizationalUnit> itOus = ous.iterator();
            while (!manageable && itOus.hasNext()) {
                CmsOrganizationalUnit ou = itOus.next();
                // for project managers check visibility
                manageable = manageable || project.getOuFqn().startsWith(ou.getName());
            }

            if (!manageable) {
                // if manager of project
                if (userGroupIds.contains(project.getManagerGroupId())) {
                    String oufqn = readGroup(dbc, project.getManagerGroupId()).getOuFqn();
                    manageable = manageable || (oufqn.startsWith(dbc.getRequestContext().getOuFqn()));
                }
            }
            if (!manageable) {
                // remove not accessible project
                itProjects.remove();
            }
        }

        List<CmsProject> manageableProjects = new ArrayList<CmsProject>(projects);
        // sort the list of projects based on the project name
        Collections.sort(manageableProjects);
        // ensure the online project is not in the list
        CmsProject onlineProject = readProject(dbc, CmsProject.ONLINE_PROJECT_ID);
        if (manageableProjects.contains(onlineProject)) {
            manageableProjects.remove(onlineProject);
        }

        return manageableProjects;
    }

    /**
     * Returns all child groups of a group.<p>
     *
     * @param dbc the current database context
     * @param group the group to get the child for
     * @param includeSubChildren if set also returns all sub-child groups of the given group
     *
     * @return a list of all child <code>{@link CmsGroup}</code> objects
     *
     * @throws CmsException if operation was not successful
     */
    public List<CmsGroup> getChildren(CmsDbContext dbc, CmsGroup group, boolean includeSubChildren)
    throws CmsException {

        if (!includeSubChildren) {
            return getUserDriver(dbc).readChildGroups(dbc, group.getName());
        }
        Set<CmsGroup> allChildren = new TreeSet<CmsGroup>();
        // iterate all child groups
        Iterator<CmsGroup> it = getUserDriver(dbc).readChildGroups(dbc, group.getName()).iterator();
        while (it.hasNext()) {
            CmsGroup child = it.next();
            // add the group itself
            allChildren.add(child);
            // now get all sub-children for each group
            allChildren.addAll(getChildren(dbc, child, true));
        }
        return new ArrayList<CmsGroup>(allChildren);
    }

    /**
     * Returns the date when the resource was last visited by the user.<p>
     *
     * @param dbc the database context
     * @param poolName the name of the database pool to use
     * @param user the user to check the date
     * @param resource the resource to check the date
     *
     * @return the date when the resource was last visited by the user
     *
     * @throws CmsException if something goes wrong
     */
    public long getDateLastVisitedBy(CmsDbContext dbc, String poolName, CmsUser user, CmsResource resource)
    throws CmsException {

        return m_subscriptionDriver.getDateLastVisitedBy(dbc, poolName, user, resource);
    }

    /**
     * Returns all groups of the given organizational unit.<p>
     *
     * @param dbc the current db context
     * @param orgUnit the organizational unit to get the groups for
     * @param includeSubOus if all groups of sub-organizational units should be retrieved too
     * @param readRoles if to read roles or groups
     *
     * @return all <code>{@link CmsGroup}</code> objects in the organizational unit
     *
     * @throws CmsException if operation was not successful
     *
     * @see org.opencms.security.CmsOrgUnitManager#getResourcesForOrganizationalUnit(CmsObject, String)
     * @see org.opencms.security.CmsOrgUnitManager#getGroups(CmsObject, String, boolean)
     */
    public List<CmsGroup> getGroups(
        CmsDbContext dbc,
        CmsOrganizationalUnit orgUnit,
        boolean includeSubOus,
        boolean readRoles) throws CmsException {

        return getUserDriver(dbc).getGroups(dbc, orgUnit, includeSubOus, readRoles);
    }

    /**
     * Returns the groups of an user filtered by the specified IP address.<p>
     *
     * @param dbc the current database context
     * @param username the name of the user
     * @param readRoles if to read roles or groups
     *
     * @return the groups of the given user, as a list of {@link CmsGroup} objects
     *
     * @throws CmsException if something goes wrong
     */
    public List<CmsGroup> getGroupsOfUser(CmsDbContext dbc, String username, boolean readRoles) throws CmsException {

        return getGroupsOfUser(dbc, username, "", true, readRoles, false, dbc.getRequestContext().getRemoteAddress());
    }

    /**
     * Returns the groups of an user filtered by the specified IP address.<p>
     *
     * @param dbc the current database context
     * @param username the name of the user
     * @param ouFqn the fully qualified name of the organizational unit to restrict the result set for
     * @param includeChildOus include groups of child organizational units
     * @param readRoles if to read roles or groups
     * @param directGroupsOnly if set only the direct assigned groups will be returned, if not also indirect groups
     * @param remoteAddress the IP address to filter the groups in the result list
     *
     * @return a list of <code>{@link CmsGroup}</code> objects
     *
     * @throws CmsException if operation was not successful
     */
    public List<CmsGroup> getGroupsOfUser(
        CmsDbContext dbc,
        String username,
        String ouFqn,
        boolean includeChildOus,
        boolean readRoles,
        boolean directGroupsOnly,
        String remoteAddress) throws CmsException {

        CmsUser user = readUser(dbc, username);
        String prefix = ouFqn + "_" + includeChildOus + "_" + directGroupsOnly + "_" + readRoles + "_" + remoteAddress;
        String cacheKey = m_keyGenerator.getCacheKeyForUserGroups(prefix, dbc, user);
        List<CmsGroup> groups = m_monitor.getCachedUserGroups(cacheKey);
        if (groups == null) {
            // get all groups of the user
            List<CmsGroup> directGroups = getUserDriver(dbc).readGroupsOfUser(
                dbc,
                user.getId(),
                readRoles ? "" : ouFqn,
                readRoles ? true : includeChildOus,
                remoteAddress,
                readRoles);
            Set<CmsGroup> allGroups = new HashSet<CmsGroup>();
            if (!readRoles) {
                allGroups.addAll(directGroups);
            }
            if (!directGroupsOnly) {
                if (!readRoles) {
                    // now get all parents of the groups
                    for (int i = 0; i < directGroups.size(); i++) {
                        CmsGroup parent = getParent(dbc, directGroups.get(i).getName());
                        while ((parent != null) && (!allGroups.contains(parent))) {
                            if (parent.getOuFqn().startsWith(ouFqn)) {
                                allGroups.add(parent);
                            }
                            // read next parent group
                            parent = getParent(dbc, parent.getName());
                        }
                    }
                }
            }
            if (readRoles) {
                // for each for role
                for (int i = 0; i < directGroups.size(); i++) {
                    CmsGroup group = directGroups.get(i);
                    CmsRole role = CmsRole.valueOf(group);
                    if (!includeChildOus && role.getOuFqn().equals(ouFqn)) {
                        allGroups.add(group);
                    }
                    if (includeChildOus && role.getOuFqn().startsWith(ouFqn)) {
                        allGroups.add(group);
                    }
                    if (directGroupsOnly || (!includeChildOus && !role.getOuFqn().equals(ouFqn))) {
                        // if roles of child OUs are not requested and the role does not belong to the requested OU don't include the role children
                        continue;
                    }
                    CmsOrganizationalUnit currentOu = readOrganizationalUnit(dbc, group.getOuFqn());
                    boolean readChildRoleGroups = true;
                    if (currentOu.hasFlagWebuser() && role.forOrgUnit(null).equals(CmsRole.ACCOUNT_MANAGER)) {
                        readChildRoleGroups = false;
                    }
                    if (readChildRoleGroups) {
                        // get the child roles
                        Iterator<CmsRole> itChildRoles = role.getChildren(true).iterator();
                        while (itChildRoles.hasNext()) {
                            CmsRole childRole = itChildRoles.next();
                            if (childRole.isSystemRole()) {
                                if (canReadRoleInOu(currentOu, childRole)) {
                                    // include system roles only
                                    allGroups.add(readGroup(dbc, childRole.getGroupName()));
                                }
                            }
                        }
                    } else {
                        LOG.info("Skipping child role group check for web user OU " + currentOu.getName());
                    }
                    if (includeChildOus) {
                        // if needed include the roles of child ous
                        Iterator<CmsOrganizationalUnit> itSubOus = getOrganizationalUnits(
                            dbc,
                            readOrganizationalUnit(dbc, group.getOuFqn()),
                            true).iterator();
                        while (itSubOus.hasNext()) {
                            CmsOrganizationalUnit subOu = itSubOus.next();
                            // add role in child ou
                            try {
                                if (canReadRoleInOu(subOu, role)) {
                                    allGroups.add(readGroup(dbc, role.forOrgUnit(subOu.getName()).getGroupName()));
                                }
                            } catch (CmsDbEntryNotFoundException e) {
                                // ignore, this may happen while deleting an orgunit
                                if (LOG.isDebugEnabled()) {
                                    LOG.debug(e.getLocalizedMessage(), e);
                                }
                            }
                            // add child roles in child ous
                            Iterator<CmsRole> itChildRoles = role.getChildren(true).iterator();
                            while (itChildRoles.hasNext()) {
                                CmsRole childRole = itChildRoles.next();
                                try {
                                    if (canReadRoleInOu(subOu, childRole)) {
                                        allGroups.add(
                                            readGroup(dbc, childRole.forOrgUnit(subOu.getName()).getGroupName()));
                                    }
                                } catch (CmsDbEntryNotFoundException e) {
                                    // ignore, this may happen while deleting an orgunit
                                    if (LOG.isDebugEnabled()) {
                                        LOG.debug(e.getLocalizedMessage(), e);
                                    }
                                }
                            }
                        }
                    }
                }
            }
            // make group list unmodifiable for caching
            groups = Collections.unmodifiableList(new ArrayList<CmsGroup>(allGroups));
            if (dbc.getProjectId().isNullUUID()) {
                m_monitor.cacheUserGroups(cacheKey, groups);
            }
        }

        return groups;
    }

    /**
     * Returns the history driver.<p>
     *
     * @return the history driver
     */
    public I_CmsHistoryDriver getHistoryDriver() {

        return m_historyDriver;
    }

    /**
     * Returns the history driver for a given database context.<p>
     *
     * @param dbc the database context
     * @return the history driver for the database context
     */
    public I_CmsHistoryDriver getHistoryDriver(CmsDbContext dbc) {

        if ((dbc == null) || (dbc.getProjectId() == null) || dbc.getProjectId().isNullUUID()) {
            return m_historyDriver;
        }
        I_CmsHistoryDriver driver = dbc.getHistoryDriver(dbc.getProjectId());
        return driver != null ? driver : m_historyDriver;

    }

    /**
     * Returns the number of idle connections managed by a pool.<p>
     *
     * @param dbPoolUrl the url of a pool
     * @return the number of idle connections
     * @throws CmsDbException if something goes wrong
     */
    public int getIdleConnections(String dbPoolUrl) throws CmsDbException {

        try {
            for (PoolingDriver d : m_connectionPools) {
                ObjectPool p = d.getConnectionPool(dbPoolUrl);
                return p.getNumIdle();
            }
        } catch (Exception exc) {
            CmsMessageContainer message = Messages.get().container(Messages.ERR_ACCESSING_POOL_1, dbPoolUrl);
            throw new CmsDbException(message, exc);
        }

        CmsMessageContainer message = Messages.get().container(Messages.ERR_UNKNOWN_POOL_URL_1, dbPoolUrl);
        throw new CmsDbException(message);
    }

    /**
     * Returns the lock state of a resource.<p>
     *
     * @param dbc the current database context
     * @param resource the resource to return the lock state for
     *
     * @return the lock state of the resource
     *
     * @throws CmsException if something goes wrong
     */
    public CmsLock getLock(CmsDbContext dbc, CmsResource resource) throws CmsException {

        return m_lockManager.getLock(dbc, resource);
    }

    /**
     * Returns all locked resources in a given folder.<p>
     *
     * @param dbc the current database context
     * @param resource the folder to search in
     * @param filter the lock filter
     *
     * @return a list of locked resource paths (relative to current site)
     *
     * @throws CmsException if the current project is locked
     */
    public List<String> getLockedResources(CmsDbContext dbc, CmsResource resource, CmsLockFilter filter)
    throws CmsException {

        List<String> lockedResources = new ArrayList<String>();
        // get locked resources
        Iterator<CmsLock> it = m_lockManager.getLocks(dbc, resource.getRootPath(), filter).iterator();
        while (it.hasNext()) {
            CmsLock lock = it.next();
            lockedResources.add(dbc.removeSiteRoot(lock.getResourceName()));
        }
        Collections.sort(lockedResources);
        return lockedResources;
    }

    /**
     * Returns all locked resources in a given folder.<p>
     *
     * @param dbc the current database context
     * @param resource the folder to search in
     * @param filter the lock filter
     *
     * @return a list of locked resources
     *
     * @throws CmsException if the current project is locked
     */
    public List<CmsResource> getLockedResourcesObjects(CmsDbContext dbc, CmsResource resource, CmsLockFilter filter)
    throws CmsException {

        return m_lockManager.getLockedResources(dbc, resource, filter);
    }

    /**
     * Returns all locked resources in a given folder, but uses a cache for resource lookups.<p>
     *
     * @param dbc the current database context
     * @param resource the folder to search in
     * @param filter the lock filter
     * @param cache the cache to use for resource lookups
     *
     * @return a list of locked resources
     *
     * @throws CmsException if the current project is locked
     */
    public List<CmsResource> getLockedResourcesObjectsWithCache(
        CmsDbContext dbc,
        CmsResource resource,
        CmsLockFilter filter,
        Map<String, CmsResource> cache) throws CmsException {

        return m_lockManager.getLockedResourcesWithCache(dbc, resource, filter, cache);
    }

    /**
     * Returns all log entries matching the given filter.<p>
     *
     * @param dbc the current db context
     * @param filter the filter to match the log entries
     *
     * @return all log entries matching the given filter
     *
     * @throws CmsException if something goes wrong
     *
     * @see CmsSecurityManager#getLogEntries(CmsRequestContext, CmsLogFilter)
     */
    public List<CmsLogEntry> getLogEntries(CmsDbContext dbc, CmsLogFilter filter) throws CmsException {

        updateLog(dbc);
        return m_projectDriver.readLog(dbc, filter);
    }

    /**
     * Returns the next publish tag for the published historical resources.<p>
     *
     * @param dbc the current database context
     *
     * @return the next available publish tag
     */
    public int getNextPublishTag(CmsDbContext dbc) {

        return getHistoryDriver(dbc).readNextPublishTag(dbc);
    }

    /**
     * Returns all child organizational units of the given parent organizational unit including
     * hierarchical deeper organization units if needed.<p>
     *
     * @param dbc the current db context
     * @param parent the parent organizational unit, or <code>null</code> for the root
     * @param includeChildren if hierarchical deeper organization units should also be returned
     *
     * @return a list of <code>{@link CmsOrganizationalUnit}</code> objects
     *
     * @throws CmsException if operation was not successful
     *
     * @see org.opencms.security.CmsOrgUnitManager#getOrganizationalUnits(CmsObject, String, boolean)
     */
    public List<CmsOrganizationalUnit> getOrganizationalUnits(
        CmsDbContext dbc,
        CmsOrganizationalUnit parent,
        boolean includeChildren) throws CmsException {

        if (parent == null) {
            throw new CmsIllegalArgumentException(Messages.get().container(Messages.ERR_PARENT_ORGUNIT_NULL_0));
        }
        return getUserDriver(dbc).getOrganizationalUnits(dbc, parent, includeChildren);
    }

    /**
     * Returns all the organizational units for which the current user has the given role.<p>
     *
     * @param dbc the current database context
     * @param role the role to check
     * @param includeSubOus if sub organizational units should be included in the search
     *
     * @return a list of {@link org.opencms.security.CmsOrganizationalUnit} objects
     *
     * @throws CmsException if something goes wrong
     */
    public List<CmsOrganizationalUnit> getOrgUnitsForRole(CmsDbContext dbc, CmsRole role, boolean includeSubOus)
    throws CmsException {

        String ouFqn = role.getOuFqn();
        if (ouFqn == null) {
            ouFqn = "";
            role = role.forOrgUnit("");
        }
        CmsOrganizationalUnit ou = readOrganizationalUnit(dbc, ouFqn);
        List<CmsOrganizationalUnit> orgUnits = new ArrayList<CmsOrganizationalUnit>();
        if (m_securityManager.hasRole(dbc, dbc.currentUser(), role)) {
            orgUnits.add(ou);
        }
        if (includeSubOus) {
            Iterator<CmsOrganizationalUnit> it = getOrganizationalUnits(dbc, ou, true).iterator();
            while (it.hasNext()) {
                CmsOrganizationalUnit orgUnit = it.next();
                if (m_securityManager.hasRole(dbc, dbc.currentUser(), role.forOrgUnit(orgUnit.getName()))) {
                    orgUnits.add(orgUnit);
                }
            }
        }
        return orgUnits;
    }

    /**
     * Returns the parent group of a group.<p>
     *
     * @param dbc the current database context
     * @param groupname the name of the group
     *
     * @return group the parent group or <code>null</code>
     *
     * @throws CmsException if operation was not successful
     */
    public CmsGroup getParent(CmsDbContext dbc, String groupname) throws CmsException {

        CmsGroup group = readGroup(dbc, groupname);
        if (group.getParentId().isNullUUID()) {
            return null;
        }

        // try to read from cache
        CmsGroup parent = m_monitor.getCachedGroup(group.getParentId().toString());
        if (parent == null) {
            parent = getUserDriver(dbc).readGroup(dbc, group.getParentId());
            m_monitor.cacheGroup(parent);
        }
        return parent;
    }

    /**
     * Returns the set of permissions of the current user for a given resource.<p>
     *
     * @param dbc the current database context
     * @param resource the resource
     * @param user the user
     *
     * @return bit set with allowed permissions
     *
     * @throws CmsException if something goes wrong
     */
    public CmsPermissionSetCustom getPermissions(CmsDbContext dbc, CmsResource resource, CmsUser user)
    throws CmsException {

        CmsAccessControlList acList = getAccessControlList(dbc, resource, false);
        return acList.getPermissions(user, getGroupsOfUser(dbc, user.getName(), false), getRolesForUser(dbc, user));
    }

    /**
     * Returns the project driver.<p>
     *
     * @return the project driver
     */
    public I_CmsProjectDriver getProjectDriver() {

        return m_projectDriver;
    }

    /**
     * Returns the project driver for a given DB context.<p>
     *
     * @param dbc the database context
     *
     * @return the project driver for the database context
     */
    public I_CmsProjectDriver getProjectDriver(CmsDbContext dbc) {

        if ((dbc == null) || (dbc.getProjectId() == null) || dbc.getProjectId().isNullUUID()) {
            return m_projectDriver;
        }
        I_CmsProjectDriver driver = dbc.getProjectDriver(dbc.getProjectId());
        return driver != null ? driver : m_projectDriver;
    }

    /**
     * Returns either the project driver for the DB context (if it has one) or a default project driver.<p>
     *
     * @param dbc the DB context
     * @param defaultDriver the driver which should be returned if there is no project driver for the DB context
     *
     * @return either the project driver for the DB context, or the default driver
     */
    public I_CmsProjectDriver getProjectDriver(CmsDbContext dbc, I_CmsProjectDriver defaultDriver) {

        if ((dbc == null) || (dbc.getProjectId() == null) || dbc.getProjectId().isNullUUID()) {
            return defaultDriver;
        }
        I_CmsProjectDriver driver = dbc.getProjectDriver(dbc.getProjectId());
        return driver != null ? driver : defaultDriver;
    }

    /**
     * Returns the uuid id for the given id.<p>
     *
     * TODO: remove this method as soon as possible
     *
     * @param dbc the current database context
     * @param id the old project id
     *
     * @return the new uuid for the given id
     *
     * @throws CmsException if something goes wrong
     */
    public CmsUUID getProjectId(CmsDbContext dbc, int id) throws CmsException {

        Iterator<CmsProject> itProjects = getAllAccessibleProjects(
            dbc,
            readOrganizationalUnit(dbc, ""),
            true).iterator();
        while (itProjects.hasNext()) {
            CmsProject project = itProjects.next();
            if (project.getUuid().hashCode() == id) {
                return project.getUuid();
            }
        }
        return null;
    }

    /**
     * Returns the configuration read from the <code>opencms.properties</code> file.<p>
     *
     * @return the configuration read from the <code>opencms.properties</code> file
     */
    public CmsParameterConfiguration getPropertyConfiguration() {

        return m_propertyConfiguration;
    }

    /**
     * Returns a new publish list that contains the unpublished resources related
     * to all resources in the given publish list, the related resources exclude
     * all resources in the given publish list and also locked (by other users) resources.<p>
     *
     * @param dbc the current database context
     * @param publishList the publish list to exclude from result
     * @param filter the relation filter to use to get the related resources
     *
     * @return a new publish list that contains the related resources
     *
     * @throws CmsException if something goes wrong
     *
     * @see org.opencms.publish.CmsPublishManager#getRelatedResourcesToPublish(CmsObject, CmsPublishList)
     */
    public CmsPublishList getRelatedResourcesToPublish(
        CmsDbContext dbc,
        CmsPublishList publishList,
        CmsRelationFilter filter) throws CmsException {

        Map<String, CmsResource> relations = new HashMap<String, CmsResource>();

        // check if progress should be set in the thread
        CmsProgressThread thread = null;
        if (Thread.currentThread() instanceof CmsProgressThread) {
            thread = (CmsProgressThread)Thread.currentThread();
        }

        // get all resources to publish
        List<CmsResource> publishResources = publishList.getAllResources();
        Iterator<CmsResource> itCheckList = publishResources.iterator();
        // iterate over them
        int count = 0;
        while (itCheckList.hasNext()) {

            // set progress in thread
            count++;
            if (thread != null) {

                if (thread.isInterrupted()) {
                    throw new CmsIllegalStateException(
                        org.opencms.workplace.commons.Messages.get().container(
                            org.opencms.workplace.commons.Messages.ERR_PROGRESS_INTERRUPTED_0));
                }
                thread.setProgress((count * 20) / publishResources.size());
                thread.setDescription(
                    org.opencms.workplace.commons.Messages.get().getBundle().key(
                        org.opencms.workplace.commons.Messages.GUI_PROGRESS_PUBLISH_STEP1_2,
                        new Integer(count),
                        new Integer(publishResources.size())));
            }

            CmsResource checkResource = itCheckList.next();
            // get and iterate over all related resources
            Iterator<CmsRelation> itRelations = getRelationsForResource(dbc, checkResource, filter).iterator();
            while (itRelations.hasNext()) {
                CmsRelation relation = itRelations.next();
                try {
                    // get the target of the relation, see CmsRelation#getTarget(CmsObject, CmsResourceFilter)
                    CmsResource target;
                    try {
                        // first look up by id
                        target = readResource(dbc, relation.getTargetId(), CmsResourceFilter.ALL);
                    } catch (CmsVfsResourceNotFoundException e) {
                        // then look up by name, but from the root site
                        String storedSiteRoot = dbc.getRequestContext().getSiteRoot();
                        try {
                            dbc.getRequestContext().setSiteRoot("");
                            target = readResource(dbc, relation.getTargetPath(), CmsResourceFilter.ALL);
                        } finally {
                            dbc.getRequestContext().setSiteRoot(storedSiteRoot);
                        }
                    }
                    CmsLock lock = getLock(dbc, target);
                    // just add resources that may come in question
                    if (!publishResources.contains(target) // is not in the original list
                        && !relations.containsKey(target.getRootPath()) // has not been already added by another relation
                        && !target.getState().isUnchanged() // has been changed
                        && lock.isLockableBy(dbc.currentUser())) { // is lockable by current user

                        relations.put(target.getRootPath(), target);
                        // now check the folder structure
                        CmsResource parent = getVfsDriver(dbc).readParentFolder(
                            dbc,
                            dbc.currentProject().getUuid(),
                            target.getStructureId());
                        while ((parent != null) && parent.getState().isNew()) {
                            // just add resources that may come in question
                            if (!publishResources.contains(parent) // is not in the original list
                                && !relations.containsKey(parent.getRootPath())) { // has not been already added by another relation

                                relations.put(parent.getRootPath(), parent);
                            }
                            parent = getVfsDriver(dbc).readParentFolder(
                                dbc,
                                dbc.currentProject().getUuid(),
                                parent.getStructureId());
                        }
                    }
                } catch (CmsVfsResourceNotFoundException e) {
                    // ignore broken links
                    if (LOG.isDebugEnabled()) {
                        LOG.debug(e.getLocalizedMessage(), e);
                    }
                }
            }
        }

        CmsPublishList ret = new CmsPublishList(publishList.getDirectPublishResources(), false, false);
        ret.addAll(relations.values(), false);
        ret.initialize();
        return ret;
    }

    /**
     * Returns all relations for the given resource matching the given filter.<p>
     *
     * @param dbc the current db context
     * @param resource the resource to retrieve the relations for
     * @param filter the filter to match the relation
     *
     * @return all relations for the given resource matching the given filter
     *
     * @throws CmsException if something goes wrong
     *
     * @see CmsSecurityManager#getRelationsForResource(CmsRequestContext, CmsResource, CmsRelationFilter)
     */
    public List<CmsRelation> getRelationsForResource(CmsDbContext dbc, CmsResource resource, CmsRelationFilter filter)
    throws CmsException {

        CmsUUID projectId = getProjectIdForContext(dbc);
        return getVfsDriver(dbc).readRelations(dbc, projectId, resource, filter);
    }

    /**
     * Returns the list of organizational units the given resource belongs to.<p>
     *
     * @param dbc the current database context
     * @param resource the resource
     *
     * @return list of {@link CmsOrganizationalUnit} objects
     *
     * @throws CmsException if something goes wrong
     */
    public List<CmsOrganizationalUnit> getResourceOrgUnits(CmsDbContext dbc, CmsResource resource) throws CmsException {

        List<CmsOrganizationalUnit> result = getVfsDriver(dbc).getResourceOus(
            dbc,
            dbc.currentProject().getUuid(),
            resource);

        return result;
    }

    /**
     * Returns all resources of the given organizational unit.<p>
     *
     * @param dbc the current db context
     * @param orgUnit the organizational unit to get all resources for
     *
     * @return all <code>{@link CmsResource}</code> objects in the organizational unit
     *
     * @throws CmsException if operation was not successful
     *
     * @see org.opencms.security.CmsOrgUnitManager#getResourcesForOrganizationalUnit(CmsObject, String)
     * @see org.opencms.security.CmsOrgUnitManager#getUsers(CmsObject, String, boolean)
     * @see org.opencms.security.CmsOrgUnitManager#getGroups(CmsObject, String, boolean)
     */
    public List<CmsResource> getResourcesForOrganizationalUnit(CmsDbContext dbc, CmsOrganizationalUnit orgUnit)
    throws CmsException {

        return getUserDriver(dbc).getResourcesForOrganizationalUnit(dbc, orgUnit);
    }

    /**
     * Returns all resources associated to a given principal via an ACE with the given permissions.<p>
     *
     * If the <code>includeAttr</code> flag is set it returns also all resources associated to
     * a given principal through some of following attributes.<p>
     *
     * <ul>
     *    <li>User Created</li>
     *    <li>User Last Modified</li>
     * </ul><p>
     *
     * @param dbc the current database context
     * @param project the to read the entries from
     * @param principalId the id of the principal
     * @param permissions a set of permissions to match, can be <code>null</code> for all ACEs
     * @param includeAttr a flag to include resources associated by attributes
     *
     * @return a set of <code>{@link CmsResource}</code> objects
     *
     * @throws CmsException if something goes wrong
     */
    public Set<CmsResource> getResourcesForPrincipal(
        CmsDbContext dbc,
        CmsProject project,
        CmsUUID principalId,
        CmsPermissionSet permissions,
        boolean includeAttr) throws CmsException {

        Set<CmsResource> resources = new HashSet<CmsResource>(
            getVfsDriver(dbc).readResourcesForPrincipalACE(dbc, project, principalId));
        if (permissions != null) {
            Iterator<CmsResource> itRes = resources.iterator();
            while (itRes.hasNext()) {
                CmsAccessControlEntry ace = readAccessControlEntry(dbc, itRes.next(), principalId);
                if ((ace.getPermissions().getPermissions()
                    & permissions.getPermissions()) != permissions.getPermissions()) {
                    // remove if permissions does not match
                    itRes.remove();
                }
            }
        }
        if (includeAttr) {
            resources.addAll(getVfsDriver(dbc).readResourcesForPrincipalAttr(dbc, project, principalId));
        }
        return resources;
    }

    /**
     * Gets the rewrite aliases matching a given filter.<p>
     *
     * @param dbc the current database context
     * @param filter the filter used for filtering rewrite aliases
     *
     * @return the rewrite aliases matching the given filter
     *
     * @throws CmsException if something goes wrong
     */
    public List<CmsRewriteAlias> getRewriteAliases(CmsDbContext dbc, CmsRewriteAliasFilter filter) throws CmsException {

        return getVfsDriver(dbc).readRewriteAliases(dbc, filter);
    }

    /**
     * Collects the groups which constitute a given role.<p>
     *
     * @param dbc the database context
     * @param roleGroupName the group related to the role
     * @param directUsersOnly if true, only the group belonging to the entry itself wil
     *
     * @return the set of groups which constitute the role
     *
     * @throws CmsException if something goes wrong
     */
    public Set<CmsGroup> getRoleGroups(CmsDbContext dbc, String roleGroupName, boolean directUsersOnly)
    throws CmsException {

        return getRoleGroupsImpl(dbc, roleGroupName, directUsersOnly, new HashMap<String, Set<CmsGroup>>());
    }

    /**
     * Collects the groups which constitute a given role.<p>
     *
     * @param dbc the database context
     * @param roleGroupName the group related to the role
     * @param directUsersOnly if true, only the group belonging to the entry itself wil
     * @param accumulator a map for memoizing return values of recursive calls
     *
     * @return the set of groups which constitute the role
     *
     * @throws CmsException if something goes wrong
     */
    public Set<CmsGroup> getRoleGroupsImpl(
        CmsDbContext dbc,
        String roleGroupName,
        boolean directUsersOnly,
        Map<String, Set<CmsGroup>> accumulator) throws CmsException {

        Set<CmsGroup> result = new HashSet<CmsGroup>();
        if (accumulator.get(roleGroupName) != null) {
            return accumulator.get(roleGroupName);
        }
        CmsGroup group = readGroup(dbc, roleGroupName); // check that the group really exists
        if ((group == null) || (!group.isRole())) {
            throw new CmsDbEntryNotFoundException(
                Messages.get().container(Messages.ERR_UNKNOWN_GROUP_1, roleGroupName));
        }
        result.add(group);
        if (!directUsersOnly) {
            CmsRole role = CmsRole.valueOf(group);
            if (role.getParentRole() != null) {
                try {
                    String parentGroup = role.getParentRole().getGroupName();
                    // iterate the parent roles
                    result.addAll(getRoleGroupsImpl(dbc, parentGroup, directUsersOnly, accumulator));
                } catch (CmsDbEntryNotFoundException e) {
                    // ignore, this may happen while deleting an orgunit
                    if (LOG.isDebugEnabled()) {
                        LOG.debug(e.getLocalizedMessage(), e);
                    }
                }
            }
            String parentOu = CmsOrganizationalUnit.getParentFqn(group.getOuFqn());
            if (parentOu != null) {
                // iterate the parent ou's
                result.addAll(getRoleGroupsImpl(dbc, parentOu + group.getSimpleName(), directUsersOnly, accumulator));
            }
        }
        accumulator.put(roleGroupName, result);
        return result;
    }

    /**
     * Returns all roles the given user has for the given resource.<p>
     *
     * @param dbc the current database context
     * @param user the user to check
     * @param resource the resource to check the roles for
     *
     * @return a list of {@link CmsRole} objects
     *
     * @throws CmsException if something goes wrong
     */
    public List<CmsRole> getRolesForResource(CmsDbContext dbc, CmsUser user, CmsResource resource) throws CmsException {

        // guest user has no role
        if (user.isGuestUser()) {
            return Collections.emptyList();
        }

        // try to read from cache
        String key = user.getId().toString() + resource.getRootPath();
        List<CmsRole> result = m_monitor.getCachedRoleList(key);
        if (result != null) {
            return result;
        }
        result = new ArrayList<CmsRole>();

        Iterator<CmsOrganizationalUnit> itOus = getResourceOrgUnits(dbc, resource).iterator();
        while (itOus.hasNext()) {
            CmsOrganizationalUnit ou = itOus.next();

            // read all roles of the current user
            List<CmsGroup> groups = new ArrayList<CmsGroup>(
                getGroupsOfUser(
                    dbc,
                    user.getName(),
                    ou.getName(),
                    false,
                    true,
                    false,
                    dbc.getRequestContext().getRemoteAddress()));
            // check the roles applying to the given resource
            Iterator<CmsGroup> it = groups.iterator();
            while (it.hasNext()) {
                CmsGroup group = it.next();
                CmsRole givenRole = CmsRole.valueOf(group).forOrgUnit(null);
                if (givenRole.isOrganizationalUnitIndependent() || result.contains(givenRole)) {
                    // skip already added roles
                    continue;
                }
                result.add(givenRole);
            }
        }

        result = Collections.unmodifiableList(result);
        m_monitor.cacheRoleList(key, result);
        return result;
    }

    /**
     * Returns all roles the given user has independent of the resource.<p>
     *
     * @param dbc the current database context
     * @param user the user to check
     *
     * @return a list of {@link CmsRole} objects
     *
     * @throws CmsException if something goes wrong
     */
    public List<CmsRole> getRolesForUser(CmsDbContext dbc, CmsUser user) throws CmsException {

        // guest user has no role
        if (user.isGuestUser()) {
            return Collections.emptyList();
        }

        // try to read from cache
        String key = user.getId().toString();
        List<CmsRole> result = m_monitor.getCachedRoleList(key);
        if (result != null) {
            return result;
        }
        result = new ArrayList<CmsRole>();

        // read all roles of the current user
        List<CmsGroup> groups = new ArrayList<CmsGroup>(
            getGroupsOfUser(dbc, user.getName(), "", true, true, false, dbc.getRequestContext().getRemoteAddress()));

        // check the roles applying to the given resource
        Iterator<CmsGroup> it = groups.iterator();
        while (it.hasNext()) {
            CmsGroup group = it.next();
            CmsRole givenRole = CmsRole.valueOf(group);
            givenRole = givenRole.forOrgUnit(null);
            if (!result.contains(givenRole)) {
                result.add(givenRole);
            }
        }
        result = Collections.unmodifiableList(result);
        m_monitor.cacheRoleList(key, result);
        return result;
    }

    /**
     * Returns the security manager this driver manager belongs to.<p>
     *
     * @return the security manager this driver manager belongs to
     */
    public CmsSecurityManager getSecurityManager() {

        return m_securityManager;
    }

    /**
     * Returns an instance of the common sql manager.<p>
     *
     * @return an instance of the common sql manager
     */
    public CmsSqlManager getSqlManager() {

        return m_sqlManager;
    }

    /**
     * Returns the subscription driver of this driver manager.<p>
     *
     * @return a subscription driver
     */
    public I_CmsSubscriptionDriver getSubscriptionDriver() {

        return m_subscriptionDriver;
    }

    /**
     * Returns the user driver.<p>
     *
     * @return the user driver
     */
    public I_CmsUserDriver getUserDriver() {

        return m_userDriver;
    }

    /**
     * Returns the user driver for a given database context.<p>
     *
     * @param dbc the database context
     *
     * @return the user driver for the database context
     */
    public I_CmsUserDriver getUserDriver(CmsDbContext dbc) {

        if ((dbc == null) || (dbc.getProjectId() == null) || dbc.getProjectId().isNullUUID()) {
            return m_userDriver;
        }
        I_CmsUserDriver driver = dbc.getUserDriver(dbc.getProjectId());
        return driver != null ? driver : m_userDriver;

    }

    /**
     * Returns either the user driver for the given DB context (if it has one) or a default value instead.<p>
     *
     * @param dbc the DB context
     * @param defaultDriver the driver that should be returned if no driver for the DB context was found
     *
     * @return either the user driver for the DB context, or <code>defaultDriver</code> if none were found
     */
    public I_CmsUserDriver getUserDriver(CmsDbContext dbc, I_CmsUserDriver defaultDriver) {

        if ((dbc == null) || (dbc.getProjectId() == null) || dbc.getProjectId().isNullUUID()) {
            return defaultDriver;
        }
        I_CmsUserDriver driver = dbc.getUserDriver(dbc.getProjectId());
        return driver != null ? driver : defaultDriver;
    }

    /**
     * Returns all direct users of the given organizational unit.<p>
     *
     * @param dbc the current db context
     * @param orgUnit the organizational unit to get all users for
     * @param recursive if all groups of sub-organizational units should be retrieved too
     *
     * @return all <code>{@link CmsUser}</code> objects in the organizational unit
     *
     * @throws CmsException if operation was not successful
     *
     * @see org.opencms.security.CmsOrgUnitManager#getResourcesForOrganizationalUnit(CmsObject, String)
     * @see org.opencms.security.CmsOrgUnitManager#getUsers(CmsObject, String, boolean)
     */
    public List<CmsUser> getUsers(CmsDbContext dbc, CmsOrganizationalUnit orgUnit, boolean recursive)
    throws CmsException {

        return getUserDriver(dbc).getUsers(dbc, orgUnit, recursive);
    }

    /**
     * Returns a list of users in a group.<p>
     *
     * @param dbc the current database context
     * @param groupname the name of the group to list users from
     * @param includeOtherOuUsers include users of other organizational units
     * @param directUsersOnly if set only the direct assigned users will be returned,
     *                        if not also indirect users, ie. members of parent roles,
     *                        this parameter only works with roles
     * @param readRoles if to read roles or groups
     *
     * @return all <code>{@link CmsUser}</code> objects in the group
     *
     * @throws CmsException if operation was not successful
     */
    public List<CmsUser> getUsersOfGroup(
        CmsDbContext dbc,
        String groupname,
        boolean includeOtherOuUsers,
        boolean directUsersOnly,
        boolean readRoles) throws CmsException {

        return internalUsersOfGroup(
            dbc,
            CmsOrganizationalUnit.getParentFqn(groupname),
            groupname,
            includeOtherOuUsers,
            directUsersOnly,
            readRoles);
    }

    /**
     * Returns the given user's publish list.<p>
     *
     * @param dbc the database context
     * @param userId the user's id
     *
     * @return the given user's publish list
     *
     * @throws CmsDataAccessException if something goes wrong
     */
    public List<CmsResource> getUsersPubList(CmsDbContext dbc, CmsUUID userId) throws CmsDataAccessException {

        synchronized (m_publishListUpdateLock) {
            updateLog(dbc);
            return m_projectDriver.getUsersPubList(dbc, userId);
        }
    }

    /**
     * Returns all direct users of the given organizational unit, without their additional info.<p>
     *
     * @param dbc the current db context
     * @param orgUnit the organizational unit to get all users for
     * @param recursive if all groups of sub-organizational units should be retrieved too
     *
     * @return all <code>{@link CmsUser}</code> objects in the organizational unit
     *
     * @throws CmsException if operation was not successful
     *
     * @see org.opencms.security.CmsOrgUnitManager#getResourcesForOrganizationalUnit(CmsObject, String)
     * @see org.opencms.security.CmsOrgUnitManager#getUsers(CmsObject, String, boolean)
     */
    public List<CmsUser> getUsersWithoutAdditionalInfo(
        CmsDbContext dbc,
        CmsOrganizationalUnit orgUnit,
        boolean recursive) throws CmsException {

        return getUserDriver(dbc).getUsersWithoutAdditionalInfo(dbc, orgUnit, recursive);
    }

    /**
     * Returns the VFS driver.<p>
     *
     * @return the VFS driver
     */
    public I_CmsVfsDriver getVfsDriver() {

        return m_vfsDriver;
    }

    /**
     * Returns the VFS driver for the given database context.<p>
     *
     * @param dbc the database context
     *
     * @return a VFS driver
     */
    public I_CmsVfsDriver getVfsDriver(CmsDbContext dbc) {

        if ((dbc == null) || (dbc.getProjectId() == null) || dbc.getProjectId().isNullUUID()) {
            return m_vfsDriver;
        }
        I_CmsVfsDriver driver = dbc.getVfsDriver(dbc.getProjectId());
        return driver != null ? driver : m_vfsDriver;

    }

    /**
     * Writes a vector of access control entries as new access control entries of a given resource.<p>
     *
     * Already existing access control entries of this resource are removed before.
     * Access is granted, if:<p>
     * <ul>
     * <li>the current user has control permission on the resource</li>
     * </ul>
     *
     * @param dbc the current database context
     * @param resource the resource
     * @param acEntries a list of <code>{@link CmsAccessControlEntry}</code> objects
     *
     * @throws CmsException if something goes wrong
     */
    public void importAccessControlEntries(
        CmsDbContext dbc,
        CmsResource resource,
        List<CmsAccessControlEntry> acEntries) throws CmsException {

        I_CmsUserDriver userDriver = getUserDriver(dbc);
        userDriver.removeAccessControlEntries(dbc, dbc.currentProject(), resource.getResourceId());

        Iterator<CmsAccessControlEntry> i = acEntries.iterator();
        while (i.hasNext()) {
            userDriver.writeAccessControlEntry(dbc, dbc.currentProject(), i.next());
        }
        m_monitor.clearAccessControlListCache();
    }

    /**
     * Imports a rewrite alias.<p>
     *
     * @param dbc the database context
     * @param siteRoot the site root of the alias
     * @param source the source of the alias
     * @param target the target of the alias
     * @param mode the alias mode
     *
     * @return the import result
     *
     * @throws CmsException if something goes wrong
     */
    public CmsAliasImportResult importRewriteAlias(
        CmsDbContext dbc,
        String siteRoot,
        String source,
        String target,
        CmsAliasMode mode) throws CmsException {

        I_CmsVfsDriver vfs = getVfsDriver(dbc);
        List<CmsRewriteAlias> existingAliases = vfs.readRewriteAliases(
            dbc,
            new CmsRewriteAliasFilter().setSiteRoot(siteRoot));
        CmsUUID idToDelete = null;
        for (CmsRewriteAlias alias : existingAliases) {
            if (alias.getPatternString().equals(source)) {
                idToDelete = alias.getId();
            }
        }
        if (idToDelete != null) {
            vfs.deleteRewriteAliases(dbc, new CmsRewriteAliasFilter().setId(idToDelete));
        }
        CmsRewriteAlias alias = new CmsRewriteAlias(new CmsUUID(), siteRoot, source, target, mode);
        List<CmsRewriteAlias> aliases = new ArrayList<CmsRewriteAlias>();
        aliases.add(alias);
        getVfsDriver(dbc).insertRewriteAliases(dbc, aliases);
        CmsAliasImportResult result = new CmsAliasImportResult(
            CmsAliasImportStatus.aliasNew,
            "OK",
            source,
            target,
            mode);
        return result;
    }

    /**
     * Creates a new user by import.<p>
     *
     * @param dbc the current database context
     * @param id the id of the user
     * @param name the new name for the user
     * @param password the new password for the user (already encrypted)
     * @param firstname the firstname of the user
     * @param lastname the lastname of the user
     * @param email the email of the user
     * @param flags the flags for a user (for example <code>{@link I_CmsPrincipal#FLAG_ENABLED}</code>)
     * @param dateCreated the creation date
     * @param additionalInfos the additional user infos
     *
     * @return the imported user
     *
     * @throws CmsException if something goes wrong
     */
    public CmsUser importUser(
        CmsDbContext dbc,
        String id,
        String name,
        String password,
        String firstname,
        String lastname,
        String email,
        int flags,
        long dateCreated,
        Map<String, Object> additionalInfos) throws CmsException {

        // no space before or after the name
        name = name.trim();
        // check the user name
        String userName = CmsOrganizationalUnit.getSimpleName(name);
        OpenCms.getValidationHandler().checkUserName(userName);
        if (CmsStringUtil.isEmptyOrWhitespaceOnly(userName)) {
            throw new CmsIllegalArgumentException(Messages.get().container(Messages.ERR_BAD_USER_1, userName));
        }
        // check the ou
        CmsOrganizationalUnit ou = readOrganizationalUnit(dbc, CmsOrganizationalUnit.getParentFqn(name));

        // check webuser ou
        if (ou.hasFlagWebuser() && ((flags & I_CmsPrincipal.FLAG_USER_WEBUSER) == 0)) {
            flags += I_CmsPrincipal.FLAG_USER_WEBUSER;
        }
        CmsUser newUser = getUserDriver(dbc).createUser(
            dbc,
            new CmsUUID(id),
            name,
            password,
            firstname,
            lastname,
            email,
            0,
            flags,
            dateCreated,
            additionalInfos);
        return newUser;
    }

    /**
     * Increments a counter and returns its value before incrementing.<p>
     *
     * @param dbc the current database context
     * @param name the name of the counter which should be incremented
     *
     * @return the value of the counter
     *
     * @throws CmsException if something goes wrong
     */
    public int incrementCounter(CmsDbContext dbc, String name) throws CmsException {

        return getVfsDriver(dbc).incrementCounter(dbc, name);
    }

    /**
     * Initializes the driver and sets up all required modules and connections.<p>
     *
     * @param configurationManager the configuration manager
     * @param dbContextFactory the db context factory
     *
     * @throws CmsException if something goes wrong
     * @throws Exception if something goes wrong
     */
    public void init(CmsConfigurationManager configurationManager, I_CmsDbContextFactory dbContextFactory)
    throws CmsException, Exception {

        // initialize the access-module.
        if (CmsLog.INIT.isInfoEnabled()) {
            CmsLog.INIT.info(Messages.get().getBundle().key(Messages.INIT_DRIVER_MANAGER_START_PHASE4_0));
        }
        // store local reference to the memory monitor to avoid multiple lookups through the OpenCms singelton
        m_monitor = OpenCms.getMemoryMonitor();

        CmsSystemConfiguration systemConfiguation = (CmsSystemConfiguration)configurationManager.getConfiguration(
            CmsSystemConfiguration.class);
        CmsCacheSettings settings = systemConfiguation.getCacheSettings();

        // initialize the key generator
        m_keyGenerator = (I_CmsCacheKey)Class.forName(settings.getCacheKeyGenerator()).newInstance();

        // initialize the HTML link validator
        m_htmlLinkValidator = new CmsRelationSystemValidator(this);

        // fills the defaults if needed
        CmsDbContext dbc1 = dbContextFactory.getDbContext();
        getUserDriver().fillDefaults(dbc1);
        getProjectDriver().fillDefaults(dbc1);

        // set the driver manager in the publish engine
        m_publishEngine.setDriverManager(this);
        // create the root organizational unit if needed
<<<<<<< HEAD
        CmsDbContext dbc2 = dbContextFactory.getDbContext(new CmsRequestContext(
            readUser(dbc1, OpenCms.getDefaultUsers().getUserAdmin()),
            readProject(dbc1, CmsProject.ONLINE_PROJECT_ID),
            null,
            CmsSiteMatcher.DEFAULT_MATCHER,
            "",
            false,
            null,
            null,
            null,
            0,
            null,
            null,
            ""));
=======
        CmsDbContext dbc2 = dbContextFactory.getDbContext(
            new CmsRequestContext(
                readUser(dbc1, OpenCms.getDefaultUsers().getUserAdmin()),
                readProject(dbc1, CmsProject.ONLINE_PROJECT_ID),
                null,
                "",
                false,
                null,
                null,
                null,
                0,
                null,
                null,
                ""));
>>>>>>> d46a8b9b
        dbc1.clear();
        getUserDriver().createRootOrganizationalUnit(dbc2);
        dbc2.clear();
    }

    /**
     * Initializes the organizational unit.<p>
     *
     * @param dbc the DB context
     * @param ou the organizational unit
     */
    public void initOrgUnit(CmsDbContext dbc, CmsOrganizationalUnit ou) {

        try {
            dbc.setAttribute(ATTR_INIT_OU, ou);
            m_userDriver.fillDefaults(dbc);
        } finally {
            dbc.removeAttribute(ATTR_INIT_OU);
        }
    }

    /**
     * Checks if the specified resource is inside the current project.<p>
     *
     * The project "view" is determined by a set of path prefixes.
     * If the resource starts with any one of this prefixes, it is considered to
     * be "inside" the project.<p>
     *
     * @param dbc the current database context
     * @param resourcename the specified resource name (full path)
     *
     * @return <code>true</code>, if the specified resource is inside the current project
     */
    public boolean isInsideCurrentProject(CmsDbContext dbc, String resourcename) {

        List<String> projectResources = null;
        try {
            projectResources = readProjectResources(dbc, dbc.currentProject());
        } catch (CmsException e) {
            if (LOG.isErrorEnabled()) {
                LOG.error(
                    Messages.get().getBundle().key(
                        Messages.LOG_CHECK_RESOURCE_INSIDE_CURRENT_PROJECT_2,
                        resourcename,
                        dbc.currentProject().getName()),
                    e);
            }
            return false;
        }
        return CmsProject.isInsideProject(projectResources, resourcename);
    }

    /**
     * Checks whether the subscription driver is available.<p>
     *
     * @return true if the subscription driver is available
     */
    public boolean isSubscriptionDriverAvailable() {

        return m_subscriptionDriver != null;
    }

    /**
     * Checks if a project is the tempfile project.<p>
     * @param project the project to test
     * @return true if the project is the tempfile project
     */
    public boolean isTempfileProject(CmsProject project) {

        return project.getName().equals("tempFileProject");
    }

    /**
     * Checks if one of the resources (except the resource itself)
     * is a sibling in a "labeled" site folder.<p>
     *
     * This method is used when creating a new sibling
     * (use the <code>newResource</code> parameter & <code>action = 1</code>)
     * or deleting/importing a resource (call with <code>action = 2</code>).<p>
     *
     * @param dbc the current database context
     * @param resource the resource
     * @param newResource absolute path for a resource sibling which will be created
     * @param action the action which has to be performed (1: create VFS link, 2: all other actions)
     *
     * @return <code>true</code> if the flag should be set for the resource, otherwise <code>false</code>
     *
     * @throws CmsDataAccessException if something goes wrong
     */
    public boolean labelResource(CmsDbContext dbc, CmsResource resource, String newResource, int action)
    throws CmsDataAccessException {

        // get the list of labeled site folders from the runtime property
        List<String> labeledSites = OpenCms.getWorkplaceManager().getLabelSiteFolders();

        if (labeledSites.size() == 0) {
            // no labeled sites defined, just return false
            return false;
        }

        if (action == 1) {
            // CASE 1: a new resource is created, check the sites
            if (!resource.isLabeled()) {
                // source isn't labeled yet, so check!
                boolean linkInside = false;
                boolean sourceInside = false;
                for (int i = 0; i < labeledSites.size(); i++) {
                    String curSite = labeledSites.get(i);
                    if (newResource.startsWith(curSite)) {
                        // the link lies in a labeled site
                        linkInside = true;
                    }
                    if (resource.getRootPath().startsWith(curSite)) {
                        // the source lies in a labeled site
                        sourceInside = true;
                    }
                    if (linkInside && sourceInside) {
                        break;
                    }
                }
                // return true when either source or link is in labeled site, otherwise false
                return (linkInside != sourceInside);
            }
            // resource is already labeled
            return false;

        } else {
            // CASE 2: the resource will be deleted or created (import)
            // check if at least one of the other siblings resides inside a "labeled site"
            // and if at least one of the other siblings resides outside a "labeled site"
            boolean isInside = false;
            boolean isOutside = false;
            // check if one of the other vfs links lies in a labeled site folder
            List<CmsResource> siblings = getVfsDriver(dbc).readSiblings(
                dbc,
                dbc.currentProject().getUuid(),
                resource,
                false);
            updateContextDates(dbc, siblings);
            Iterator<CmsResource> i = siblings.iterator();
            while (i.hasNext() && (!isInside || !isOutside)) {
                CmsResource currentResource = i.next();
                if (currentResource.equals(resource)) {
                    // dont't check the resource itself!
                    continue;
                }
                String curPath = currentResource.getRootPath();
                boolean curInside = false;
                for (int k = 0; k < labeledSites.size(); k++) {
                    if (curPath.startsWith(labeledSites.get(k))) {
                        // the link is in the labeled site
                        isInside = true;
                        curInside = true;
                        break;
                    }
                }
                if (!curInside) {
                    // the current link was not found in labeled site, so it is outside
                    isOutside = true;
                }
            }
            // now check the new resource name if present
            if (newResource != null) {
                boolean curInside = false;
                for (int k = 0; k < labeledSites.size(); k++) {
                    if (newResource.startsWith(labeledSites.get(k))) {
                        // the new resource is in the labeled site
                        isInside = true;
                        curInside = true;
                        break;
                    }
                }
                if (!curInside) {
                    // the new resource was not found in labeled site, so it is outside
                    isOutside = true;
                }
            }
            return (isInside && isOutside);
        }
    }

    /**
     * Returns the user, who had locked the resource.<p>
     *
     * A user can lock a resource, so he is the only one who can write this
     * resource. This methods checks, if a resource was locked.
     *
     * @param dbc the current database context
     * @param resource the resource
     *
     * @return the user, who had locked the resource
     *
     * @throws CmsException will be thrown, if the user has not the rights for this resource
     */
    public CmsUser lockedBy(CmsDbContext dbc, CmsResource resource) throws CmsException {

        return readUser(dbc, m_lockManager.getLock(dbc, resource).getEditionLock().getUserId());
    }

    /**
     * Locks a resource.<p>
     *
     * The <code>type</code> parameter controls what kind of lock is used.<br>
     * Possible values for this parameter are: <br>
     * <ul>
     * <li><code>{@link org.opencms.lock.CmsLockType#EXCLUSIVE}</code></li>
     * <li><code>{@link org.opencms.lock.CmsLockType#TEMPORARY}</code></li>
     * <li><code>{@link org.opencms.lock.CmsLockType#PUBLISH}</code></li>
     * </ul><p>
     *
     * @param dbc the current database context
     * @param resource the resource to lock
     * @param type type of the lock
     *
     * @throws CmsException if something goes wrong
     *
     * @see CmsObject#lockResource(String)
     * @see CmsObject#lockResourceTemporary(String)
     * @see org.opencms.file.types.I_CmsResourceType#lockResource(CmsObject, CmsSecurityManager, CmsResource, CmsLockType)
     */
    public void lockResource(CmsDbContext dbc, CmsResource resource, CmsLockType type) throws CmsException {

        // update the resource cache
        m_monitor.clearResourceCache();

        CmsProject project = dbc.currentProject();

        // add the resource to the lock dispatcher
        m_lockManager.addResource(dbc, resource, dbc.currentUser(), project, type);
        boolean changedProjectLastModified = false;
        if (!resource.getState().isUnchanged() && !resource.getState().isKeep()) {
            // update the project flag of a modified resource as "last modified inside the current project"
            getVfsDriver(dbc).writeLastModifiedProjectId(dbc, project, project.getUuid(), resource);
            changedProjectLastModified = true;
        }

        // we must also clear the permission cache
        m_monitor.flushCache(CmsMemoryMonitor.CacheType.PERMISSION);

        // fire resource modification event
        Map<String, Object> data = new HashMap<String, Object>(2);
        data.put(I_CmsEventListener.KEY_RESOURCE, resource);
        data.put(
            I_CmsEventListener.KEY_CHANGE,
            new Integer(changedProjectLastModified ? CHANGED_PROJECT : NOTHING_CHANGED));
        OpenCms.fireCmsEvent(new CmsEvent(I_CmsEventListener.EVENT_RESOURCE_MODIFIED, data));
    }

    /**
     * Adds the given log entry to the current user's log.<p>
     *
     * This operation works only on memory, to get the log entries actually
     * written to DB you have to call the {@link #updateLog(CmsDbContext)} method.<p>
     *
     * @param dbc the current database context
     * @param logEntry the log entry to create
     * @param force forces the log entry to be counted,
     *              if not only the first log entry in a transaction will be taken into account
     */
    public void log(CmsDbContext dbc, CmsLogEntry logEntry, boolean force) {

        if (dbc == null) {
            return;
        }
        // check log level
        if (!logEntry.getType().isActive()) {
            // do not log inactive entries
            return;
        }
        // if not forcing
        if (!force) {
            // operation already logged
            boolean abort = (dbc.getAttribute(CmsLogEntry.ATTR_LOG_ENTRY) != null);
            // disabled logging from outside
            abort |= (dbc.getRequestContext().getAttribute(CmsLogEntry.ATTR_LOG_ENTRY) != null);
            if (abort) {
                return;
            }
        }
        // prevent several entries for the same operation
        dbc.setAttribute(CmsLogEntry.ATTR_LOG_ENTRY, Boolean.TRUE);
        // keep it for later
        m_log.add(logEntry);
    }

    /**
     * Attempts to authenticate a user into OpenCms with the given password.<p>
     *
     * @param dbc the current database context
     * @param userName the name of the user to be logged in
     * @param password the password of the user
     * @param remoteAddress the ip address of the request
     *
     * @return the logged in user
     *
     * @throws CmsAuthentificationException if the login was not successful
     * @throws CmsDataAccessException in case of errors accessing the database
     * @throws CmsPasswordEncryptionException in case of errors encrypting the users password
     */
    public CmsUser loginUser(CmsDbContext dbc, String userName, String password, String remoteAddress)
    throws CmsAuthentificationException, CmsDataAccessException, CmsPasswordEncryptionException {

        if (CmsStringUtil.isEmptyOrWhitespaceOnly(password)) {
            throw new CmsDbEntryNotFoundException(Messages.get().container(Messages.ERR_UNKNOWN_USER_1, userName));
        }
        CmsUser newUser;
        try {
            // read the user from the driver to avoid the cache
            newUser = getUserDriver(dbc).readUser(dbc, userName, password, remoteAddress);
        } catch (CmsDbEntryNotFoundException e) {
            // this indicates that the username / password combination does not exist
            // any other exception indicates database issues, these are not catched here

            // check if a user with this name exists at all
            CmsUser user = null;
            try {
                user = readUser(dbc, userName);
            } catch (CmsDataAccessException e2) {
                // apparently this user does not exist in the database
            }

            if (user != null) {
                if (dbc.currentUser().isGuestUser()) {
                    // add an invalid login attempt for this user to the storage
                    OpenCms.getLoginManager().addInvalidLogin(userName, remoteAddress);
                }
                OpenCms.getLoginManager().checkInvalidLogins(userName, remoteAddress);
                throw new CmsAuthentificationException(
                    org.opencms.security.Messages.get().container(
                        org.opencms.security.Messages.ERR_LOGIN_FAILED_2,
                        userName,
                        remoteAddress),
                    e);
            } else {
                String userOu = CmsOrganizationalUnit.getParentFqn(userName);
                if (userOu != null) {
                    String parentOu = CmsOrganizationalUnit.getParentFqn(userOu);
                    if (parentOu != null) {
                        // try a higher level ou
                        String uName = CmsOrganizationalUnit.getSimpleName(userName);
                        return loginUser(dbc, parentOu + uName, password, remoteAddress);
                    }
                }
                throw new CmsAuthentificationException(
                    org.opencms.security.Messages.get().container(
                        org.opencms.security.Messages.ERR_LOGIN_FAILED_NO_USER_2,
                        userName,
                        remoteAddress),
                    e);
            }
        }
        // check if the "enabled" flag is set for the user
        if (!newUser.isEnabled()) {
            // user is disabled, throw a securiy exception
            throw new CmsAuthentificationException(
                org.opencms.security.Messages.get().container(
                    org.opencms.security.Messages.ERR_LOGIN_FAILED_DISABLED_2,
                    userName,
                    remoteAddress));
        }

        if (dbc.currentUser().isGuestUser()) {
            // check if this account is temporarily disabled because of too many invalid login attempts
            // this will throw an exception if the test fails
            OpenCms.getLoginManager().checkInvalidLogins(userName, remoteAddress);
            // test successful, remove all previous invalid login attempts for this user from the storage
            OpenCms.getLoginManager().removeInvalidLogins(userName, remoteAddress);
        }

        if (!m_securityManager.hasRole(
            dbc,
            newUser,
            CmsRole.ADMINISTRATOR.forOrgUnit(dbc.getRequestContext().getOuFqn()))) {
            // new user is not Administrator, check if login is currently allowed
            OpenCms.getLoginManager().checkLoginAllowed();
        }
        m_monitor.clearUserCache(newUser);
        // set the last login time to the current time
        newUser.setLastlogin(System.currentTimeMillis());
        dbc.setAttribute(ATTRIBUTE_LOGIN, newUser.getName());
        // write the changed user object back to the user driver
        Map<String, Object> additionalInfosForRepositories = OpenCms.getRepositoryManager().getAdditionalInfoForLogin(
            newUser.getName(),
            password);
        newUser.getAdditionalInfo().putAll(additionalInfosForRepositories);
        getUserDriver(dbc).writeUser(dbc, newUser);
        // check if we need to update the password
        if (!OpenCms.getPasswordHandler().checkPassword(password, newUser.getPassword(), false)
            && OpenCms.getPasswordHandler().checkPassword(password, newUser.getPassword(), true)) {
            // the password does not check with the current hash algorithm but with the fall back, update the password
            getUserDriver(dbc).writePassword(dbc, userName, password, password);
        }

        // update cache
        m_monitor.cacheUser(newUser);

        // invalidate all user dependent caches
        m_monitor.flushCache(
            CmsMemoryMonitor.CacheType.ACL,
            CmsMemoryMonitor.CacheType.GROUP,
            CmsMemoryMonitor.CacheType.ORG_UNIT,
            CmsMemoryMonitor.CacheType.USERGROUPS,
            CmsMemoryMonitor.CacheType.USER_LIST,
            CmsMemoryMonitor.CacheType.PERMISSION,
            CmsMemoryMonitor.CacheType.RESOURCE_LIST);

        // fire user modified event
        Map<String, Object> eventData = new HashMap<String, Object>();
        eventData.put(I_CmsEventListener.KEY_USER_ID, newUser.getId().toString());
        eventData.put(I_CmsEventListener.KEY_USER_NAME, newUser.getName());
        eventData.put(I_CmsEventListener.KEY_USER_ACTION, I_CmsEventListener.VALUE_USER_MODIFIED_ACTION_WRITE_USER);
        OpenCms.fireCmsEvent(new CmsEvent(I_CmsEventListener.EVENT_USER_MODIFIED, eventData));

        // return the user object read from the driver
        return newUser;
    }

    /**
     * Lookup and read the user or group with the given UUID.<p>
     *
     * @param dbc the current database context
     * @param principalId the UUID of the principal to lookup
     *
     * @return the principal (group or user) if found, otherwise <code>null</code>
     */
    public I_CmsPrincipal lookupPrincipal(CmsDbContext dbc, CmsUUID principalId) {

        try {
            CmsGroup group = getUserDriver(dbc).readGroup(dbc, principalId);
            if (group != null) {
                return group;
            }
        } catch (Exception e) {
            // ignore this exception
        }

        try {
            CmsUser user = readUser(dbc, principalId);
            if (user != null) {
                return user;
            }
        } catch (Exception e) {
            // ignore this exception
        }

        return null;
    }

    /**
     * Lookup and read the user or group with the given name.<p>
     *
     * @param dbc the current database context
     * @param principalName the name of the principal to lookup
     *
     * @return the principal (group or user) if found, otherwise <code>null</code>
     */
    public I_CmsPrincipal lookupPrincipal(CmsDbContext dbc, String principalName) {

        try {
            CmsGroup group = getUserDriver(dbc).readGroup(dbc, principalName);
            if (group != null) {
                return group;
            }
        } catch (Exception e) {
            // ignore this exception
        }

        try {
            CmsUser user = readUser(dbc, principalName);
            if (user != null) {
                return user;
            }
        } catch (Exception e) {
            // ignore this exception
        }

        return null;
    }

    /**
     * Mark the given resource as visited by the user.<p>
     *
     * @param dbc the database context
     * @param poolName the name of the database pool to use
     * @param resource the resource to mark as visited
     * @param user the user that visited the resource
     *
     * @throws CmsException if something goes wrong
     */
    public void markResourceAsVisitedBy(CmsDbContext dbc, String poolName, CmsResource resource, CmsUser user)
    throws CmsException {

        getSubscriptionDriver().markResourceAsVisitedBy(dbc, poolName, resource, user);
    }

    /**
     * Moves a resource.<p>
     *
     * You must ensure that the parent of the destination path is an absolute, valid and
     * existing VFS path. Relative paths from the source are not supported.<p>
     *
     * The moved resource will always be locked to the current user
     * after the move operation.<p>
     *
     * In case the target resource already exists, it will be overwritten with the
     * source resource if possible.<p>
     *
     * @param dbc the current database context
     * @param source the resource to move
     * @param destination the name of the move destination with complete path
     * @param internal if set nothing more than the path is modified
     *
     * @throws CmsException if something goes wrong
     *
     * @see CmsSecurityManager#moveResource(CmsRequestContext, CmsResource, String)
     */
    public void moveResource(CmsDbContext dbc, CmsResource source, String destination, boolean internal)
    throws CmsException {

        CmsFolder destinationFolder = readFolder(dbc, CmsResource.getParentFolder(destination), CmsResourceFilter.ALL);
        m_securityManager.checkPermissions(
            dbc,
            destinationFolder,
            CmsPermissionSet.ACCESS_WRITE,
            false,
            CmsResourceFilter.ALL);

        if (source.isFolder()) {
            m_monitor.flushCache(CmsMemoryMonitor.CacheType.HAS_ROLE, CmsMemoryMonitor.CacheType.ROLE_LIST);
        }
        getVfsDriver(dbc).moveResource(dbc, dbc.getRequestContext().getCurrentProject().getUuid(), source, destination);

        if (!internal) {
            CmsResourceState newState = CmsResource.STATE_CHANGED;
            if (source.getState().isNew()) {
                newState = CmsResource.STATE_NEW;
            } else if (source.getState().isDeleted()) {
                newState = CmsResource.STATE_DELETED;
            }
            source.setState(newState);
            // safe since this operation always uses the ids instead of the resource path
            getVfsDriver(dbc).writeResourceState(
                dbc,
                dbc.currentProject(),
                source,
                CmsDriverManager.UPDATE_STRUCTURE_STATE,
                false);
            // log it
            log(
                dbc,
                new CmsLogEntry(
                    dbc,
                    source.getStructureId(),
                    CmsLogEntryType.RESOURCE_MOVED,
                    new String[] {source.getRootPath(), destination}),
                false);
        }

        CmsResource destRes = readResource(dbc, destination, CmsResourceFilter.ALL);
        // move lock
        m_lockManager.moveResource(source.getRootPath(), destRes.getRootPath());

        // flush all relevant caches
        m_monitor.clearAccessControlListCache();
        m_monitor.flushCache(
            CmsMemoryMonitor.CacheType.PROPERTY,
            CmsMemoryMonitor.CacheType.PROPERTY_LIST,
            CmsMemoryMonitor.CacheType.PROJECT_RESOURCES);

        List<CmsResource> resources = new ArrayList<CmsResource>(4);
        // source
        resources.add(source);
        try {
            resources.add(readFolder(dbc, CmsResource.getParentFolder(source.getRootPath()), CmsResourceFilter.ALL));
        } catch (Exception e) {
            if (LOG.isDebugEnabled()) {
                LOG.debug(e);
            }
        }
        // destination
        resources.add(destRes);
        resources.add(destinationFolder);

        // fire the events
        OpenCms.fireCmsEvent(
            new CmsEvent(
                I_CmsEventListener.EVENT_RESOURCE_MOVED,
                Collections.<String, Object> singletonMap(I_CmsEventListener.KEY_RESOURCES, resources)));
    }

    /**
     * Moves a resource to the "lost and found" folder.<p>
     *
     * The method can also be used to check get the name of a resource
     * in the "lost and found" folder only without actually moving the
     * the resource. To do this, the <code>returnNameOnly</code> flag
     * must be set to <code>true</code>.<p>
     *
     * @param dbc the current database context
     * @param resource the resource to apply this operation to
     * @param returnNameOnly if <code>true</code>, only the name of the resource in the "lost and found"
     *        folder is returned, the move operation is not really performed
     *
     * @return the name of the resource inside the "lost and found" folder
     *
     * @throws CmsException if something goes wrong
     * @throws CmsIllegalArgumentException if the <code>resourcename</code> argument is null or of length 0
     *
     * @see CmsObject#moveToLostAndFound(String)
     * @see CmsObject#getLostAndFoundName(String)
     */
    public String moveToLostAndFound(CmsDbContext dbc, CmsResource resource, boolean returnNameOnly)
    throws CmsException, CmsIllegalArgumentException {

        String resourcename = dbc.removeSiteRoot(resource.getRootPath());

        String siteRoot = dbc.getRequestContext().getSiteRoot();
        dbc.getRequestContext().setSiteRoot("");
        String destination = CmsDriverManager.LOST_AND_FOUND_FOLDER + resourcename;
        // create the required folders if necessary
        try {
            // collect all folders...
            String folderPath = CmsResource.getParentFolder(destination);
            folderPath = folderPath.substring(1, folderPath.length() - 1); // cut out leading and trailing '/'
            Iterator<String> folders = CmsStringUtil.splitAsList(folderPath, '/').iterator();
            // ...now create them....
            folderPath = "/";
            while (folders.hasNext()) {
                folderPath += folders.next().toString() + "/";
                try {
                    readFolder(dbc, folderPath, CmsResourceFilter.IGNORE_EXPIRATION);
                } catch (Exception e1) {
                    if (returnNameOnly) {
                        // we can use the original name without risk, and we do not need to recreate the parent folders
                        break;
                    }
                    // the folder is not existing, so create it
                    createResource(
                        dbc,
                        folderPath,
                        CmsResourceTypeFolder.RESOURCE_TYPE_ID,
                        null,
                        new ArrayList<CmsProperty>());
                }
            }
            // check if this resource name does already exist
            // if so add a postfix to the name
            String des = destination;
            int postfix = 1;
            boolean found = true;
            while (found) {
                try {
                    // try to read the file.....
                    found = true;
                    readResource(dbc, des, CmsResourceFilter.ALL);
                    // ....it's there, so add a postfix and try again
                    String path = destination.substring(0, destination.lastIndexOf('/') + 1);
                    String filename = destination.substring(destination.lastIndexOf('/') + 1, destination.length());

                    des = path;

                    if (filename.lastIndexOf('.') > 0) {
                        des += filename.substring(0, filename.lastIndexOf('.'));
                    } else {
                        des += filename;
                    }
                    des += "_" + postfix;
                    if (filename.lastIndexOf('.') > 0) {
                        des += filename.substring(filename.lastIndexOf('.'), filename.length());
                    }
                    postfix++;
                } catch (CmsException e3) {
                    // the file does not exist, so we can use this filename
                    found = false;
                }
            }
            destination = des;

            if (!returnNameOnly) {
                // do not use the move semantic here! to prevent links pointing to the lost & found folder
                copyResource(dbc, resource, destination, CmsResource.COPY_AS_SIBLING);
                deleteResource(dbc, resource, CmsResource.DELETE_PRESERVE_SIBLINGS);
            }
        } catch (CmsException e2) {
            throw e2;
        } finally {
            // set the site root to the old value again
            dbc.getRequestContext().setSiteRoot(siteRoot);
        }
        return destination;
    }

    /**
     * Gets a new driver instance.<p>
     *
     * @param dbc the database context
     * @param configurationManager the configuration manager
     * @param driverName the driver name
     * @param successiveDrivers the list of successive drivers
     *
     * @return the driver object
     * @throws CmsInitException if the selected driver could not be initialized
     */
    public Object newDriverInstance(
        CmsDbContext dbc,
        CmsConfigurationManager configurationManager,
        String driverName,
        List<String> successiveDrivers) throws CmsInitException {

        Class<?> driverClass = null;
        I_CmsDriver driver = null;

        try {
            // try to get the class
            driverClass = Class.forName(driverName);
            if (CmsLog.INIT.isInfoEnabled()) {
                CmsLog.INIT.info(Messages.get().getBundle().key(Messages.INIT_DRIVER_START_1, driverName));
            }

            // try to create a instance
            driver = (I_CmsDriver)driverClass.newInstance();
            if (CmsLog.INIT.isInfoEnabled()) {
                CmsLog.INIT.info(Messages.get().getBundle().key(Messages.INIT_DRIVER_INITIALIZING_1, driverName));
            }

            // invoke the init-method of this access class
            driver.init(dbc, configurationManager, successiveDrivers, this);
            if (CmsLog.INIT.isInfoEnabled()) {
                CmsLog.INIT.info(Messages.get().getBundle().key(Messages.INIT_DRIVER_INIT_FINISHED_0));
            }

        } catch (Throwable t) {
            CmsMessageContainer message = Messages.get().container(
                Messages.ERR_ERROR_INITIALIZING_DRIVER_1,
                driverName);
            if (LOG.isErrorEnabled()) {
                LOG.error(message.key(), t);
            }
            throw new CmsInitException(message, t);
        }

        return driver;
    }

    /**
     * Method to create a new instance of a driver.<p>
     *
     * @param configuration the configurations from the propertyfile
     * @param driverName the class name of the driver
     * @param driverPoolUrl the pool url for the driver
     * @return an initialized instance of the driver
     * @throws CmsException if something goes wrong
     */
    public Object newDriverInstance(CmsParameterConfiguration configuration, String driverName, String driverPoolUrl)
    throws CmsException {

        Class<?>[] initParamClasses = {CmsParameterConfiguration.class, String.class, CmsDriverManager.class};
        Object[] initParams = {configuration, driverPoolUrl, this};

        Class<?> driverClass = null;
        Object driver = null;

        try {
            // try to get the class
            driverClass = Class.forName(driverName);
            if (CmsLog.INIT.isInfoEnabled()) {
                CmsLog.INIT.info(Messages.get().getBundle().key(Messages.INIT_DRIVER_START_1, driverName));
            }

            // try to create a instance
            driver = driverClass.newInstance();
            if (CmsLog.INIT.isInfoEnabled()) {
                CmsLog.INIT.info(Messages.get().getBundle().key(Messages.INIT_DRIVER_INITIALIZING_1, driverName));
            }

            // invoke the init-method of this access class
            driver.getClass().getMethod("init", initParamClasses).invoke(driver, initParams);
            if (CmsLog.INIT.isInfoEnabled()) {
                CmsLog.INIT.info(Messages.get().getBundle().key(Messages.INIT_DRIVER_INIT_FINISHED_1, driverPoolUrl));
            }

        } catch (Exception exc) {

            CmsMessageContainer message = Messages.get().container(Messages.ERR_INIT_DRIVER_MANAGER_1);
            if (LOG.isFatalEnabled()) {
                LOG.fatal(message.key(), exc);
            }
            throw new CmsDbException(message, exc);

        }

        return driver;
    }

    /**
     * Method to create a new instance of a pool.<p>
     *
     * @param configuration the configurations from the propertyfile
     * @param poolName the configuration name of the pool
     *
     * @throws CmsInitException if the pools could not be initialized
     */
    public void newPoolInstance(CmsParameterConfiguration configuration, String poolName) throws CmsInitException {

        PoolingDriver driver;

        try {
            driver = CmsDbPool.createDriverManagerConnectionPool(configuration, poolName);
        } catch (Exception e) {

            CmsMessageContainer message = Messages.get().container(Messages.ERR_INIT_CONN_POOL_1, poolName);
            if (LOG.isErrorEnabled()) {
                LOG.error(message.key(), e);
            }
            throw new CmsInitException(message, e);
        }

        m_connectionPools.add(driver);
    }

    /**
     * Publishes the given publish job.<p>
     *
     * @param cms the cms context
     * @param dbc the db context
     * @param publishList the list of resources to publish
     * @param report the report to write to
     *
     * @throws CmsException if something goes wrong
     */
    public void publishJob(CmsObject cms, CmsDbContext dbc, CmsPublishList publishList, I_CmsReport report)
    throws CmsException {

        try {
            // check state and lock
            List<CmsResource> allResources = new ArrayList<CmsResource>(publishList.getFolderList());
            allResources.addAll(publishList.getDeletedFolderList());
            allResources.addAll(publishList.getFileList());
            Iterator<CmsResource> itResources = allResources.iterator();
            while (itResources.hasNext()) {
                CmsResource resource = itResources.next();
                try {
                    resource = readResource(dbc, resource.getStructureId(), CmsResourceFilter.ALL);
                } catch (CmsVfsResourceNotFoundException e) {
                    continue;
                }
                if (resource.getState().isUnchanged()) {
                    // remove files that were published by a concurrent job
                    if (LOG.isDebugEnabled()) {
                        LOG.debug(
                            Messages.get().getBundle().key(
                                Messages.RPT_PUBLISH_REMOVED_RESOURCE_1,
                                dbc.removeSiteRoot(resource.getRootPath())));
                    }
                    publishList.remove(resource);
                    unlockResource(dbc, resource, true, true);
                    continue;
                }
                CmsLock lock = m_lockManager.getLock(dbc, resource, false);
                if (!lock.getSystemLock().isPublish()) {
                    // remove files that are not locked for publishing
                    if (LOG.isDebugEnabled()) {
                        LOG.debug(
                            Messages.get().getBundle().key(
                                Messages.RPT_PUBLISH_REMOVED_RESOURCE_1,
                                dbc.removeSiteRoot(resource.getRootPath())));
                    }
                    publishList.remove(resource);
                    continue;
                }
            }

            CmsProject onlineProject = readProject(dbc, CmsProject.ONLINE_PROJECT_ID);

            // clear the cache
            m_monitor.clearCache();

            int publishTag = getNextPublishTag(dbc);
            getProjectDriver(dbc).publishProject(dbc, report, onlineProject, publishList, publishTag);

            // iterate the initialized module action instances
            Iterator<String> i = OpenCms.getModuleManager().getModuleNames().iterator();
            while (i.hasNext()) {
                CmsModule module = OpenCms.getModuleManager().getModule(i.next());
                if ((module != null) && (module.getActionInstance() != null)) {
                    module.getActionInstance().publishProject(cms, publishList, publishTag, report);
                }
            }

            boolean temporaryProject = (cms.getRequestContext().getCurrentProject().getType() == CmsProject.PROJECT_TYPE_TEMPORARY);
            // the project was stored in the history tables for history
            // it will be deleted if the project_flag is PROJECT_TYPE_TEMPORARY
            if ((temporaryProject) && (!publishList.isDirectPublish())) {
                try {
                    getProjectDriver(dbc).deleteProject(dbc, dbc.currentProject());
                } catch (CmsException e) {
                    LOG.error(
                        Messages.get().getBundle().key(
                            Messages.LOG_DELETE_TEMP_PROJECT_FAILED_1,
                            cms.getRequestContext().getCurrentProject().getName()));
                }
                // if project was temporary set context to online project
                cms.getRequestContext().setCurrentProject(onlineProject);
            }
        } finally {
            // clear the cache again
            m_monitor.clearCache();
        }
    }

    /**
     * Publishes the resources of a specified publish list.<p>
     *
     * @param cms the current request context
     * @param dbc the current database context
     * @param publishList a publish list
     * @param report an instance of <code>{@link I_CmsReport}</code> to print messages
     *
     * @throws CmsException if something goes wrong
     *
     * @see #fillPublishList(CmsDbContext, CmsPublishList)
     */
    public synchronized void publishProject(
        CmsObject cms,
        CmsDbContext dbc,
        CmsPublishList publishList,
        I_CmsReport report) throws CmsException {

        // check the parent folders
        checkParentFolders(dbc, publishList);
        ensureSubResourcesOfMovedFoldersPublished(cms, dbc, publishList);

        try {
            // fire an event that a project is to be published
            Map<String, Object> eventData = new HashMap<String, Object>();
            eventData.put(I_CmsEventListener.KEY_REPORT, report);
            eventData.put(I_CmsEventListener.KEY_PUBLISHLIST, publishList);
            eventData.put(I_CmsEventListener.KEY_PROJECTID, dbc.currentProject().getUuid());
            eventData.put(I_CmsEventListener.KEY_DBCONTEXT, dbc);
            CmsEvent beforePublishEvent = new CmsEvent(I_CmsEventListener.EVENT_BEFORE_PUBLISH_PROJECT, eventData);
            OpenCms.fireCmsEvent(beforePublishEvent);
        } catch (Throwable t) {
            if (report != null) {
                report.addError(t);
                report.println(t);
            }
            if (LOG.isErrorEnabled()) {
                LOG.error(t.getLocalizedMessage(), t);
            }
        }

        // lock all resources with the special publish lock
        Iterator<CmsResource> itResources = new ArrayList<CmsResource>(publishList.getAllResources()).iterator();
        while (itResources.hasNext()) {
            CmsResource resource = itResources.next();
            CmsLock lock = m_lockManager.getLock(dbc, resource, false);
            if (lock.getSystemLock().isUnlocked() && lock.isLockableBy(dbc.currentUser())) {
                if (getLock(dbc, resource).getEditionLock().isNullLock()) {
                    lockResource(dbc, resource, CmsLockType.PUBLISH);
                } else {
                    changeLock(dbc, resource, CmsLockType.PUBLISH);
                }
            } else if (lock.getSystemLock().isPublish()) {
                if (LOG.isWarnEnabled()) {
                    LOG.warn(
                        Messages.get().getBundle().key(
                            Messages.RPT_PUBLISH_REMOVED_RESOURCE_1,
                            dbc.removeSiteRoot(resource.getRootPath())));
                }
                // remove files that are already waiting to be published
                publishList.remove(resource);
                continue;
            } else {
                // this is needed to fix TestPublishIsssues#testPublishScenarioE
                changeLock(dbc, resource, CmsLockType.PUBLISH);
            }
            // now re-check the lock state
            lock = m_lockManager.getLock(dbc, resource, false);
            if (!lock.getSystemLock().isPublish()) {
                if (report != null) {
                    report.println(
                        Messages.get().container(
                            Messages.RPT_PUBLISH_REMOVED_RESOURCE_1,
                            dbc.removeSiteRoot(resource.getRootPath())),
                        I_CmsReport.FORMAT_WARNING);
                }
                if (LOG.isWarnEnabled()) {
                    LOG.warn(
                        Messages.get().getBundle().key(
                            Messages.RPT_PUBLISH_REMOVED_RESOURCE_1,
                            dbc.removeSiteRoot(resource.getRootPath())));
                }
                // remove files that could not be locked
                publishList.remove(resource);
            }
        }

        // enqueue the publish job
        CmsException enqueueException = null;
        try {
            m_publishEngine.enqueuePublishJob(cms, publishList, report);
        } catch (CmsException exc) {
            enqueueException = exc;
        }

        // if an exception was raised, remove the publish locks
        // and throw the exception again
        if (enqueueException != null) {
            itResources = publishList.getAllResources().iterator();
            while (itResources.hasNext()) {
                CmsResource resource = itResources.next();
                CmsLock lock = m_lockManager.getLock(dbc, resource, false);
                if (lock.getSystemLock().isPublish()
                    && lock.getSystemLock().isOwnedInProjectBy(
                        cms.getRequestContext().getCurrentUser(),
                        cms.getRequestContext().getCurrentProject())) {
                    unlockResource(dbc, resource, true, true);
                }
            }

            throw enqueueException;
        }
    }

    /**
     * Transfers the new URL name mappings (if any) for a given resource to the online project.<p>
     *
     * @param dbc the current database context
     * @param res the resource whose new URL name mappings should be transferred to the online project
     *
     * @throws CmsDataAccessException if something goes wrong
     */
    public void publishUrlNameMapping(CmsDbContext dbc, CmsResource res) throws CmsDataAccessException {

        I_CmsVfsDriver vfsDriver = getVfsDriver(dbc);

        if (res.getState().isDeleted()) {
            // remove both offline and online mappings
            CmsUrlNameMappingFilter idFilter = CmsUrlNameMappingFilter.ALL.filterStructureId(res.getStructureId());
            vfsDriver.deleteUrlNameMappingEntries(dbc, true, idFilter);
            vfsDriver.deleteUrlNameMappingEntries(dbc, false, idFilter);
        } else {
            // copy the new entries to the online table
            List<CmsUrlNameMappingEntry> entries = vfsDriver.readUrlNameMappingEntries(
                dbc,
                false,
                CmsUrlNameMappingFilter.ALL.filterStructureId(res.getStructureId()).filterStates(
                    CmsUrlNameMappingEntry.MAPPING_STATUS_NEW,
                    CmsUrlNameMappingEntry.MAPPING_STATUS_REPLACE_ON_PUBLISH));

            boolean isReplaceOnPublish = false;
            for (CmsUrlNameMappingEntry entry : entries) {
                isReplaceOnPublish |= entry.getState() == CmsUrlNameMappingEntry.MAPPING_STATUS_REPLACE_ON_PUBLISH;
            }

            if (!entries.isEmpty()) {

                long now = System.currentTimeMillis();
                if (isReplaceOnPublish) {
                    vfsDriver.deleteUrlNameMappingEntries(
                        dbc,
                        true,
                        CmsUrlNameMappingFilter.ALL.filterStructureId(res.getStructureId()));
                    vfsDriver.deleteUrlNameMappingEntries(
                        dbc,
                        false,
                        CmsUrlNameMappingFilter.ALL.filterStructureId(res.getStructureId()));
                }

                for (CmsUrlNameMappingEntry entry : entries) {
                    CmsUrlNameMappingFilter nameFilter = CmsUrlNameMappingFilter.ALL.filterName(entry.getName());
                    if (!isReplaceOnPublish) { // we already handled the other case above
                        vfsDriver.deleteUrlNameMappingEntries(dbc, true, nameFilter);
                        vfsDriver.deleteUrlNameMappingEntries(dbc, false, nameFilter);
                    }
                }
                for (CmsUrlNameMappingEntry entry : entries) {
                    CmsUrlNameMappingEntry newEntry = new CmsUrlNameMappingEntry(
                        entry.getName(),
                        entry.getStructureId(),
                        entry.getState() == CmsUrlNameMappingEntry.MAPPING_STATUS_NEW
                        ? CmsUrlNameMappingEntry.MAPPING_STATUS_PUBLISHED
                        : CmsUrlNameMappingEntry.MAPPING_STATUS_REPLACE_ON_PUBLISH_PUBLISHED,
                        now,
                        entry.getLocale());
                    vfsDriver.addUrlNameMappingEntry(dbc, true, newEntry);
                    vfsDriver.addUrlNameMappingEntry(dbc, false, newEntry);
                }
            }
        }
    }

    /**
     * Reads an access control entry from the cms.<p>
     *
     * The access control entries of a resource are readable by everyone.
     *
     * @param dbc the current database context
     * @param resource the resource
     * @param principal the id of a group or a user any other entity
     * @return an access control entry that defines the permissions of the entity for the given resource
     * @throws CmsException if something goes wrong
     */
    public CmsAccessControlEntry readAccessControlEntry(CmsDbContext dbc, CmsResource resource, CmsUUID principal)
    throws CmsException {

        return getUserDriver(dbc).readAccessControlEntry(
            dbc,
            dbc.currentProject(),
            resource.getResourceId(),
            principal);
    }

    /**
     * Finds the alias with a given path.<p>
     *
     * If no alias is found, null is returned.<p>
     *
     * @param dbc the current database context
     * @param project the current project
     * @param siteRoot the site root
     * @param path the path of the alias
     *
     * @return the alias with the given path
     *
     * @throws CmsException if something goes wrong
     */

    public CmsAlias readAliasByPath(CmsDbContext dbc, CmsProject project, String siteRoot, String path)
    throws CmsException {

        List<CmsAlias> aliases = getVfsDriver(dbc).readAliases(dbc, project, new CmsAliasFilter(siteRoot, path, null));
        if (aliases.isEmpty()) {
            return null;
        } else {
            return aliases.get(0);
        }
    }

    /**
     * Reads the aliases for a given site root.<p>
     *
     * @param dbc the current database context
     * @param currentProject the current project
     * @param siteRoot the site root
     *
     * @return the list of aliases for the given site root
     *
     * @throws CmsException if something goes wrong
     */
    public List<CmsAlias> readAliasesBySite(CmsDbContext dbc, CmsProject currentProject, String siteRoot)
    throws CmsException {

        return getVfsDriver(dbc).readAliases(dbc, currentProject, new CmsAliasFilter(siteRoot, null, null));
    }

    /**
     * Reads the aliases which point to a given structure id.<p>
     *
     * @param dbc the current database context
     * @param project the current project
     * @param structureId the structure id for which we want to read the aliases
     *
     * @return the list of aliases pointing to the structure id
     * @throws CmsException if something goes wrong
     */
    public List<CmsAlias> readAliasesByStructureId(CmsDbContext dbc, CmsProject project, CmsUUID structureId)
    throws CmsException {

        return getVfsDriver(dbc).readAliases(dbc, project, new CmsAliasFilter(null, null, structureId));
    }

    /**
     * Reads all versions of the given resource.<br>
     *
     * This method returns a list with the history of the given resource, i.e.
     * the historical resource entries, independent of the project they were attached to.<br>
     *
     * The reading excludes the file content.<p>
     *
     * @param dbc the current database context
     * @param resource the resource to read the history for
     *
     * @return a list of file headers, as <code>{@link I_CmsHistoryResource}</code> objects
     *
     * @throws CmsException if something goes wrong
     */
    public List<I_CmsHistoryResource> readAllAvailableVersions(CmsDbContext dbc, CmsResource resource)
    throws CmsException {

        // read the historical resources
        List<I_CmsHistoryResource> versions = getHistoryDriver(dbc).readAllAvailableVersions(
            dbc,
            resource.getStructureId());
        if ((versions.size() > OpenCms.getSystemInfo().getHistoryVersions())
            && (OpenCms.getSystemInfo().getHistoryVersions() > -1)) {
            return versions.subList(0, OpenCms.getSystemInfo().getHistoryVersions());
        }
        return versions;
    }

    /**
     * Reads all property definitions for the given mapping type.<p>
     *
     * @param dbc the current database context
     *
     * @return a list with the <code>{@link CmsPropertyDefinition}</code> objects (may be empty)
     *
     * @throws CmsException if something goes wrong
     */
    public List<CmsPropertyDefinition> readAllPropertyDefinitions(CmsDbContext dbc) throws CmsException {

        List<CmsPropertyDefinition> result = getVfsDriver(dbc).readPropertyDefinitions(
            dbc,
            dbc.currentProject().getUuid());
        Collections.sort(result);
        return result;
    }

    /**
     * Returns all resources subscribed by the given user or group.<p>
     *
     * @param dbc the database context
     * @param poolName the name of the database pool to use
     * @param principal the principal to read the subscribed resources
     *
     * @return all resources subscribed by the given user or group
     *
     * @throws CmsException if something goes wrong
     */
    public List<CmsResource> readAllSubscribedResources(CmsDbContext dbc, String poolName, CmsPrincipal principal)
    throws CmsException {

        List<CmsResource> result = getSubscriptionDriver().readAllSubscribedResources(dbc, poolName, principal);
        result = filterPermissions(dbc, result, CmsResourceFilter.DEFAULT);
        return result;
    }

    /**
     * Selects the best url name for a given resource and locale.<p>
     *
     * @param dbc the database context
     * @param id the resource's structure id
     * @param locale the requested locale
     * @param defaultLocales the default locales to use if the locale isn't available
     *
     * @return the URL name which was found
     *
     * @throws CmsDataAccessException if the database operation failed
     */
    public String readBestUrlName(CmsDbContext dbc, CmsUUID id, Locale locale, List<Locale> defaultLocales)
    throws CmsDataAccessException {

        List<CmsUrlNameMappingEntry> entries = getVfsDriver(dbc).readUrlNameMappingEntries(
            dbc,
            dbc.currentProject().isOnlineProject(),
            CmsUrlNameMappingFilter.ALL.filterStructureId(id));
        if (entries.isEmpty()) {
            return null;
        }

        ArrayListMultimap<String, CmsUrlNameMappingEntry> entriesByLocale = ArrayListMultimap.create();
        for (CmsUrlNameMappingEntry entry : entries) {
            entriesByLocale.put(entry.getLocale(), entry);
        }
        List<CmsUrlNameMappingEntry> lastEntries = new ArrayList<CmsUrlNameMappingEntry>();
        Comparator<CmsUrlNameMappingEntry> dateChangedComparator = new UrlNameMappingComparator();
        for (String localeKey : entriesByLocale.keySet()) {
            // for each locale select the latest mapping entry
            CmsUrlNameMappingEntry latestEntryForLocale = Collections.max(
                entriesByLocale.get(localeKey),
                dateChangedComparator);
            lastEntries.add(latestEntryForLocale);
        }
        CmsLocaleManager localeManager = OpenCms.getLocaleManager();
        List<Locale> availableLocales = new ArrayList<Locale>();
        for (CmsUrlNameMappingEntry entry : lastEntries) {
            availableLocales.add(CmsLocaleManager.getLocale(entry.getLocale()));
        }
        Locale bestLocale = localeManager.getBestMatchingLocale(locale, defaultLocales, availableLocales);
        String bestLocaleStr = bestLocale.toString();
        for (CmsUrlNameMappingEntry entry : lastEntries) {
            if (entry.getLocale().equals(bestLocaleStr)) {
                return entry.getName();
            }
        }
        return null;
    }

    /**
     * Returns the child resources of a resource, that is the resources
     * contained in a folder.<p>
     *
     * With the parameters <code>getFolders</code> and <code>getFiles</code>
     * you can control what type of resources you want in the result list:
     * files, folders, or both.<p>
     *
     * This method is mainly used by the workplace explorer.<p>
     *
     * @param dbc the current database context
     * @param resource the resource to return the child resources for
     * @param filter the resource filter to use
     * @param getFolders if true the child folders are included in the result
     * @param getFiles if true the child files are included in the result
     * @param checkPermissions if the resources should be filtered with the current user permissions
     *
     * @return a list of all child resources
     *
     * @throws CmsException if something goes wrong
     */
    public List<CmsResource> readChildResources(
        CmsDbContext dbc,
        CmsResource resource,
        CmsResourceFilter filter,
        boolean getFolders,
        boolean getFiles,
        boolean checkPermissions) throws CmsException {

        String cacheKey = null;
        List<CmsResource> resourceList = null;
        if (m_monitor.isEnabled(CmsMemoryMonitor.CacheType.RESOURCE_LIST)) { // check this here to skip the complex cache key generation
            String time = "";
            if (checkPermissions) {
                // ensure correct caching if site time offset is set
                if ((dbc.getRequestContext() != null)
                    && (OpenCms.getSiteManager().getSiteForSiteRoot(dbc.getRequestContext().getSiteRoot()) != null)) {
                    time += OpenCms.getSiteManager().getSiteForSiteRoot(
                        dbc.getRequestContext().getSiteRoot()).getSiteMatcher().getTimeOffset();
                }
            }
            // try to get the sub resources from the cache
            cacheKey = getCacheKey(
                new String[] {
                    dbc.currentUser().getName(),
                    getFolders
                    ? (getFiles ? CmsCacheKey.CACHE_KEY_SUBALL : CmsCacheKey.CACHE_KEY_SUBFOLDERS)
                    : CmsCacheKey.CACHE_KEY_SUBFILES,
                    checkPermissions ? "+" + time : "-",
                    filter.getCacheId(),
                    resource.getRootPath()},
                dbc);

            resourceList = m_monitor.getCachedResourceList(cacheKey);
        }
        if ((resourceList == null) || !dbc.getProjectId().isNullUUID()) {
            // read the result form the database
            resourceList = getVfsDriver(dbc).readChildResources(
                dbc,
                dbc.currentProject(),
                resource,
                getFolders,
                getFiles);

            if (checkPermissions) {
                // apply the permission filter
                resourceList = filterPermissions(dbc, resourceList, filter);
            }
            // cache the sub resources
            if (dbc.getProjectId().isNullUUID()) {
                m_monitor.cacheResourceList(cacheKey, resourceList);
            }
        }

        // we must always apply the result filter and update the context dates
        return updateContextDates(dbc, resourceList, filter);
    }

    /**
     * Returns the default file for the given folder.<p>
     *
     * If the given resource is a file, then this file is returned.<p>
     *
     * Otherwise, in case of a folder:<br>
     * <ol>
     *   <li>the {@link CmsPropertyDefinition#PROPERTY_DEFAULT_FILE} is checked, and
     *   <li>if still no file could be found, the configured default files in the
     *       <code>opencms-vfs.xml</code> configuration are iterated until a match is
     *       found, and
     *   <li>if still no file could be found, <code>null</code> is retuned
     * </ol>
     *
     * @param dbc the database context
     * @param resource the folder to get the default file for
     * @param resourceFilter the resource filter
     *
     * @return the default file for the given folder
     */
    public CmsResource readDefaultFile(CmsDbContext dbc, CmsResource resource, CmsResourceFilter resourceFilter) {

        // resource exists, lets check if we have a file or a folder
        if (resource.isFolder()) {
            // the resource is a folder, check if PROPERTY_DEFAULT_FILE is set on folder
            try {
                String defaultFileName = readPropertyObject(
                    dbc,
                    resource,
                    CmsPropertyDefinition.PROPERTY_DEFAULT_FILE,
                    false).getValue();
                // check if the default file property does not match the navigation level folder marker value
                if ((defaultFileName != null) && !CmsJspNavBuilder.NAVIGATION_LEVEL_FOLDER.equals(defaultFileName)) {
                    // property was set, so look up this file first
                    String folderName = CmsResource.getFolderPath(resource.getRootPath());
                    resource = readResource(dbc, folderName + defaultFileName, resourceFilter.addRequireFile());
                }
            } catch (CmsException e) {
                // ignore all other exceptions and continue the lookup process
                if (LOG.isDebugEnabled()) {
                    LOG.debug(e.getLocalizedMessage(), e);
                }
            }
            if (resource.isFolder()) {
                String folderName = CmsResource.getFolderPath(resource.getRootPath());
                // resource is (still) a folder, check default files specified in configuration
                Iterator<String> it = OpenCms.getDefaultFiles().iterator();
                while (it.hasNext()) {
                    String tmpResourceName = folderName + it.next();
                    try {
                        resource = readResource(dbc, tmpResourceName, resourceFilter.addRequireFile());
                        // no exception? So we have found the default file
                        // stop looking for default files
                        break;
                    } catch (CmsException e) {
                        // ignore all other exceptions and continue the lookup process
                        if (LOG.isDebugEnabled()) {
                            LOG.debug(e.getLocalizedMessage(), e);
                        }
                    }
                }
            }
        }
        if (resource.isFolder()) {
            // we only want files as a result for further processing
            resource = null;
        }
        return resource;
    }

    /**
     * Reads all deleted (historical) resources below the given path,
     * including the full tree below the path, if required.<p>
     *
     * @param dbc the current db context
     * @param resource the parent resource to read the resources from
     * @param readTree <code>true</code> to read all subresources
     * @param isVfsManager <code>true</code> if the current user has the vfs manager role
     *
     * @return a list of <code>{@link I_CmsHistoryResource}</code> objects
     *
     * @throws CmsException if something goes wrong
     *
     * @see CmsObject#readResource(CmsUUID, int)
     * @see CmsObject#readResources(String, CmsResourceFilter, boolean)
     * @see CmsObject#readDeletedResources(String, boolean)
     */
    public List<I_CmsHistoryResource> readDeletedResources(
        CmsDbContext dbc,
        CmsResource resource,
        boolean readTree,
        boolean isVfsManager) throws CmsException {

        Set<I_CmsHistoryResource> result = new HashSet<I_CmsHistoryResource>();
        List<I_CmsHistoryResource> deletedResources;
        dbc.getRequestContext().setAttribute("ATTR_RESOURCE_NAME", resource.getRootPath());
        try {
            deletedResources = getHistoryDriver(dbc).readDeletedResources(
                dbc,
                resource.getStructureId(),
                isVfsManager ? null : dbc.currentUser().getId());
        } finally {
            dbc.getRequestContext().removeAttribute("ATTR_RESOURCE_NAME");
        }
        result.addAll(deletedResources);
        Set<I_CmsHistoryResource> newResult = new HashSet<I_CmsHistoryResource>(result.size());
        I_CmsVfsDriver vfsDriver = getVfsDriver(dbc);
        Iterator<I_CmsHistoryResource> it = result.iterator();
        while (it.hasNext()) {
            I_CmsHistoryResource histRes = it.next();
            // adjust the paths
            try {
                if (vfsDriver.validateStructureIdExists(
                    dbc,
                    dbc.currentProject().getUuid(),
                    histRes.getStructureId())) {
                    newResult.add(histRes);
                    continue;
                }
                // adjust the path in case of deleted files
                String resourcePath = histRes.getRootPath();
                String resName = CmsResource.getName(resourcePath);
                String path = CmsResource.getParentFolder(resourcePath);

                CmsUUID parentId = histRes.getParentId();
                try {
                    // first look for the path through the parent id
                    path = readResource(dbc, parentId, CmsResourceFilter.IGNORE_EXPIRATION).getRootPath();
                } catch (CmsDataAccessException e) {
                    // if the resource with the parent id is not found, try to get a new parent id with the path
                    try {
                        parentId = readResource(dbc, path, CmsResourceFilter.IGNORE_EXPIRATION).getStructureId();
                    } catch (CmsDataAccessException e1) {
                        // ignore, the parent folder has been completely deleted
                    }
                }
                resourcePath = path + resName;

                boolean isFolder = resourcePath.endsWith("/");
                if (isFolder) {
                    newResult.add(
                        new CmsHistoryFolder(
                            histRes.getPublishTag(),
                            histRes.getStructureId(),
                            histRes.getResourceId(),
                            resourcePath,
                            histRes.getTypeId(),
                            histRes.getFlags(),
                            histRes.getProjectLastModified(),
                            histRes.getState(),
                            histRes.getDateCreated(),
                            histRes.getUserCreated(),
                            histRes.getDateLastModified(),
                            histRes.getUserLastModified(),
                            histRes.getDateReleased(),
                            histRes.getDateExpired(),
                            histRes.getVersion(),
                            parentId,
                            histRes.getResourceVersion(),
                            histRes.getStructureVersion()));
                } else {
                    newResult.add(
                        new CmsHistoryFile(
                            histRes.getPublishTag(),
                            histRes.getStructureId(),
                            histRes.getResourceId(),
                            resourcePath,
                            histRes.getTypeId(),
                            histRes.getFlags(),
                            histRes.getProjectLastModified(),
                            histRes.getState(),
                            histRes.getDateCreated(),
                            histRes.getUserCreated(),
                            histRes.getDateLastModified(),
                            histRes.getUserLastModified(),
                            histRes.getDateReleased(),
                            histRes.getDateExpired(),
                            histRes.getLength(),
                            histRes.getDateContent(),
                            histRes.getVersion(),
                            parentId,
                            null,
                            histRes.getResourceVersion(),
                            histRes.getStructureVersion()));
                }
            } catch (CmsDataAccessException e) {
                // should never happen
                if (LOG.isErrorEnabled()) {
                    LOG.error(e.getLocalizedMessage(), e);
                }
            }
        }
        if (readTree) {
            Iterator<I_CmsHistoryResource> itDeleted = deletedResources.iterator();
            while (itDeleted.hasNext()) {
                I_CmsHistoryResource delResource = itDeleted.next();
                if (delResource.isFolder()) {
                    newResult.addAll(readDeletedResources(dbc, (CmsFolder)delResource, readTree, isVfsManager));
                }
            }
            try {
                readResource(dbc, resource.getStructureId(), CmsResourceFilter.ALL);
                // resource exists, so recurse
                Iterator<CmsResource> itResources = readResources(
                    dbc,
                    resource,
                    CmsResourceFilter.ALL.addRequireFolder(),
                    readTree).iterator();
                while (itResources.hasNext()) {
                    CmsResource subResource = itResources.next();
                    if (subResource.isFolder()) {
                        newResult.addAll(readDeletedResources(dbc, subResource, readTree, isVfsManager));
                    }
                }
            } catch (Exception e) {
                // resource does not exists
                if (LOG.isDebugEnabled()) {
                    LOG.debug(e.getLocalizedMessage(), e);
                }
            }
        }
        List<I_CmsHistoryResource> finalRes = new ArrayList<I_CmsHistoryResource>(newResult);
        Collections.sort(finalRes, I_CmsResource.COMPARE_ROOT_PATH);
        return finalRes;
    }

    /**
     * Reads a file resource (including it's binary content) from the VFS,
     * using the specified resource filter.<p>
     *
     * In case you do not need the file content,
     * use <code>{@link #readResource(CmsDbContext, String, CmsResourceFilter)}</code> instead.<p>
     *
     * The specified filter controls what kind of resources should be "found"
     * during the read operation. This will depend on the application. For example,
     * using <code>{@link CmsResourceFilter#DEFAULT}</code> will only return currently
     * "valid" resources, while using <code>{@link CmsResourceFilter#IGNORE_EXPIRATION}</code>
     * will ignore the date release / date expired information of the resource.<p>
     *
     * @param dbc the current database context
     * @param resource the base file resource (without content)
     * @return the file read from the VFS
     * @throws CmsException if operation was not successful
     */
    public CmsFile readFile(CmsDbContext dbc, CmsResource resource) throws CmsException {

        if (resource.isFolder()) {
            throw new CmsVfsResourceNotFoundException(
                Messages.get().container(
                    Messages.ERR_ACCESS_FOLDER_AS_FILE_1,
                    dbc.removeSiteRoot(resource.getRootPath())));
        }

        CmsUUID projectId = dbc.currentProject().getUuid();
        CmsFile file = null;
        if (resource instanceof I_CmsHistoryResource) {
            file = new CmsHistoryFile((I_CmsHistoryResource)resource);
            file.setContents(
                getHistoryDriver(dbc).readContent(
                    dbc,
                    resource.getResourceId(),
                    ((I_CmsHistoryResource)resource).getPublishTag()));
        } else {
            file = new CmsFile(resource);
            file.setContents(getVfsDriver(dbc).readContent(dbc, projectId, resource.getResourceId()));
        }
        return file;
    }

    /**
     * Reads a folder from the VFS,
     * using the specified resource filter.<p>
     *
     * @param dbc the current database context
     * @param resourcename the name of the folder to read (full path)
     * @param filter the resource filter to use while reading
     *
     * @return the folder that was read
     *
     * @throws CmsDataAccessException if something goes wrong
     *
     * @see #readResource(CmsDbContext, String, CmsResourceFilter)
     * @see CmsObject#readFolder(String)
     * @see CmsObject#readFolder(String, CmsResourceFilter)
     */
    public CmsFolder readFolder(CmsDbContext dbc, String resourcename, CmsResourceFilter filter)
    throws CmsDataAccessException {

        CmsResource resource = readResource(dbc, resourcename, filter);

        return convertResourceToFolder(resource);
    }

    /**
     * Reads the group of a project.<p>
     *
     * @param dbc the current database context
     * @param project the project to read from
     *
     * @return the group of a resource
     */
    public CmsGroup readGroup(CmsDbContext dbc, CmsProject project) {

        try {
            return readGroup(dbc, project.getGroupId());
        } catch (CmsException exc) {
            return new CmsGroup(
                CmsUUID.getNullUUID(),
                CmsUUID.getNullUUID(),
                project.getGroupId() + "",
                "deleted group",
                0);
        }
    }

    /**
     * Reads a group based on its id.<p>
     *
     * @param dbc the current database context
     * @param groupId the id of the group that is to be read
     *
     * @return the requested group
     *
     * @throws CmsException if operation was not successful
     */
    public CmsGroup readGroup(CmsDbContext dbc, CmsUUID groupId) throws CmsException {

        CmsGroup group = null;
        // try to read group from cache
        group = m_monitor.getCachedGroup(groupId.toString());
        if (group == null) {
            group = getUserDriver(dbc).readGroup(dbc, groupId);
            m_monitor.cacheGroup(group);
        }
        return group;
    }

    /**
     * Reads a group based on its name.<p>
     *
     * @param dbc the current database context
     * @param groupname the name of the group that is to be read
     *
     * @return the requested group
     *
     * @throws CmsDataAccessException if operation was not successful
     */
    public CmsGroup readGroup(CmsDbContext dbc, String groupname) throws CmsDataAccessException {

        CmsGroup group = null;
        // try to read group from cache
        group = m_monitor.getCachedGroup(groupname);
        if (group == null) {
            group = getUserDriver(dbc).readGroup(dbc, groupname);
            m_monitor.cacheGroup(group);
        }
        return group;
    }

    /**
     * Reads a principal (an user or group) from the historical archive based on its ID.<p>
     *
     * @param dbc the current database context
     * @param principalId the id of the principal to read
     *
     * @return the historical principal entry with the given id
     *
     * @throws CmsException if something goes wrong, ie. {@link CmsDbEntryNotFoundException}
     *
     * @see CmsObject#readUser(CmsUUID)
     * @see CmsObject#readGroup(CmsUUID)
     * @see CmsObject#readHistoryPrincipal(CmsUUID)
     */
    public CmsHistoryPrincipal readHistoricalPrincipal(CmsDbContext dbc, CmsUUID principalId) throws CmsException {

        return getHistoryDriver(dbc).readPrincipal(dbc, principalId);
    }

    /**
     * Returns the latest historical project entry with the given id.<p>
     *
     * @param dbc the current database context
     * @param projectId the project id
     *
     * @return the requested historical project entry
     *
     * @throws CmsException if something goes wrong
     */
    public CmsHistoryProject readHistoryProject(CmsDbContext dbc, CmsUUID projectId) throws CmsException {

        return getHistoryDriver(dbc).readProject(dbc, projectId);
    }

    /**
     * Returns a historical project entry.<p>
     *
     * @param dbc the current database context
     * @param publishTag the publish tag of the project
     *
     * @return the requested historical project entry
     *
     * @throws CmsException if something goes wrong
     */
    public CmsHistoryProject readHistoryProject(CmsDbContext dbc, int publishTag) throws CmsException {

        return getHistoryDriver(dbc).readProject(dbc, publishTag);
    }

    /**
     * Reads the list of all <code>{@link CmsProperty}</code> objects that belongs to the given historical resource.<p>
     *
     * @param dbc the current database context
     * @param historyResource the historical resource to read the properties for
     *
     * @return the list of <code>{@link CmsProperty}</code> objects
     *
     * @throws CmsException if something goes wrong
     */
    public List<CmsProperty> readHistoryPropertyObjects(CmsDbContext dbc, I_CmsHistoryResource historyResource)
    throws CmsException {

        return getHistoryDriver(dbc).readProperties(dbc, historyResource);
    }

    /**
     * Reads the structure id which is mapped to a given URL name.<p>
     *
     * @param dbc the current database context
     * @param name the name for which the mapped structure id should be looked up
     *
     * @return the structure id which is mapped to the given name, or null if there is no such id
     *
     * @throws CmsDataAccessException if something goes wrong
     */
    public CmsUUID readIdForUrlName(CmsDbContext dbc, String name) throws CmsDataAccessException {

        List<CmsUrlNameMappingEntry> entries = getVfsDriver(dbc).readUrlNameMappingEntries(
            dbc,
            dbc.currentProject().isOnlineProject(),
            CmsUrlNameMappingFilter.ALL.filterName(name));
        if (entries.isEmpty()) {
            return null;
        }
        return entries.get(0).getStructureId();
    }

    /**
     * Reads the locks that were saved to the database in the previous run of OpenCms.<p>
     *
     * @param dbc the current database context
     *
     * @throws CmsException if something goes wrong
     */
    public void readLocks(CmsDbContext dbc) throws CmsException {

        m_lockManager.readLocks(dbc);
    }

    /**
     * Reads the manager group of a project.<p>
     *
     * @param dbc the current database context
     * @param project the project to read from
     *
     * @return the group of a resource
     */
    public CmsGroup readManagerGroup(CmsDbContext dbc, CmsProject project) {

        try {
            return readGroup(dbc, project.getManagerGroupId());
        } catch (CmsException exc) {
            // the group does not exist any more - return a dummy-group
            return new CmsGroup(
                CmsUUID.getNullUUID(),
                CmsUUID.getNullUUID(),
                project.getManagerGroupId() + "",
                "deleted group",
                0);
        }
    }

    /**
     * Reads the URL name which has been most recently mapped to the given structure id, or null
     * if no URL name is mapped to the id.<p>
     *
     * @param dbc the current database context
     * @param id a structure id
     * @return the name which has been most recently mapped to the given structure id
     *
     * @throws CmsDataAccessException if something goes wrong
     */
    public String readNewestUrlNameForId(CmsDbContext dbc, CmsUUID id) throws CmsDataAccessException {

        List<CmsUrlNameMappingEntry> entries = getVfsDriver(dbc).readUrlNameMappingEntries(
            dbc,
            dbc.currentProject().isOnlineProject(),
            CmsUrlNameMappingFilter.ALL.filterStructureId(id));
        if (entries.isEmpty()) {
            return null;
        }

        Collections.sort(entries, new UrlNameMappingComparator());
        CmsUrlNameMappingEntry lastEntry = entries.get(entries.size() - 1);
        return lastEntry.getName();
    }

    /**
     * Reads an organizational Unit based on its fully qualified name.<p>
     *
     * @param dbc the current db context
     * @param ouFqn the fully qualified name of the organizational Unit to be read
     *
     * @return the organizational Unit that with the provided fully qualified name
     *
     * @throws CmsException if something goes wrong
     */
    public CmsOrganizationalUnit readOrganizationalUnit(CmsDbContext dbc, String ouFqn) throws CmsException {

        CmsOrganizationalUnit organizationalUnit = null;
        // try to read organizational unit from cache
        organizationalUnit = m_monitor.getCachedOrgUnit(ouFqn);
        if (organizationalUnit == null) {
            organizationalUnit = getUserDriver(dbc).readOrganizationalUnit(dbc, ouFqn);
            m_monitor.cacheOrgUnit(organizationalUnit);
        }
        return organizationalUnit;
    }

    /**
     * Reads the owner of a project.<p>
     *
     * @param dbc the current database context
     * @param project the project to get the owner from
     *
     * @return the owner of a resource
     * @throws CmsException if something goes wrong
     */
    public CmsUser readOwner(CmsDbContext dbc, CmsProject project) throws CmsException {

        return readUser(dbc, project.getOwnerId());
    }

    /**
     * Reads the parent folder to a given structure id.<p>
     *
     * @param dbc the current database context
     * @param structureId the structure id of the child
     *
     * @return the parent folder resource
     *
     * @throws CmsDataAccessException if something goes wrong
     */
    public CmsResource readParentFolder(CmsDbContext dbc, CmsUUID structureId) throws CmsDataAccessException {

        return getVfsDriver(dbc).readParentFolder(dbc, dbc.currentProject().getUuid(), structureId);
    }

    /**
     * Builds a list of resources for a given path.<p>
     *
     * @param dbc the current database context
     * @param path the requested path
     * @param filter a filter object (only "includeDeleted" information is used!)
     *
     * @return list of <code>{@link CmsResource}</code>s
     *
     * @throws CmsException if something goes wrong
     */
    public List<CmsResource> readPath(CmsDbContext dbc, String path, CmsResourceFilter filter) throws CmsException {

        // splits the path into folder and filename tokens
        List<String> tokens = CmsStringUtil.splitAsList(path, '/');

        // the root folder is no token in the path but a resource which has to be added to the path
        int count = tokens.size() + 1;
        // holds the CmsResource instances in the path
        List<CmsResource> pathList = new ArrayList<CmsResource>(count);

        // true if the path doesn't end with a folder
        boolean lastResourceIsFile = false;
        // number of folders in the path
        int folderCount = count;
        if (!path.endsWith("/")) {
            folderCount--;
            lastResourceIsFile = true;
        }

        // read the root folder, because it's ID is required to read any sub-resources
        String currentResourceName = "/";
        StringBuffer currentPath = new StringBuffer(64);
        currentPath.append('/');

        String cp = currentPath.toString();
        CmsUUID projectId = getProjectIdForContext(dbc);

        // key to cache the resources
        String cacheKey = getCacheKey(null, false, projectId, cp);
        // the current resource
        CmsResource currentResource = m_monitor.getCachedResource(cacheKey);
        if ((currentResource == null) || !dbc.getProjectId().isNullUUID()) {
            currentResource = getVfsDriver(dbc).readFolder(dbc, projectId, cp);
            if (dbc.getProjectId().isNullUUID()) {
                m_monitor.cacheResource(cacheKey, currentResource);
            }
        }

        pathList.add(0, currentResource);

        if (count == 1) {
            // the root folder was requested- no further operations required
            return pathList;
        }

        Iterator<String> it = tokens.iterator();
        currentResourceName = it.next();

        // read the folder resources in the path /a/b/c/
        int i = 0;
        for (i = 1; i < folderCount; i++) {
            currentPath.append(currentResourceName);
            currentPath.append('/');
            // read the folder
            cp = currentPath.toString();
            cacheKey = getCacheKey(null, false, projectId, cp);
            currentResource = m_monitor.getCachedResource(cacheKey);
            if ((currentResource == null) || !dbc.getProjectId().isNullUUID()) {
                currentResource = getVfsDriver(dbc).readFolder(dbc, projectId, cp);
                if (dbc.getProjectId().isNullUUID()) {
                    m_monitor.cacheResource(cacheKey, currentResource);
                }
            }

            pathList.add(i, currentResource);

            if (i < (folderCount - 1)) {
                currentResourceName = it.next();
            }
        }

        // read the (optional) last file resource in the path /x.html
        if (lastResourceIsFile) {
            if (it.hasNext()) {
                // this will only be false if a resource in the
                // top level root folder (e.g. "/index.html") was requested
                currentResourceName = it.next();
            }
            currentPath.append(currentResourceName);

            // read the file
            cp = currentPath.toString();
            cacheKey = getCacheKey(null, false, projectId, cp);
            currentResource = m_monitor.getCachedResource(cacheKey);
            if ((currentResource == null) || !dbc.getProjectId().isNullUUID()) {
                currentResource = getVfsDriver(dbc).readResource(dbc, projectId, cp, filter.includeDeleted());
                if (dbc.getProjectId().isNullUUID()) {
                    m_monitor.cacheResource(cacheKey, currentResource);
                }
            }

            pathList.add(i, currentResource);
        }

        return pathList;
    }

    /**
     * Reads a project given the projects id.<p>
     *
     * @param dbc the current database context
     * @param id the id of the project
     *
     * @return the project read
     *
     * @throws CmsDataAccessException if something goes wrong
     */
    public CmsProject readProject(CmsDbContext dbc, CmsUUID id) throws CmsDataAccessException {

        CmsProject project = null;
        project = m_monitor.getCachedProject(id.toString());
        if (project == null) {
            project = getProjectDriver(dbc).readProject(dbc, id);
            m_monitor.cacheProject(project);
        }
        return project;
    }

    /**
     * Reads a project.<p>
     *
     * Important: Since a project name can be used multiple times, this is NOT the most efficient
     * way to read the project. This is only a convenience for front end developing.
     * Reading a project by name will return the first project with that name.
     * All core classes must use the id version {@link #readProject(CmsDbContext, CmsUUID)} to ensure the right project is read.<p>
     *
     * @param dbc the current database context
     * @param name the name of the project
     *
     * @return the project read
     *
     * @throws CmsException if something goes wrong
     */
    public CmsProject readProject(CmsDbContext dbc, String name) throws CmsException {

        CmsProject project = null;
        project = m_monitor.getCachedProject(name);
        if (project == null) {
            project = getProjectDriver(dbc).readProject(dbc, name);
            m_monitor.cacheProject(project);
        }
        return project;
    }

    /**
     * Returns the list of all resource names that define the "view" of the given project.<p>
     *
     * @param dbc the current database context
     * @param project the project to get the project resources for
     *
     * @return the list of all resources, as <code>{@link String}</code> objects
     *              that define the "view" of the given project.
     *
     * @throws CmsException if something goes wrong
     */
    public List<String> readProjectResources(CmsDbContext dbc, CmsProject project) throws CmsException {

        return getProjectDriver(dbc).readProjectResources(dbc, project);
    }

    /**
     * Reads all resources of a project that match a given state from the VFS.<p>
     *
     * Possible values for the <code>state</code> parameter are:<br>
     * <ul>
     * <li><code>{@link CmsResource#STATE_CHANGED}</code>: Read all "changed" resources in the project</li>
     * <li><code>{@link CmsResource#STATE_NEW}</code>: Read all "new" resources in the project</li>
     * <li><code>{@link CmsResource#STATE_DELETED}</code>: Read all "deleted" resources in the project</li>
     * <li><code>{@link CmsResource#STATE_KEEP}</code>: Read all resources either "changed", "new" or "deleted" in the project</li>
     * </ul><p>
     *
     * @param dbc the current database context
     * @param projectId the id of the project to read the file resources for
     * @param state the resource state to match
     *
     * @return a list of <code>{@link CmsResource}</code> objects matching the filter criteria
     *
     * @throws CmsException if something goes wrong
     *
     * @see CmsObject#readProjectView(CmsUUID, CmsResourceState)
     */
    public List<CmsResource> readProjectView(CmsDbContext dbc, CmsUUID projectId, CmsResourceState state)
    throws CmsException {

        List<CmsResource> resources;
        if (state.isNew() || state.isChanged() || state.isDeleted()) {
            // get all resources form the database that match the selected state
            resources = getVfsDriver(dbc).readResources(dbc, projectId, state, CmsDriverManager.READMODE_MATCHSTATE);
        } else {
            // get all resources form the database that are somehow changed (i.e. not unchanged)
            resources = getVfsDriver(dbc).readResources(
                dbc,
                projectId,
                CmsResource.STATE_UNCHANGED,
                CmsDriverManager.READMODE_UNMATCHSTATE);
        }

        // filter the permissions
        List<CmsResource> result = filterPermissions(dbc, resources, CmsResourceFilter.ALL);
        // sort the result
        Collections.sort(result);
        // set the full resource names
        return updateContextDates(dbc, result);
    }

    /**
     * Reads a property definition.<p>
     *
     * If no property definition with the given name is found,
     * <code>null</code> is returned.<p>
     *
     * @param dbc the current database context
     * @param name the name of the property definition to read
     *
     * @return the property definition that was read
     *
     * @throws CmsException a CmsDbEntryNotFoundException is thrown if the property definition does not exist
     */
    public CmsPropertyDefinition readPropertyDefinition(CmsDbContext dbc, String name) throws CmsException {

        return getVfsDriver(dbc).readPropertyDefinition(dbc, name, dbc.currentProject().getUuid());
    }

    /**
     * Reads a property object from a resource specified by a property name.<p>
     *
     * Returns <code>{@link CmsProperty#getNullProperty()}</code> if the property is not found.<p>
     *
     * @param dbc the current database context
     * @param resource the resource where the property is read from
     * @param key the property key name
     * @param search if <code>true</code>, the property is searched on all parent folders of the resource.
     *      if it's not found attached directly to the resource.
     *
     * @return the required property, or <code>{@link CmsProperty#getNullProperty()}</code> if the property was not found
     *
     * @throws CmsException if something goes wrong
     */
    public CmsProperty readPropertyObject(CmsDbContext dbc, CmsResource resource, String key, boolean search)
    throws CmsException {

        // use the list reading method to obtain all properties for the resource
        List<CmsProperty> properties = readPropertyObjects(dbc, resource, search);
        // create a lookup propertry object and look this up in the result map
        int i = properties.indexOf(new CmsProperty(key, null, null));
        CmsProperty result;
        if (i >= 0) {
            // property has been found in the map
            result = properties.get(i);
        } else {
            // property is not defined, return NULL property
            result = CmsProperty.getNullProperty();
        }
        // ensure the result value is not frozen
        return result.cloneAsProperty();
    }

    /**
     * Reads all property objects mapped to a specified resource from the database.<p>
     *
     * All properties in the result List will be in frozen (read only) state, so you can't change the values.<p>
     *
     * Returns an empty list if no properties are found at all.<p>
     *
     * @param dbc the current database context
     * @param resource the resource where the properties are read from
     * @param search true, if the properties should be searched on all parent folders  if not found on the resource
     *
     * @return a list of CmsProperty objects containing the structure and/or resource value
     *
     * @throws CmsException if something goes wrong
     *
     * @see CmsObject#readPropertyObjects(String, boolean)
     */
    public List<CmsProperty> readPropertyObjects(CmsDbContext dbc, CmsResource resource, boolean search)
    throws CmsException {

        // check if we have the result already cached
        CmsUUID projectId = getProjectIdForContext(dbc);
        String cacheKey = getCacheKey(CACHE_ALL_PROPERTIES, search, projectId, resource.getRootPath());

        List<CmsProperty> properties = m_monitor.getCachedPropertyList(cacheKey);

        if ((properties == null) || !dbc.getProjectId().isNullUUID()) {
            // result not cached, let's look it up in the DB
            if (search) {
                boolean cont;
                properties = new ArrayList<CmsProperty>();
                List<CmsProperty> parentProperties = null;

                do {
                    try {
                        parentProperties = readPropertyObjects(dbc, resource, false);

                        // make sure properties from lower folders "overwrite" properties from upper folders
                        parentProperties.removeAll(properties);
                        parentProperties.addAll(properties);

                        properties.clear();
                        properties.addAll(parentProperties);

                        cont = resource.getRootPath().length() > 1;
                    } catch (CmsSecurityException se) {
                        // a security exception (probably no read permission) we return the current result
                        cont = false;
                    }
                    if (cont) {
                        // no permission check on parent folder is required since we must have "read"
                        // permissions to read the child resource anyway
                        resource = readResource(
                            dbc,
                            CmsResource.getParentFolder(resource.getRootPath()),
                            CmsResourceFilter.ALL);
                    }
                } while (cont);
            } else {
                properties = getVfsDriver(dbc).readPropertyObjects(dbc, dbc.currentProject(), resource);
                //                for (CmsProperty prop : properties) {
                //                    prop.setOrigin(resource.getRootPath());
                //                }
            }

            // set all properties in the result list as frozen
            CmsProperty.setFrozen(properties);
            if (dbc.getProjectId().isNullUUID()) {
                // store the result in the cache if needed
                m_monitor.cachePropertyList(cacheKey, properties);
            }
        }

        return new ArrayList<CmsProperty>(properties);
    }

    /**
     * Reads the resources that were published in a publish task for a given publish history ID.<p>
     *
     * @param dbc the current database context
     * @param publishHistoryId unique int ID to identify each publish task in the publish history
     *
     * @return a list of <code>{@link org.opencms.db.CmsPublishedResource}</code> objects
     *
     * @throws CmsException if something goes wrong
     */
    public List<CmsPublishedResource> readPublishedResources(CmsDbContext dbc, CmsUUID publishHistoryId)
    throws CmsException {

        String cacheKey = publishHistoryId.toString();
        List<CmsPublishedResource> resourceList = m_monitor.getCachedPublishedResources(cacheKey);
        if ((resourceList == null) || !dbc.getProjectId().isNullUUID()) {
            resourceList = getProjectDriver(dbc).readPublishedResources(dbc, publishHistoryId);
            // store the result in the cache
            if (dbc.getProjectId().isNullUUID()) {
                m_monitor.cachePublishedResources(cacheKey, resourceList);
            }
        }
        return resourceList;
    }

    /**
     * Reads a single publish job identified by its publish history id.<p>
     *
     * @param dbc the current database context
     * @param publishHistoryId unique id to identify the publish job in the publish history
     * @return an object of type <code>{@link CmsPublishJobInfoBean}</code>
     *
     * @throws CmsException if something goes wrong
     */
    public CmsPublishJobInfoBean readPublishJob(CmsDbContext dbc, CmsUUID publishHistoryId) throws CmsException {

        return getProjectDriver(dbc).readPublishJob(dbc, publishHistoryId);
    }

    /**
     * Reads all available publish jobs.<p>
     *
     * @param dbc the current database context
     * @param startTime the start of the time range for finish time
     * @param endTime the end of the time range for finish time
     * @return a list of objects of type <code>{@link CmsPublishJobInfoBean}</code>
     *
     * @throws CmsException if something goes wrong
     */
    public List<CmsPublishJobInfoBean> readPublishJobs(CmsDbContext dbc, long startTime, long endTime)
    throws CmsException {

        return getProjectDriver(dbc).readPublishJobs(dbc, startTime, endTime);
    }

    /**
     * Reads the publish list assigned to a publish job.<p>
     *
     * @param dbc the current database context
     * @param publishHistoryId the history id identifying the publish job
     * @return the assigned publish list
     * @throws CmsException if something goes wrong
     */
    public CmsPublishList readPublishList(CmsDbContext dbc, CmsUUID publishHistoryId) throws CmsException {

        return getProjectDriver(dbc).readPublishList(dbc, publishHistoryId);
    }

    /**
     * Reads the publish report assigned to a publish job.<p>
     *
     * @param dbc the current database context
     * @param publishHistoryId the history id identifying the publish job
     * @return the content of the assigned publish report
     * @throws CmsException if something goes wrong
     */
    public byte[] readPublishReportContents(CmsDbContext dbc, CmsUUID publishHistoryId) throws CmsException {

        return getProjectDriver(dbc).readPublishReportContents(dbc, publishHistoryId);
    }

    /**
     * Reads an historical resource entry for the given resource and with the given version number.<p>
     *
     * @param dbc the current db context
     * @param resource the resource to be read
     * @param version the version number to retrieve
     *
     * @return the resource that was read
     *
     * @throws CmsException if the resource could not be read for any reason
     *
     * @see CmsObject#restoreResourceVersion(CmsUUID, int)
     * @see CmsObject#readResource(CmsUUID, int)
     */
    public I_CmsHistoryResource readResource(CmsDbContext dbc, CmsResource resource, int version) throws CmsException {

        Iterator<I_CmsHistoryResource> itVersions = getHistoryDriver(dbc).readAllAvailableVersions(
            dbc,
            resource.getStructureId()).iterator();
        while (itVersions.hasNext()) {
            I_CmsHistoryResource histRes = itVersions.next();
            if (histRes.getVersion() == version) {
                return histRes;
            }
        }
        throw new CmsVfsResourceNotFoundException(
            org.opencms.db.generic.Messages.get().container(
                org.opencms.db.generic.Messages.ERR_HISTORY_FILE_NOT_FOUND_1,
                resource.getStructureId()));
    }

    /**
     * Reads a resource from the VFS, using the specified resource filter.<p>
     *
     * @param dbc the current database context
     * @param structureID the structure id of the resource to read
     * @param filter the resource filter to use while reading
     *
     * @return the resource that was read
     *
     * @throws CmsDataAccessException if something goes wrong
     *
     * @see CmsObject#readResource(CmsUUID, CmsResourceFilter)
     * @see CmsObject#readResource(CmsUUID)
     */
    public CmsResource readResource(CmsDbContext dbc, CmsUUID structureID, CmsResourceFilter filter)
    throws CmsDataAccessException {

        CmsUUID projectId = getProjectIdForContext(dbc);
        // please note: the filter will be applied in the security manager later
        CmsResource resource = getVfsDriver(dbc).readResource(dbc, projectId, structureID, filter.includeDeleted());

        // context dates need to be updated
        updateContextDates(dbc, resource);

        // return the resource
        return resource;
    }

    /**
     * Reads a resource from the VFS, using the specified resource filter.<p>
     *
     * @param dbc the current database context
     * @param resourcePath the name of the resource to read (full path)
     * @param filter the resource filter to use while reading
     *
     * @return the resource that was read
     *
     * @throws CmsDataAccessException if something goes wrong
     *
     * @see CmsObject#readResource(String, CmsResourceFilter)
     * @see CmsObject#readResource(String)
     * @see CmsObject#readFile(CmsResource)
     */
    public CmsResource readResource(CmsDbContext dbc, String resourcePath, CmsResourceFilter filter)
    throws CmsDataAccessException {

        CmsUUID projectId = getProjectIdForContext(dbc);
        // please note: the filter will be applied in the security manager later
        CmsResource resource = getVfsDriver(dbc).readResource(dbc, projectId, resourcePath, filter.includeDeleted());

        // context dates need to be updated
        updateContextDates(dbc, resource);

        // return the resource
        return resource;
    }

    /**
     * Reads all resources below the given path matching the filter criteria,
     * including the full tree below the path only in case the <code>readTree</code>
     * parameter is <code>true</code>.<p>
     *
     * @param dbc the current database context
     * @param parent the parent path to read the resources from
     * @param filter the filter
     * @param readTree <code>true</code> to read all subresources
     *
     * @return a list of <code>{@link CmsResource}</code> objects matching the filter criteria
     *
     * @throws CmsDataAccessException if the bare reading of the resources fails
     * @throws CmsException if security and permission checks for the resources read fail
     */
    public List<CmsResource> readResources(
        CmsDbContext dbc,
        CmsResource parent,
        CmsResourceFilter filter,
        boolean readTree) throws CmsException, CmsDataAccessException {

        // try to get the sub resources from the cache
        String cacheKey = getCacheKey(
            new String[] {dbc.currentUser().getName(), filter.getCacheId(), readTree ? "+" : "-", parent.getRootPath()},
            dbc);

        List<CmsResource> resourceList = m_monitor.getCachedResourceList(cacheKey);
        if ((resourceList == null) || !dbc.getProjectId().isNullUUID()) {
            // read the result from the database
            resourceList = getVfsDriver(dbc).readResourceTree(
                dbc,
                dbc.currentProject().getUuid(),
                (readTree ? parent.getRootPath() : parent.getStructureId().toString()),
                filter.getType(),
                filter.getState(),
                filter.getModifiedAfter(),
                filter.getModifiedBefore(),
                filter.getReleaseAfter(),
                filter.getReleaseBefore(),
                filter.getExpireAfter(),
                filter.getExpireBefore(),
                (readTree ? CmsDriverManager.READMODE_INCLUDE_TREE : CmsDriverManager.READMODE_EXCLUDE_TREE)
                    | (filter.excludeType() ? CmsDriverManager.READMODE_EXCLUDE_TYPE : 0)
                    | (filter.excludeState() ? CmsDriverManager.READMODE_EXCLUDE_STATE : 0)
                    | ((filter.getOnlyFolders() != null)
                    ? (filter.getOnlyFolders().booleanValue()
                    ? CmsDriverManager.READMODE_ONLY_FOLDERS
                    : CmsDriverManager.READMODE_ONLY_FILES)
                    : 0));

            // HACK: do not take care of permissions if reading organizational units
            if (!parent.getRootPath().startsWith("/system/orgunits/")) {
                // apply permission filter
                resourceList = filterPermissions(dbc, resourceList, filter);
            }
            // store the result in the resourceList cache
            if (dbc.getProjectId().isNullUUID()) {
                m_monitor.cacheResourceList(cacheKey, resourceList);
            }
        }
        // we must always apply the result filter and update the context dates
        return updateContextDates(dbc, resourceList, filter);
    }

    /**
     * Returns the resources that were visited by a user set in the filter.<p>
     *
     * @param dbc the database context
     * @param poolName the name of the database pool to use
     * @param filter the filter that is used to get the visited resources
     *
     * @return the resources that were visited by a user set in the filter
     *
     * @throws CmsException if something goes wrong
     */
    public List<CmsResource> readResourcesVisitedBy(CmsDbContext dbc, String poolName, CmsVisitedByFilter filter)
    throws CmsException {

        List<CmsResource> result = getSubscriptionDriver().readResourcesVisitedBy(dbc, poolName, filter);
        result = filterPermissions(dbc, result, CmsResourceFilter.DEFAULT);
        return result;
    }

    /**
     * Reads all resources that have a value (containing the given value string) set
     * for the specified property (definition) in the given path.<p>
     *
     * Both individual and shared properties of a resource are checked.<p>
     *
     * If the <code>value</code> parameter is <code>null</code>, all resources having the
     * given property set are returned.<p>
     *
     * @param dbc the current database context
     * @param folder the folder to get the resources with the property from
     * @param propertyDefinition the name of the property (definition) to check for
     * @param value the string to search in the value of the property
     * @param filter the resource filter to apply to the result set
     *
     * @return a list of all <code>{@link CmsResource}</code> objects
     *          that have a value set for the specified property.
     *
     * @throws CmsException if something goes wrong
     */
    public List<CmsResource> readResourcesWithProperty(
        CmsDbContext dbc,
        CmsResource folder,
        String propertyDefinition,
        String value,
        CmsResourceFilter filter) throws CmsException {

        String cacheKey;
        if (value == null) {
            cacheKey = getCacheKey(
                new String[] {
                    dbc.currentUser().getName(),
                    folder.getRootPath(),
                    propertyDefinition,
                    filter.getCacheId()},
                dbc);
        } else {
            cacheKey = getCacheKey(
                new String[] {
                    dbc.currentUser().getName(),
                    folder.getRootPath(),
                    propertyDefinition,
                    value,
                    filter.getCacheId()},
                dbc);
        }
        List<CmsResource> resourceList = m_monitor.getCachedResourceList(cacheKey);
        if ((resourceList == null) || !dbc.getProjectId().isNullUUID()) {
            // first read the property definition
            CmsPropertyDefinition propDef = readPropertyDefinition(dbc, propertyDefinition);
            // now read the list of resources that have a value set for the property definition
            resourceList = getVfsDriver(dbc).readResourcesWithProperty(
                dbc,
                dbc.currentProject().getUuid(),
                propDef.getId(),
                folder.getRootPath(),
                value);
            // apply permission filter
            resourceList = filterPermissions(dbc, resourceList, filter);
            // store the result in the resourceList cache
            if (dbc.getProjectId().isNullUUID()) {
                m_monitor.cacheResourceList(cacheKey, resourceList);
            }
        }
        // we must always apply the result filter and update the context dates
        return updateContextDates(dbc, resourceList, filter);
    }

    /**
     * Returns the set of users that are responsible for a specific resource.<p>
     *
     * @param dbc the current database context
     * @param resource the resource to get the responsible users from
     *
     * @return the set of users that are responsible for a specific resource
     *
     * @throws CmsException if something goes wrong
     */
    public Set<I_CmsPrincipal> readResponsiblePrincipals(CmsDbContext dbc, CmsResource resource) throws CmsException {

        Set<I_CmsPrincipal> result = new HashSet<I_CmsPrincipal>();
        Iterator<CmsAccessControlEntry> aces = getAccessControlEntries(dbc, resource, true).iterator();
        while (aces.hasNext()) {
            CmsAccessControlEntry ace = aces.next();
            if (ace.isResponsible()) {
                I_CmsPrincipal p = lookupPrincipal(dbc, ace.getPrincipal());
                if (p != null) {
                    result.add(p);
                }
            }
        }
        return result;
    }

    /**
     * Returns the set of users that are responsible for a specific resource.<p>
     *
     * @param dbc the current database context
     * @param resource the resource to get the responsible users from
     *
     * @return the set of users that are responsible for a specific resource
     *
     * @throws CmsException if something goes wrong
     */
    public Set<CmsUser> readResponsibleUsers(CmsDbContext dbc, CmsResource resource) throws CmsException {

        Set<CmsUser> result = new HashSet<CmsUser>();
        Iterator<I_CmsPrincipal> principals = readResponsiblePrincipals(dbc, resource).iterator();
        while (principals.hasNext()) {
            I_CmsPrincipal principal = principals.next();
            if (principal.isGroup()) {
                try {
                    result.addAll(getUsersOfGroup(dbc, principal.getName(), true, false, false));
                } catch (CmsException e) {
                    if (LOG.isInfoEnabled()) {
                        LOG.info(e);
                    }
                }
            } else {
                result.add((CmsUser)principal);
            }
        }
        return result;
    }

    /**
     * Returns a List of all siblings of the specified resource,
     * the specified resource being always part of the result set.<p>
     *
     * The result is a list of <code>{@link CmsResource}</code> objects.<p>
     *
     * @param dbc the current database context
     * @param resource the resource to read the siblings for
     * @param filter a filter object
     *
     * @return a list of <code>{@link CmsResource}</code> Objects that
     *          are siblings to the specified resource,
     *          including the specified resource itself
     *
     * @throws CmsException if something goes wrong
     */
    public List<CmsResource> readSiblings(CmsDbContext dbc, CmsResource resource, CmsResourceFilter filter)
    throws CmsException {

        List<CmsResource> siblings = getVfsDriver(dbc).readSiblings(
            dbc,
            dbc.currentProject().getUuid(),
            resource,
            filter.includeDeleted());

        // important: there is no permission check done on the returned list of siblings
        // this is because of possible issues with the "publish all siblings" option,
        // moreover the user has read permission for the content through
        // the selected sibling anyway
        return updateContextDates(dbc, siblings, filter);
    }

    /**
     * Returns the parameters of a resource in the table of all published template resources.<p>
     *
     * @param dbc the current database context
     * @param rfsName the rfs name of the resource
     *
     * @return the parameter string of the requested resource
     *
     * @throws CmsException if something goes wrong
     */
    public String readStaticExportPublishedResourceParameters(CmsDbContext dbc, String rfsName) throws CmsException {

        return getProjectDriver(dbc).readStaticExportPublishedResourceParameters(dbc, rfsName);
    }

    /**
     * Returns a list of all template resources which must be processed during a static export.<p>
     *
     * @param dbc the current database context
     * @param parameterResources flag for reading resources with parameters (1) or without (0)
     * @param timestamp for reading the data from the db
     *
     * @return a list of template resources as <code>{@link String}</code> objects
     *
     * @throws CmsException if something goes wrong
     */
    public List<String> readStaticExportResources(CmsDbContext dbc, int parameterResources, long timestamp)
    throws CmsException {

        return getProjectDriver(dbc).readStaticExportResources(dbc, parameterResources, timestamp);
    }

    /**
     * Returns the subscribed history resources that were deleted.<p>
     *
     * @param dbc the database context
     * @param poolName the name of the database pool to use
     * @param user the user that subscribed to the resource
     * @param groups the groups to check subscribed resources for
     * @param parent the parent resource (folder) of the deleted resources, if <code>null</code> all deleted resources will be returned
     * @param includeSubFolders indicates if the sub folders of the specified folder path should be considered, too
     * @param deletedFrom the time stamp from which the resources should have been deleted
     *
     * @return the subscribed history resources that were deleted
     *
     * @throws CmsException if something goes wrong
     */
    public List<I_CmsHistoryResource> readSubscribedDeletedResources(
        CmsDbContext dbc,
        String poolName,
        CmsUser user,
        List<CmsGroup> groups,
        CmsResource parent,
        boolean includeSubFolders,
        long deletedFrom) throws CmsException {

        List<I_CmsHistoryResource> result = getSubscriptionDriver().readSubscribedDeletedResources(
            dbc,
            poolName,
            user,
            groups,
            parent,
            includeSubFolders,
            deletedFrom);

        return result;
    }

    /**
     * Returns the resources that were subscribed by a user or group set in the filter.<p>
     *
     * @param dbc the database context
     * @param poolName the name of the database pool to use
     * @param filter the filter that is used to get the subscribed resources
     *
     * @return the resources that were subscribed by a user or group set in the filter
     *
     * @throws CmsException if something goes wrong
     */
    public List<CmsResource> readSubscribedResources(CmsDbContext dbc, String poolName, CmsSubscriptionFilter filter)
    throws CmsException {

        List<CmsResource> result = getSubscriptionDriver().readSubscribedResources(dbc, poolName, filter);

        result = filterPermissions(dbc, result, CmsResourceFilter.DEFAULT);
        return result;
    }

    /**
     * Reads URL name mapping entries which match the given filter.<p>
     *
     * @param dbc the database context
     * @param online if true, read online URL name mappings, else offline ones
     * @param filter the filter for matching the URL name entries
     *
     * @return the list of URL name mapping entries which match the given filter
     *
     * @throws CmsDataAccessException if something goes wrong
     */
    public List<CmsUrlNameMappingEntry> readUrlNameMappingEntries(
        CmsDbContext dbc,
        boolean online,
        CmsUrlNameMappingFilter filter) throws CmsDataAccessException {

        I_CmsVfsDriver vfsDriver = getVfsDriver(dbc);
        return vfsDriver.readUrlNameMappingEntries(dbc, online, filter);
    }

    /**
     * Reads the URL name mappings matching the given filter.<p>
     *
     * @param dbc the DB context to use
     * @param filter the filter used to select the mapping entries
     * @return the entries matching the given filter
     *
     * @throws CmsDataAccessException if something goes wrong
     */
    public List<CmsUrlNameMappingEntry> readUrlNameMappings(CmsDbContext dbc, CmsUrlNameMappingFilter filter)
    throws CmsDataAccessException {

        List<CmsUrlNameMappingEntry> entries = getVfsDriver(dbc).readUrlNameMappingEntries(
            dbc,
            dbc.currentProject().isOnlineProject(),
            filter);
        return entries;
    }

    /**
     * Reads the newest URL names of a resource for all locales.<p>
     *
     * @param dbc the database context
     * @param id the resource's structure id
     *
     * @return the url names for the locales
     *
     * @throws CmsDataAccessException if the database operation failed
     */
    public List<String> readUrlNamesForAllLocales(CmsDbContext dbc, CmsUUID id) throws CmsDataAccessException {

        List<String> result = new ArrayList<String>();
        List<CmsUrlNameMappingEntry> entries = getVfsDriver(dbc).readUrlNameMappingEntries(
            dbc,
            dbc.currentProject().isOnlineProject(),
            CmsUrlNameMappingFilter.ALL.filterStructureId(id));
        ArrayListMultimap<String, CmsUrlNameMappingEntry> entriesByLocale = ArrayListMultimap.create();
        for (CmsUrlNameMappingEntry entry : entries) {
            String localeKey = entry.getLocale();
            entriesByLocale.put(localeKey, entry);
        }

        for (String localeKey : entriesByLocale.keySet()) {
            List<CmsUrlNameMappingEntry> entrs = entriesByLocale.get(localeKey);
            CmsUrlNameMappingEntry maxEntryForLocale = Collections.max(entrs, new UrlNameMappingComparator());
            result.add(maxEntryForLocale.getName());
        }
        return result;
    }

    /**
     * Returns a user object based on the id of a user.<p>
     *
     * @param dbc the current database context
     * @param id the id of the user to read
     *
     * @return the user read
     *
     * @throws CmsException if something goes wrong
     */
    public CmsUser readUser(CmsDbContext dbc, CmsUUID id) throws CmsException {

        CmsUser user = m_monitor.getCachedUser(id.toString());
        if (user == null) {
            user = getUserDriver(dbc).readUser(dbc, id);
            m_monitor.cacheUser(user);
        }
        return user;
    }

    /**
     * Returns a user object.<p>
     *
     * @param dbc the current database context
     * @param username the name of the user that is to be read
     *
     * @return user read
     *
     * @throws CmsDataAccessException if operation was not successful
     */
    public CmsUser readUser(CmsDbContext dbc, String username) throws CmsDataAccessException {

        CmsUser user = m_monitor.getCachedUser(username);
        if (user == null) {
            user = getUserDriver(dbc).readUser(dbc, username);
            m_monitor.cacheUser(user);
        }
        return user;
    }

    /**
     * Returns a user object if the password for the user is correct.<p>
     *
     * If the user/pwd pair is not valid a <code>{@link CmsException}</code> is thrown.<p>
     *
     * @param dbc the current database context
     * @param username the username of the user that is to be read
     * @param password the password of the user that is to be read
     *
     * @return user read
     *
     * @throws CmsException if operation was not successful
     */
    public CmsUser readUser(CmsDbContext dbc, String username, String password) throws CmsException {

        // don't read user from cache here because password may have changed
        CmsUser user = getUserDriver(dbc).readUser(dbc, username, password, null);
        m_monitor.cacheUser(user);
        return user;
    }

    /**
     * Removes an access control entry for a given resource and principal.<p>
     *
     * @param dbc the current database context
     * @param resource the resource
     * @param principal the id of the principal to remove the the access control entry for
     *
     * @throws CmsException if something goes wrong
     */
    public void removeAccessControlEntry(CmsDbContext dbc, CmsResource resource, CmsUUID principal)
    throws CmsException {

        // remove the ace
        getUserDriver(dbc).removeAccessControlEntry(dbc, dbc.currentProject(), resource.getResourceId(), principal);

        // log it
        log(
            dbc,
            new CmsLogEntry(
                dbc,
                resource.getStructureId(),
                CmsLogEntryType.RESOURCE_PERMISSIONS,
                new String[] {resource.getRootPath()}),
            false);

        // update the "last modified" information
        setDateLastModified(dbc, resource, resource.getDateLastModified());

        // clear the cache
        m_monitor.clearAccessControlListCache();

        // fire a resource modification event
        Map<String, Object> data = new HashMap<String, Object>(2);
        data.put(I_CmsEventListener.KEY_RESOURCE, resource);
        data.put(I_CmsEventListener.KEY_CHANGE, new Integer(CHANGED_ACCESSCONTROL));
        OpenCms.fireCmsEvent(new CmsEvent(I_CmsEventListener.EVENT_RESOURCE_MODIFIED, data));
    }

    /**
     * Removes a resource from the given organizational unit.<p>
     *
     * @param dbc the current db context
     * @param orgUnit the organizational unit to remove the resource from
     * @param resource the resource that is to be removed from the organizational unit
     *
     * @throws CmsException if something goes wrong
     *
     * @see org.opencms.security.CmsOrgUnitManager#addResourceToOrgUnit(CmsObject, String, String)
     * @see org.opencms.security.CmsOrgUnitManager#addResourceToOrgUnit(CmsObject, String, String)
     */
    public void removeResourceFromOrgUnit(CmsDbContext dbc, CmsOrganizationalUnit orgUnit, CmsResource resource)
    throws CmsException {

        m_monitor.flushCache(CmsMemoryMonitor.CacheType.HAS_ROLE, CmsMemoryMonitor.CacheType.ROLE_LIST);
        getUserDriver(dbc).removeResourceFromOrganizationalUnit(dbc, orgUnit, resource);
    }

    /**
     * Removes a resource from the current project of the user.<p>
     *
     * @param dbc the current database context
     * @param resource the resource to apply this operation to
     *
     * @throws CmsException if something goes wrong
     *
     * @see CmsObject#copyResourceToProject(String)
     * @see I_CmsResourceType#copyResourceToProject(CmsObject, CmsSecurityManager, CmsResource)
     */
    public void removeResourceFromProject(CmsDbContext dbc, CmsResource resource) throws CmsException {

        // remove the resource to the project only if the resource is already in the project
        if (isInsideCurrentProject(dbc, resource.getRootPath())) {
            // check if there are already any subfolders of this resource
            I_CmsProjectDriver projectDriver = getProjectDriver(dbc);
            if (resource.isFolder()) {
                List<String> projectResources = projectDriver.readProjectResources(dbc, dbc.currentProject());
                for (int i = 0; i < projectResources.size(); i++) {
                    String resname = projectResources.get(i);
                    if (resname.startsWith(resource.getRootPath())) {
                        // delete the existing project resource first
                        projectDriver.deleteProjectResource(dbc, dbc.currentProject().getUuid(), resname);
                    }
                }
            }
            try {
                projectDriver.deleteProjectResource(dbc, dbc.currentProject().getUuid(), resource.getRootPath());
            } catch (CmsException exc) {
                // if the subfolder exists already - all is ok
            } finally {
                m_monitor.flushCache(CmsMemoryMonitor.CacheType.PROJECT_RESOURCES);

                OpenCms.fireCmsEvent(
                    new CmsEvent(
                        I_CmsEventListener.EVENT_PROJECT_MODIFIED,
                        Collections.<String, Object> singletonMap("project", dbc.currentProject())));
            }
        }
    }

    /**
     * Removes the given resource to the given user's publish list.<p>
     *
     * @param dbc the database context
     * @param userId the user's id
     * @param structureIds the collection of structure IDs to remove
     *
     * @throws CmsDataAccessException if something goes wrong
     */
    public void removeResourceFromUsersPubList(CmsDbContext dbc, CmsUUID userId, Collection<CmsUUID> structureIds)
    throws CmsDataAccessException {

        for (CmsUUID structureId : structureIds) {
            CmsLogEntry entry = new CmsLogEntry(
                userId,
                System.currentTimeMillis(),
                structureId,
                CmsLogEntryType.RESOURCE_HIDDEN,
                new String[] {readResource(dbc, structureId, CmsResourceFilter.ALL).getRootPath()});
            log(dbc, entry, true);
        }
    }

    /**
     * Removes a user from a group.<p>
     *
     * @param dbc the current database context
     * @param username the name of the user that is to be removed from the group
     * @param groupname the name of the group
     * @param readRoles if to read roles or groups
     *
     * @throws CmsException if operation was not successful
     * @throws CmsIllegalArgumentException if the given user was not member in the given group
     * @throws CmsDbEntryNotFoundException if the given group was not found
     * @throws CmsSecurityException if the given user was <b>read as 'null' from the database</b>
     *
     * @see #addUserToGroup(CmsDbContext, String, String, boolean)
     */
    public void removeUserFromGroup(CmsDbContext dbc, String username, String groupname, boolean readRoles)
    throws CmsException, CmsIllegalArgumentException, CmsDbEntryNotFoundException, CmsSecurityException {

        CmsGroup group = readGroup(dbc, groupname);
        //check if group exists
        if (group == null) {
            // the group does not exists
            throw new CmsDbEntryNotFoundException(Messages.get().container(Messages.ERR_UNKNOWN_GROUP_1, groupname));
        }
        if (group.isVirtual() && !readRoles) {
            // if removing a user from a virtual role treat it as removing the user from the role
            removeUserFromGroup(dbc, username, CmsRole.valueOf(group).getGroupName(), true);
            return;
        }
        if (group.isVirtual()) {
            // this is an hack so to prevent a unlimited recursive calls
            readRoles = false;
        }
        if ((readRoles && !group.isRole()) || (!readRoles && group.isRole())) {
            // we want a role but we got a group, or the other way
            throw new CmsDbEntryNotFoundException(Messages.get().container(Messages.ERR_UNKNOWN_GROUP_1, groupname));
        }

        // test if this user is existing in the group
        if (!userInGroup(dbc, username, groupname, readRoles)) {
            // user is not in the group, throw exception
            throw new CmsIllegalArgumentException(
                Messages.get().container(Messages.ERR_USER_NOT_IN_GROUP_2, username, groupname));
        }

        CmsUser user = readUser(dbc, username);
        //check if the user exists
        if (user == null) {
            // the user does not exists
            throw new CmsIllegalArgumentException(
                Messages.get().container(Messages.ERR_USER_NOT_IN_GROUP_2, username, groupname));
        }

        if (readRoles) {
            CmsRole role = CmsRole.valueOf(group);
            // update virtual groups
            Iterator<CmsGroup> it = getVirtualGroupsForRole(dbc, role).iterator();
            while (it.hasNext()) {
                CmsGroup virtualGroup = it.next();
                if (userInGroup(dbc, username, virtualGroup.getName(), false)) {
                    // here we say readroles = true, to prevent an unlimited recursive calls
                    removeUserFromGroup(dbc, username, virtualGroup.getName(), true);
                }
            }
        }
        getUserDriver(dbc).deleteUserInGroup(dbc, user.getId(), group.getId());

        // flush relevant caches
        if (readRoles) {
            m_monitor.flushCache(CmsMemoryMonitor.CacheType.HAS_ROLE, CmsMemoryMonitor.CacheType.ROLE_LIST);
        }
        m_monitor.flushCache(CmsMemoryMonitor.CacheType.USERGROUPS, CmsMemoryMonitor.CacheType.USER_LIST);

        if (!dbc.getProjectId().isNullUUID()) {
            // user modified event is not needed
            return;
        }
        // fire user modified event
        Map<String, Object> eventData = new HashMap<String, Object>();
        eventData.put(I_CmsEventListener.KEY_USER_ID, user.getId().toString());
        eventData.put(I_CmsEventListener.KEY_USER_NAME, user.getName());
        eventData.put(I_CmsEventListener.KEY_GROUP_ID, group.getId().toString());
        eventData.put(I_CmsEventListener.KEY_GROUP_NAME, group.getName());
        eventData.put(
            I_CmsEventListener.KEY_USER_ACTION,
            I_CmsEventListener.VALUE_USER_MODIFIED_ACTION_REMOVE_USER_FROM_GROUP);
        OpenCms.fireCmsEvent(new CmsEvent(I_CmsEventListener.EVENT_USER_MODIFIED, eventData));

    }

    /**
     * Repairs broken categories.<p>
     *
     * @param dbc the database context
     * @param projectId the project id
     * @param resource the resource to repair the categories for
     *
     * @throws CmsException if something goes wrong
     */
    public void repairCategories(CmsDbContext dbc, CmsUUID projectId, CmsResource resource) throws CmsException {

        CmsObject cms = OpenCms.initCmsObject(new CmsObject(getSecurityManager(), dbc.getRequestContext()));
        cms.getRequestContext().setSiteRoot("");
        cms.getRequestContext().setCurrentProject(readProject(dbc, projectId));
        CmsCategoryService.getInstance().repairRelations(cms, resource);
    }

    /**
     * Replaces the content, type and properties of a resource.<p>
     *
     * @param dbc the current database context
     * @param resource the name of the resource to apply this operation to
     * @param type the new type of the resource
     * @param content the new content of the resource
     * @param properties the new properties of the resource
     *
     * @throws CmsException if something goes wrong
     *
     * @see CmsObject#replaceResource(String, int, byte[], List)
     * @see I_CmsResourceType#replaceResource(CmsObject, CmsSecurityManager, CmsResource, int, byte[], List)
     */
    public void replaceResource(
        CmsDbContext dbc,
        CmsResource resource,
        int type,
        byte[] content,
        List<CmsProperty> properties) throws CmsException {

        // replace the existing with the new file content
        getVfsDriver(dbc).replaceResource(dbc, resource, content, type);

        if ((properties != null) && !properties.isEmpty()) {
            // write the properties
            getVfsDriver(dbc).writePropertyObjects(dbc, dbc.currentProject(), resource, properties);
            m_monitor.flushCache(CmsMemoryMonitor.CacheType.PROPERTY, CmsMemoryMonitor.CacheType.PROPERTY_LIST);
        }

        // update the resource state
        if (resource.getState().isUnchanged()) {
            resource.setState(CmsResource.STATE_CHANGED);
        }
        resource.setUserLastModified(dbc.currentUser().getId());

        // log it
        log(
            dbc,
            new CmsLogEntry(
                dbc,
                resource.getStructureId(),
                CmsLogEntryType.RESOURCE_CONTENT_MODIFIED,
                new String[] {resource.getRootPath()}),
            false);

        setDateLastModified(dbc, resource, System.currentTimeMillis());

        getVfsDriver(dbc).writeResourceState(dbc, dbc.currentProject(), resource, UPDATE_RESOURCE, false);

        deleteRelationsWithSiblings(dbc, resource);

        // clear the cache
        m_monitor.clearResourceCache();

        if ((properties != null) && !properties.isEmpty()) {
            // resource and properties were modified
            OpenCms.fireCmsEvent(
                new CmsEvent(
                    I_CmsEventListener.EVENT_RESOURCE_AND_PROPERTIES_MODIFIED,
                    Collections.<String, Object> singletonMap(I_CmsEventListener.KEY_RESOURCE, resource)));
        } else {
            // only the resource was modified
            Map<String, Object> data = new HashMap<String, Object>(2);
            data.put(I_CmsEventListener.KEY_RESOURCE, resource);
            data.put(I_CmsEventListener.KEY_CHANGE, new Integer(CHANGED_RESOURCE | CHANGED_CONTENT));
            OpenCms.fireCmsEvent(new CmsEvent(I_CmsEventListener.EVENT_RESOURCE_MODIFIED, data));
        }
    }

    /**
     * Resets the password for a specified user.<p>
     *
     * @param dbc the current database context
     * @param username the name of the user
     * @param oldPassword the old password
     * @param newPassword the new password
     *
     * @throws CmsException if the user data could not be read from the database
     * @throws CmsSecurityException if the specified username and old password could not be verified
     */
    public void resetPassword(CmsDbContext dbc, String username, String oldPassword, String newPassword)
    throws CmsException, CmsSecurityException {

        if ((oldPassword != null) && (newPassword != null)) {

            CmsUser user = null;

            validatePassword(newPassword);

            // read the user as a system user to verify that the specified old password is correct
            try {
                user = getUserDriver(dbc).readUser(dbc, username, oldPassword, null);
            } catch (CmsDbEntryNotFoundException e) {
                throw new CmsDataAccessException(Messages.get().container(Messages.ERR_RESET_PASSWORD_1, username), e);
            }

            if ((user == null) || user.isManaged()) {
                throw new CmsDataAccessException(Messages.get().container(Messages.ERR_RESET_PASSWORD_1, username));
            }

            getUserDriver(dbc).writePassword(dbc, username, oldPassword, newPassword);

            if (!dbc.getProjectId().isNullUUID()) {
                // user modified event is not needed
                return;
            }
            // fire user modified event
            Map<String, Object> eventData = new HashMap<String, Object>();
            eventData.put(I_CmsEventListener.KEY_USER_ID, user.getId().toString());
            eventData.put(
                I_CmsEventListener.KEY_USER_ACTION,
                I_CmsEventListener.VALUE_USER_MODIFIED_ACTION_RESET_PASSWORD);
            OpenCms.fireCmsEvent(new CmsEvent(I_CmsEventListener.EVENT_USER_MODIFIED, eventData));

        } else if (CmsStringUtil.isEmpty(oldPassword)) {
            throw new CmsDataAccessException(Messages.get().container(Messages.ERR_PWD_OLD_MISSING_0));
        } else if (CmsStringUtil.isEmpty(newPassword)) {
            throw new CmsDataAccessException(Messages.get().container(Messages.ERR_PWD_NEW_MISSING_0));
        }
    }

    /**
     * Restores a deleted resource identified by its structure id from the historical archive.<p>
     *
     * @param dbc the current database context
     * @param structureId the structure id of the resource to restore
     *
     * @throws CmsException if something goes wrong
     *
     * @see CmsObject#restoreDeletedResource(CmsUUID)
     */
    public void restoreDeletedResource(CmsDbContext dbc, CmsUUID structureId) throws CmsException {

        // get the last version, which should be the deleted one
        int version = getHistoryDriver(dbc).readLastVersion(dbc, structureId);
        // get that version
        I_CmsHistoryResource histRes = getHistoryDriver(dbc).readResource(dbc, structureId, version);

        // check the parent path
        CmsResource parent;
        try {
            // try to read the parent resource by id
            parent = getVfsDriver(dbc).readResource(dbc, dbc.currentProject().getUuid(), histRes.getParentId(), true);
        } catch (CmsVfsResourceNotFoundException e) {
            // if not found try to read the parent resource by name
            try {
                // try to read the parent resource by id
                parent = getVfsDriver(dbc).readResource(
                    dbc,
                    dbc.currentProject().getUuid(),
                    CmsResource.getParentFolder(histRes.getRootPath()),
                    true);
            } catch (CmsVfsResourceNotFoundException e1) {
                // if not found try to restore the parent resource
                restoreDeletedResource(dbc, histRes.getParentId());
                parent = readResource(dbc, histRes.getParentId(), CmsResourceFilter.IGNORE_EXPIRATION);
            }
        }
        // check write permissions
        m_securityManager.checkPermissions(
            dbc,
            parent,
            CmsPermissionSet.ACCESS_WRITE,
            false,
            CmsResourceFilter.IGNORE_EXPIRATION);

        // check the name
        String path = CmsResource.getParentFolder(histRes.getRootPath()); // path
        String resName = CmsResource.getName(histRes.getRootPath()); // name
        String ext = "";
        if (resName.charAt(resName.length() - 1) == '/') {
            resName = resName.substring(0, resName.length() - 1);
        } else {
            ext = CmsFileUtil.getExtension(resName); // extension
        }
        String nameWOExt = resName.substring(0, resName.length() - ext.length()); // name without extension
        for (int i = 1; true; i++) {
            try {
                readResource(dbc, path + resName, CmsResourceFilter.ALL);
                resName = nameWOExt + "_" + i + ext;
                // try the next resource name with following schema: path/name_{i}.ext
            } catch (CmsVfsResourceNotFoundException e) {
                // ok, we found a not used resource name
                break;
            }
        }

        // check structure id
        CmsUUID id = structureId;
        if (getVfsDriver(dbc).validateStructureIdExists(dbc, dbc.currentProject().getUuid(), structureId)) {
            // should never happen, but if already exists create a new one
            id = new CmsUUID();
        }

        byte[] contents = null;
        boolean isFolder = true;

        // do we need the contents?
        if (histRes instanceof CmsFile) {
            contents = ((CmsFile)histRes).getContents();
            if ((contents == null) || (contents.length == 0)) {
                contents = getHistoryDriver(dbc).readContent(dbc, histRes.getResourceId(), histRes.getPublishTag());
            }
            isFolder = false;
        }

        // now read the historical properties
        List<CmsProperty> properties = getHistoryDriver(dbc).readProperties(dbc, histRes);

        // create the object to create
        CmsResource newResource = new CmsResource(
            id,
            histRes.getResourceId(),
            path + resName,
            histRes.getTypeId(),
            isFolder,
            histRes.getFlags(),
            dbc.currentProject().getUuid(),
            CmsResource.STATE_NEW,
            histRes.getDateCreated(),
            histRes.getUserCreated(),
            histRes.getDateLastModified(),
            dbc.currentUser().getId(),
            histRes.getDateReleased(),
            histRes.getDateExpired(),
            histRes.getSiblingCount(),
            histRes.getLength(),
            histRes.getDateContent(),
            histRes.getVersion());

        // log it
        log(
            dbc,
            new CmsLogEntry(
                dbc,
                newResource.getStructureId(),
                CmsLogEntryType.RESOURCE_RESTORE_DELETED,
                new String[] {newResource.getRootPath()}),
            false);

        // prevent the date last modified is set to the current time
        newResource.setDateLastModified(newResource.getDateLastModified());
        // restore the resource!
        CmsResource resource = createResource(dbc, path + resName, newResource, contents, properties, true);
        // set resource state to changed
        newResource.setState(CmsResource.STATE_CHANGED);
        getVfsDriver(dbc).writeResourceState(dbc, dbc.currentProject(), newResource, UPDATE_RESOURCE_STATE, false);
        newResource.setState(CmsResource.STATE_NEW);
        // fire the event
        Map<String, Object> data = new HashMap<String, Object>(2);
        data.put(I_CmsEventListener.KEY_RESOURCE, resource);
        data.put(I_CmsEventListener.KEY_CHANGE, new Integer(CHANGED_RESOURCE | CHANGED_CONTENT));
        OpenCms.fireCmsEvent(new CmsEvent(I_CmsEventListener.EVENT_RESOURCE_MODIFIED, data));
    }

    /**
     * Restores a resource in the current project with a version from the historical archive.<p>
     *
     * @param dbc the current database context
     * @param resource the resource to restore from the archive
     * @param version the version number to restore from the archive
     *
     * @throws CmsException if something goes wrong
     *
     * @see CmsObject#restoreResourceVersion(CmsUUID, int)
     * @see I_CmsResourceType#restoreResource(CmsObject, CmsSecurityManager, CmsResource, int)
     */
    public void restoreResource(CmsDbContext dbc, CmsResource resource, int version) throws CmsException {

        I_CmsHistoryResource historyResource = readResource(dbc, resource, version);
        CmsResourceState state = CmsResource.STATE_CHANGED;
        if (resource.getState().isNew()) {
            state = CmsResource.STATE_NEW;
        }
        int newVersion = resource.getVersion();
        if (resource.getState().isUnchanged()) {
            newVersion++;
        }
        CmsResource newResource = null;
        // is the resource a file?
        if (historyResource instanceof CmsFile) {
            // get the historical up flags
            int flags = historyResource.getFlags();
            if (resource.isLabeled()) {
                // set the flag for labeled links on the restored file
                flags |= CmsResource.FLAG_LABELED;
            }
            CmsFile newFile = new CmsFile(
                resource.getStructureId(),
                resource.getResourceId(),
                resource.getRootPath(),
                historyResource.getTypeId(),
                flags,
                dbc.currentProject().getUuid(),
                state,
                resource.getDateCreated(),
                historyResource.getUserCreated(),
                resource.getDateLastModified(),
                dbc.currentUser().getId(),
                historyResource.getDateReleased(),
                historyResource.getDateExpired(),
                resource.getSiblingCount(),
                historyResource.getLength(),
                historyResource.getDateContent(),
                newVersion,
                readFile(dbc, (CmsHistoryFile)historyResource).getContents());

            // log it
            log(
                dbc,
                new CmsLogEntry(
                    dbc,
                    newFile.getStructureId(),
                    CmsLogEntryType.RESOURCE_HISTORY,
                    new String[] {newFile.getRootPath()}),
                false);

            newResource = writeFile(dbc, newFile);
        } else {
            // it is a folder!
            newResource = new CmsFolder(
                resource.getStructureId(),
                resource.getResourceId(),
                resource.getRootPath(),
                historyResource.getTypeId(),
                historyResource.getFlags(),
                dbc.currentProject().getUuid(),
                state,
                resource.getDateCreated(),
                historyResource.getUserCreated(),
                resource.getDateLastModified(),
                dbc.currentUser().getId(),
                historyResource.getDateReleased(),
                historyResource.getDateExpired(),
                newVersion);

            // log it
            log(
                dbc,
                new CmsLogEntry(
                    dbc,
                    newResource.getStructureId(),
                    CmsLogEntryType.RESOURCE_HISTORY,
                    new String[] {newResource.getRootPath()}),
                false);

            writeResource(dbc, newResource);
        }
        if (newResource != null) {
            // now read the historical properties
            List<CmsProperty> historyProperties = getHistoryDriver(dbc).readProperties(dbc, historyResource);
            // remove all properties
            deleteAllProperties(dbc, newResource.getRootPath());
            // write them to the restored resource
            writePropertyObjects(dbc, newResource, historyProperties, false);

            m_monitor.clearResourceCache();
        }

        Map<String, Object> data = new HashMap<String, Object>(2);
        data.put(I_CmsEventListener.KEY_RESOURCE, resource);
        data.put(I_CmsEventListener.KEY_CHANGE, new Integer(CHANGED_RESOURCE | CHANGED_CONTENT));
        OpenCms.fireCmsEvent(new CmsEvent(I_CmsEventListener.EVENT_RESOURCE_MODIFIED, data));
    }

    /**
     * Saves a list of aliases for the same structure id, replacing any aliases for the same structure id.<p>
     *
     * @param dbc the current database context
     * @param project the current project
     * @param structureId the structure id for which the aliases should be saved
     * @param aliases the list of aliases to save
     *
     * @throws CmsException if something goes wrong
     */
    public void saveAliases(CmsDbContext dbc, CmsProject project, CmsUUID structureId, List<CmsAlias> aliases)
    throws CmsException {

        for (CmsAlias alias : aliases) {
            if (!structureId.equals(alias.getStructureId())) {
                throw new IllegalArgumentException("Aliases to replace must have the same structure id!");
            }
        }
        I_CmsVfsDriver vfsDriver = getVfsDriver(dbc);
        vfsDriver.deleteAliases(dbc, project, new CmsAliasFilter(null, null, structureId));
        for (CmsAlias alias : aliases) {
            String aliasPath = alias.getAliasPath();
            if (CmsAlias.ALIAS_PATTERN.matcher(aliasPath).matches()) {
                vfsDriver.insertAlias(dbc, project, alias);
            } else {
                LOG.error("Invalid alias path: " + aliasPath);
            }
        }
    }

    /**
     * Replaces the complete list of rewrite aliases for a given site root.<p>
     *
     * @param dbc the current database context
     * @param siteRoot the site root for which the rewrite aliases should be replaced
     * @param newAliases the new aliases for the given site root
     * @throws CmsException if something goes wrong
     */
    public void saveRewriteAliases(CmsDbContext dbc, String siteRoot, List<CmsRewriteAlias> newAliases)
    throws CmsException {

        CmsRewriteAliasFilter filter = new CmsRewriteAliasFilter().setSiteRoot(siteRoot);
        getVfsDriver(dbc).deleteRewriteAliases(dbc, filter);
        getVfsDriver(dbc).insertRewriteAliases(dbc, newAliases);
    }

    /**
     * Searches for users which fit the given criteria.<p>
     *
     * @param dbc the database context
     * @param searchParams the search criteria
     *
     * @return the users which fit the search criteria
     *
     * @throws CmsDataAccessException if something goes wrong
     */
    public List<CmsUser> searchUsers(CmsDbContext dbc, CmsUserSearchParameters searchParams

    ) throws CmsDataAccessException {

        return getUserDriver(dbc).searchUsers(dbc, searchParams);
    }

    /**
     * Changes the "expire" date of a resource.<p>
     *
     * @param dbc the current database context
     * @param resource the resource to touch
     * @param dateExpired the new expire date of the resource
     *
     * @throws CmsDataAccessException if something goes wrong
     *
     * @see CmsObject#setDateExpired(String, long, boolean)
     * @see I_CmsResourceType#setDateExpired(CmsObject, CmsSecurityManager, CmsResource, long, boolean)
     */
    public void setDateExpired(CmsDbContext dbc, CmsResource resource, long dateExpired) throws CmsDataAccessException {

        resource.setDateExpired(dateExpired);
        if (resource.getState().isUnchanged()) {
            resource.setState(CmsResource.STATE_CHANGED);
        }
        getVfsDriver(dbc).writeResourceState(dbc, dbc.currentProject(), resource, UPDATE_STRUCTURE, false);

        // modify the last modified project reference
        getVfsDriver(dbc).writeResourceState(dbc, dbc.currentProject(), resource, UPDATE_RESOURCE_PROJECT, false);
        // log
        log(
            dbc,
            new CmsLogEntry(
                dbc,
                resource.getStructureId(),
                CmsLogEntryType.RESOURCE_DATE_EXPIRED,
                new String[] {resource.getRootPath()}),
            false);

        // clear the cache
        m_monitor.clearResourceCache();

        // fire the event
        Map<String, Object> data = new HashMap<String, Object>(2);
        data.put(I_CmsEventListener.KEY_RESOURCE, resource);
        data.put(I_CmsEventListener.KEY_CHANGE, new Integer(CHANGED_TIMEFRAME));
        OpenCms.fireCmsEvent(new CmsEvent(I_CmsEventListener.EVENT_RESOURCE_MODIFIED, data));
    }

    /**
     * Changes the "last modified" timestamp of a resource.<p>
     *
     * @param dbc the current database context
     * @param resource the resource to touch
     * @param dateLastModified the new last modified date of the resource
     *
     * @throws CmsDataAccessException if something goes wrong
     *
     * @see CmsObject#setDateLastModified(String, long, boolean)
     * @see I_CmsResourceType#setDateLastModified(CmsObject, CmsSecurityManager, CmsResource, long, boolean)
     */
    public void setDateLastModified(CmsDbContext dbc, CmsResource resource, long dateLastModified)
    throws CmsDataAccessException {

        // modify the last modification date
        resource.setDateLastModified(dateLastModified);
        if (resource.getState().isUnchanged()) {
            resource.setState(CmsResource.STATE_CHANGED);
        } else if (resource.getState().isNew() && (resource.getSiblingCount() > 1)) {
            // in case of new resources with siblings make sure the state is correct
            resource.setState(CmsResource.STATE_CHANGED);
        }
        resource.setUserLastModified(dbc.currentUser().getId());
        getVfsDriver(dbc).writeResourceState(dbc, dbc.currentProject(), resource, UPDATE_RESOURCE, false);

        log(
            dbc,
            new CmsLogEntry(
                dbc,
                resource.getStructureId(),
                CmsLogEntryType.RESOURCE_TOUCHED,
                new String[] {resource.getRootPath()}),
            false);

        // clear the cache
        m_monitor.clearResourceCache();

        // fire the event
        Map<String, Object> data = new HashMap<String, Object>(2);
        data.put(I_CmsEventListener.KEY_RESOURCE, resource);
        data.put(I_CmsEventListener.KEY_CHANGE, new Integer(CHANGED_LASTMODIFIED));
        OpenCms.fireCmsEvent(new CmsEvent(I_CmsEventListener.EVENT_RESOURCE_MODIFIED, data));
    }

    /**
     * Changes the "release" date of a resource.<p>
     *
     * @param dbc the current database context
     * @param resource the resource to touch
     * @param dateReleased the new release date of the resource
     *
     * @throws CmsDataAccessException if something goes wrong
     *
     * @see CmsObject#setDateReleased(String, long, boolean)
     * @see I_CmsResourceType#setDateReleased(CmsObject, CmsSecurityManager, CmsResource, long, boolean)
     */
    public void setDateReleased(CmsDbContext dbc, CmsResource resource, long dateReleased)
    throws CmsDataAccessException {

        // modify the last modification date
        resource.setDateReleased(dateReleased);
        if (resource.getState().isUnchanged()) {
            resource.setState(CmsResource.STATE_CHANGED);
        }
        getVfsDriver(dbc).writeResourceState(dbc, dbc.currentProject(), resource, UPDATE_STRUCTURE, false);

        // modify the last modified project reference
        getVfsDriver(dbc).writeResourceState(dbc, dbc.currentProject(), resource, UPDATE_RESOURCE_PROJECT, false);
        // log it
        log(
            dbc,
            new CmsLogEntry(
                dbc,
                resource.getStructureId(),
                CmsLogEntryType.RESOURCE_DATE_RELEASED,
                new String[] {resource.getRootPath()}),
            false);

        // clear the cache
        m_monitor.clearResourceCache();

        // fire the event
        Map<String, Object> data = new HashMap<String, Object>(2);
        data.put(I_CmsEventListener.KEY_RESOURCE, resource);
        data.put(I_CmsEventListener.KEY_CHANGE, new Integer(CHANGED_TIMEFRAME));
        OpenCms.fireCmsEvent(new CmsEvent(I_CmsEventListener.EVENT_RESOURCE_MODIFIED, data));
    }

    /**
     * Sets a new parent group for an already existing group.<p>
     *
     * @param dbc the current database context
     * @param groupName the name of the group that should be written
     * @param parentGroupName the name of the parent group to set,
     *                      or <code>null</code> if the parent
     *                      group should be deleted.
     *
     * @throws CmsException if operation was not successful
     * @throws CmsDataAccessException if the group with <code>groupName</code> could not be read from VFS
     */
    public void setParentGroup(CmsDbContext dbc, String groupName, String parentGroupName)
    throws CmsException, CmsDataAccessException {

        CmsGroup group = readGroup(dbc, groupName);
        CmsUUID parentGroupId = CmsUUID.getNullUUID();

        // if the group exists, use its id, else set to unknown.
        if (parentGroupName != null) {
            parentGroupId = readGroup(dbc, parentGroupName).getId();
        }

        group.setParentId(parentGroupId);

        // write the changes to the cms
        writeGroup(dbc, group);
    }

    /**
     * Sets the password for a user.<p>
     *
     * @param dbc the current database context
     * @param username the name of the user
     * @param newPassword the new password
     *
     * @throws CmsException if operation was not successful
     * @throws CmsIllegalArgumentException if the user with the <code>username</code> was not found
     */
    public void setPassword(CmsDbContext dbc, String username, String newPassword)
    throws CmsException, CmsIllegalArgumentException {

        validatePassword(newPassword);

        // read the user as a system user to verify that the specified old password is correct
        getUserDriver(dbc).readUser(dbc, username);
        // only continue if not found and read user from web might succeed
        getUserDriver(dbc).writePassword(dbc, username, null, newPassword);
    }

    /**
     * Marks a subscribed resource as deleted.<p>
     *
     * @param dbc the database context
     * @param poolName the name of the database pool to use
     * @param resource the subscribed resource to mark as deleted
     *
     * @throws CmsException if something goes wrong
     */
    public void setSubscribedResourceAsDeleted(CmsDbContext dbc, String poolName, CmsResource resource)
    throws CmsException {

        getSubscriptionDriver().setSubscribedResourceAsDeleted(dbc, poolName, resource);
    }

    /**
     * Moves an user to the given organizational unit.<p>
     *
     * @param dbc the current db context
     * @param orgUnit the organizational unit to add the resource to
     * @param user the user that is to be moved to the organizational unit
     *
     * @throws CmsException if something goes wrong
     *
     * @see org.opencms.security.CmsOrgUnitManager#setUsersOrganizationalUnit(CmsObject, String, String)
     */
    public void setUsersOrganizationalUnit(CmsDbContext dbc, CmsOrganizationalUnit orgUnit, CmsUser user)
    throws CmsException {

        if (!getGroupsOfUser(dbc, user.getName(), false).isEmpty()) {
            throw new CmsDbConsistencyException(
                Messages.get().container(Messages.ERR_ORGUNIT_MOVE_USER_2, orgUnit.getName(), user.getName()));
        }

        // move the principal
        getUserDriver(dbc).setUsersOrganizationalUnit(dbc, orgUnit, user);
        // remove the principal from cache
        m_monitor.clearUserCache(user);

        if (!dbc.getProjectId().isNullUUID()) {
            // user modified event is not needed
            return;
        }
        // fire user modified event
        Map<String, Object> eventData = new HashMap<String, Object>();
        eventData.put(I_CmsEventListener.KEY_USER_ID, user.getId().toString());
        eventData.put(I_CmsEventListener.KEY_OU_NAME, user.getOuFqn());
        eventData.put(I_CmsEventListener.KEY_USER_ACTION, I_CmsEventListener.VALUE_USER_MODIFIED_ACTION_SET_OU);
        OpenCms.fireCmsEvent(new CmsEvent(I_CmsEventListener.EVENT_USER_MODIFIED, eventData));
    }

    /**
     * Subscribes the user or group to the resource.<p>
     *
     * @param dbc the database context
     * @param poolName the name of the database pool to use
     * @param principal the principal that subscribes to the resource
     * @param resource the resource to subscribe to
     *
     * @throws CmsException if something goes wrong
     */
    public void subscribeResourceFor(CmsDbContext dbc, String poolName, CmsPrincipal principal, CmsResource resource)
    throws CmsException {

        getSubscriptionDriver().subscribeResourceFor(dbc, poolName, principal, resource);
    }

    /**
     * Undelete the resource.<p>
     *
     * @param dbc the current database context
     * @param resource the name of the resource to apply this operation to
     *
     * @throws CmsException if something goes wrong
     *
     * @see CmsObject#undeleteResource(String, boolean)
     * @see I_CmsResourceType#undelete(CmsObject, CmsSecurityManager, CmsResource, boolean)
     */
    public void undelete(CmsDbContext dbc, CmsResource resource) throws CmsException {

        if (!resource.getState().isDeleted()) {
            throw new CmsVfsException(
                Messages.get().container(
                    Messages.ERR_UNDELETE_FOR_RESOURCE_DELETED_1,
                    dbc.removeSiteRoot(resource.getRootPath())));
        }

        // set the state to changed
        resource.setState(CmsResourceState.STATE_CHANGED);
        // perform the changes
        updateState(dbc, resource, false);
        // log it
        log(dbc, new CmsLogEntry(
            dbc,
            resource.getStructureId(),
            CmsLogEntryType.RESOURCE_UNDELETED,
            new String[] {resource.getRootPath()}), false);
        // clear the cache
        m_monitor.clearResourceCache();

        // fire change event
        Map<String, Object> data = new HashMap<String, Object>(2);
        data.put(I_CmsEventListener.KEY_RESOURCE, resource);
        data.put(I_CmsEventListener.KEY_CHANGE, new Integer(CHANGED_RESOURCE));
        OpenCms.fireCmsEvent(new CmsEvent(I_CmsEventListener.EVENT_RESOURCE_MODIFIED, data));
    }

    /**
     * Undos all changes in the resource by restoring the version from the
     * online project to the current offline project.<p>
     *
     * @param dbc the current database context
     * @param resource the name of the resource to apply this operation to
     * @param mode the undo mode, one of the <code>{@link org.opencms.file.CmsResource.CmsResourceUndoMode}#UNDO_XXX</code> constants
     *      please note that the recursive flag is ignored at this level
     *
     * @throws CmsException if something goes wrong
     *
     * @see CmsObject#undoChanges(String, CmsResource.CmsResourceUndoMode)
     * @see I_CmsResourceType#undoChanges(CmsObject, CmsSecurityManager, CmsResource, CmsResource.CmsResourceUndoMode)
     */
    public void undoChanges(CmsDbContext dbc, CmsResource resource, CmsResource.CmsResourceUndoMode mode)
    throws CmsException {

        if (resource.getState().isNew()) {
            // undo changes is impossible on a new resource
            throw new CmsVfsException(Messages.get().container(Messages.ERR_UNDO_CHANGES_FOR_RESOURCE_NEW_0));
        }

        // we need this for later use
        CmsProject onlineProject = readProject(dbc, CmsProject.ONLINE_PROJECT_ID);
        // read the resource from the online project
        CmsResource onlineResource = getVfsDriver(dbc).readResource(
            dbc,
            CmsProject.ONLINE_PROJECT_ID,
            resource.getStructureId(),
            true);

        CmsResource onlineResourceByPath = null;
        try {
            // this is needed to figure out if a moved resource overwrote a deleted one
            onlineResourceByPath = getVfsDriver(dbc).readResource(
                dbc,
                CmsProject.ONLINE_PROJECT_ID,
                resource.getRootPath(),
                true);

            // force undo move operation if needed
            if (!mode.isUndoMove() && !onlineResourceByPath.getRootPath().equals(onlineResource.getRootPath())) {
                mode = mode.includeMove();
            }
        } catch (Exception e) {
            // ok
        }

        boolean moved = !onlineResource.getRootPath().equals(resource.getRootPath());
        // undo move operation if required
        if (moved && mode.isUndoMove()) {
            moveResource(dbc, resource, onlineResource.getRootPath(), true);
            if ((onlineResourceByPath != null)
                && !onlineResourceByPath.getRootPath().equals(onlineResource.getRootPath())) {
                // was moved over deleted, so the deleted file has to be undone
                undoContentChanges(dbc, onlineProject, null, onlineResourceByPath, CmsResource.STATE_UNCHANGED, true);
            }
        }
        // undo content changes
        CmsResourceState newState = CmsResource.STATE_UNCHANGED;
        if (moved && !mode.isUndoMove()) {
            newState = CmsResource.STATE_CHANGED;
        }
        undoContentChanges(dbc, onlineProject, resource, onlineResource, newState, moved && mode.isUndoMove());
        // because undoContentChanges deletes the offline resource internally, we have
        // to write an entry to the log table to prevent the resource from appearing in the
        // user's publish list.
        log(
            dbc,
            new CmsLogEntry(
                dbc,
                resource.getStructureId(),
                CmsLogEntryType.RESOURCE_CHANGES_UNDONE,
                new String[] {resource.getRootPath()}),
            true);

    }

    /**
     * Unlocks all resources in the given project.<p>
     *
     * @param project the project to unlock the resources in
     */
    public void unlockProject(CmsProject project) {

        // unlock all resources in the project
        m_lockManager.removeResourcesInProject(project.getUuid(), false);
        m_monitor.clearResourceCache();
        m_monitor.flushCache(CmsMemoryMonitor.CacheType.PROJECT, CmsMemoryMonitor.CacheType.PERMISSION);
    }

    /**
     * Unlocks a resource.<p>
     *
     * @param dbc the current database context
     * @param resource the resource to unlock
     * @param force <code>true</code>, if a resource is forced to get unlocked, no matter by which user and in which project the resource is currently locked
     * @param removeSystemLock <code>true</code>, if you also want to remove system locks
     *
     * @throws CmsException if something goes wrong
     *
     * @see CmsObject#unlockResource(String)
     * @see I_CmsResourceType#unlockResource(CmsObject, CmsSecurityManager, CmsResource)
     */
    public void unlockResource(CmsDbContext dbc, CmsResource resource, boolean force, boolean removeSystemLock)
    throws CmsException {

        // update the resource cache
        m_monitor.clearResourceCache();

        // now update lock status
        m_lockManager.removeResource(dbc, resource, force, removeSystemLock);

        // we must also clear the permission cache
        m_monitor.flushCache(CmsMemoryMonitor.CacheType.PERMISSION);

        // fire resource modification event
        Map<String, Object> data = new HashMap<String, Object>(2);
        data.put(I_CmsEventListener.KEY_RESOURCE, resource);
        data.put(I_CmsEventListener.KEY_CHANGE, new Integer(NOTHING_CHANGED));
        OpenCms.fireCmsEvent(new CmsEvent(I_CmsEventListener.EVENT_RESOURCE_MODIFIED, data));
    }

    /**
     * Unsubscribes all deleted resources that were deleted before the specified time stamp.<p>
     *
     * @param dbc the database context
     * @param poolName the name of the database pool to use
     * @param deletedTo the time stamp to which the resources have been deleted
     *
     * @throws CmsException if something goes wrong
     */
    public void unsubscribeAllDeletedResources(CmsDbContext dbc, String poolName, long deletedTo) throws CmsException {

        getSubscriptionDriver().unsubscribeAllDeletedResources(dbc, poolName, deletedTo);
    }

    /**
     * Unsubscribes the principal from all resources.<p>
     *
     * @param dbc the database context
     * @param poolName the name of the database pool to use
     * @param principal the principal that unsubscribes from all resources
     *
     * @throws CmsException if something goes wrong
     */
    public void unsubscribeAllResourcesFor(CmsDbContext dbc, String poolName, CmsPrincipal principal)
    throws CmsException {

        getSubscriptionDriver().unsubscribeAllResourcesFor(dbc, poolName, principal);

    }

    /**
     * Unsubscribes the principal from the resource.<p>
     *
     * @param dbc the database context
     * @param poolName the name of the database pool to use
     * @param principal the principal that unsubscribes from the resource
     * @param resource the resource to unsubscribe from
     *
     * @throws CmsException if something goes wrong
     */
    public void unsubscribeResourceFor(CmsDbContext dbc, String poolName, CmsPrincipal principal, CmsResource resource)
    throws CmsException {

        getSubscriptionDriver().unsubscribeResourceFor(dbc, poolName, principal, resource);
    }

    /**
     * Unsubscribes all groups and users from the resource.<p>
     *
     * @param dbc the database context
     * @param poolName the name of the database pool to use
     * @param resource the resource to unsubscribe all groups and users from
     *
     * @throws CmsException if something goes wrong
     */
    public void unsubscribeResourceForAll(CmsDbContext dbc, String poolName, CmsResource resource) throws CmsException {

        getSubscriptionDriver().unsubscribeResourceForAll(dbc, poolName, resource);
    }

    /**
     * Update the export points.<p>
     *
     * All files and folders "inside" an export point are written.<p>
     *
     * @param dbc the current database context
     */
    public void updateExportPoints(CmsDbContext dbc) {

        try {
            // read the export points and return immediately if there are no export points at all
            Set<CmsExportPoint> exportPoints = new HashSet<CmsExportPoint>();
            exportPoints.addAll(OpenCms.getExportPoints());
            exportPoints.addAll(OpenCms.getModuleManager().getExportPoints());
            if (exportPoints.size() == 0) {
                if (LOG.isWarnEnabled()) {
                    LOG.warn(Messages.get().getBundle().key(Messages.LOG_NO_EXPORT_POINTS_CONFIGURED_0));
                }
                return;
            }

            // create the driver to write the export points
            CmsExportPointDriver exportPointDriver = new CmsExportPointDriver(exportPoints);

            // the export point hash table contains RFS export paths keyed by their internal VFS paths
            Iterator<String> i = exportPointDriver.getExportPointPaths().iterator();
            I_CmsVfsDriver vfsDriver = getVfsDriver(dbc);
            while (i.hasNext()) {
                String currentExportPoint = i.next();

                // print some report messages
                if (LOG.isInfoEnabled()) {
                    LOG.info(Messages.get().getBundle().key(Messages.LOG_WRITE_EXPORT_POINT_1, currentExportPoint));
                }

                try {
                    CmsResourceFilter filter = CmsResourceFilter.DEFAULT;
                    List<CmsResource> resources = vfsDriver.readResourceTree(
                        dbc,
                        CmsProject.ONLINE_PROJECT_ID,
                        currentExportPoint,
                        filter.getType(),
                        filter.getState(),
                        filter.getModifiedAfter(),
                        filter.getModifiedBefore(),
                        filter.getReleaseAfter(),
                        filter.getReleaseBefore(),
                        filter.getExpireAfter(),
                        filter.getExpireBefore(),
                        CmsDriverManager.READMODE_INCLUDE_TREE
                            | (filter.excludeType() ? CmsDriverManager.READMODE_EXCLUDE_TYPE : 0)
                            | (filter.excludeState() ? CmsDriverManager.READMODE_EXCLUDE_STATE : 0));

                    Iterator<CmsResource> j = resources.iterator();
                    while (j.hasNext()) {
                        CmsResource currentResource = j.next();

                        if (currentResource.isFolder()) {
                            // export the folder
                            exportPointDriver.createFolder(currentResource.getRootPath(), currentExportPoint);
                        } else {
                            // try to create the exportpoint folder
                            exportPointDriver.createFolder(currentExportPoint, currentExportPoint);
                            byte[] onlineContent = vfsDriver.readContent(
                                dbc,
                                CmsProject.ONLINE_PROJECT_ID,
                                currentResource.getResourceId());
                            // export the file content online
                            exportPointDriver.writeFile(
                                currentResource.getRootPath(),
                                currentExportPoint,
                                onlineContent);
                        }
                    }
                } catch (CmsException e) {
                    // there might exist export points without corresponding resources in the VFS
                    // -> ignore exceptions which are not "resource not found" exception quiet here
                    if (e instanceof CmsVfsResourceNotFoundException) {
                        if (LOG.isErrorEnabled()) {
                            LOG.error(Messages.get().getBundle().key(Messages.LOG_UPDATE_EXORT_POINTS_ERROR_0), e);
                        }
                    }
                }
            }
        } catch (Exception e) {
            if (LOG.isErrorEnabled()) {
                LOG.error(Messages.get().getBundle().key(Messages.LOG_UPDATE_EXORT_POINTS_ERROR_0), e);
            }
        }
    }

    /**
     * Logs everything that has not been written to DB jet.<p>
     *
     * @param dbc the current db context
     *
     * @throws CmsDataAccessException if something goes wrong
     */
    public void updateLog(CmsDbContext dbc) throws CmsDataAccessException {

        synchronized (m_publishListUpdateLock) {

            if (m_log.isEmpty()) {
                return;
            }

            List<CmsLogEntry> log = new ArrayList<CmsLogEntry>(m_log);
            m_log.clear();
            String logTableEnabledStr = (String)OpenCms.getRuntimeProperty(PARAM_LOG_TABLE_ENABLED);
            if (Boolean.parseBoolean(logTableEnabledStr)) { // defaults to 'false' if value not set
                m_projectDriver.log(dbc, log);
            }
            CmsLogToPublishListChangeConverter converter = new CmsLogToPublishListChangeConverter();
            for (CmsLogEntry entry : log) {
                converter.add(entry);
            }
            m_projectDriver.deleteUserPublishListEntries(dbc, converter.getPublishListDeletions());
            m_projectDriver.writeUserPublishListEntries(dbc, converter.getPublishListAdditions());
        }
    }

    /**
     * Updates/Creates the given relations for the given resource.<p>
     *
     * @param dbc the db context
     * @param resource the resource to update the relations for
     * @param links the links to consider for updating
     *
     * @throws CmsException if something goes wrong
     *
     * @see CmsSecurityManager#updateRelationsForResource(CmsRequestContext, CmsResource, List)
     */
    public void updateRelationsForResource(CmsDbContext dbc, CmsResource resource, List<CmsLink> links)
    throws CmsException {

        deleteRelationsWithSiblings(dbc, resource);

        // build the links again only if needed
        if ((links == null) || links.isEmpty()) {
            return;
        }
        // the set of written relations
        Set<CmsRelation> writtenRelations = new HashSet<CmsRelation>();

        // create new relation information
        I_CmsVfsDriver vfsDriver = getVfsDriver(dbc);
        Iterator<CmsLink> itLinks = links.iterator();
        while (itLinks.hasNext()) {
            CmsLink link = itLinks.next();
            if (link.isInternal()) { // only update internal links
                if (CmsStringUtil.isEmptyOrWhitespaceOnly(link.getTarget())) {
                    // only an anchor
                    continue;
                }
                CmsUUID targetId = link.getStructureId();
                String destPath = link.getTarget();

                if (targetId != null) {
                    // the link target may not be a VFS path even if the link id is a structure id,
                    // so if possible, we read the resource for the id and set the relation target to its
                    // real root path.
                    try {
                        CmsResource destRes = readResource(dbc, targetId, CmsResourceFilter.ALL);
                        destPath = destRes.getRootPath();
                    } catch (CmsVfsResourceNotFoundException e) {
                        // ignore
                    }
                }

                CmsRelation originalRelation = new CmsRelation(
                    resource.getStructureId(),
                    resource.getRootPath(),
                    link.getStructureId(),
                    destPath,
                    link.getType());

                // do not write twice the same relation
                if (writtenRelations.contains(originalRelation)) {
                    continue;
                }
                writtenRelations.add(originalRelation);

                // TODO: it would be good to have the link locale to make the relation just to the right sibling
                // create the relations in content for all siblings
                Iterator<CmsResource> itSiblings = readSiblings(dbc, resource, CmsResourceFilter.ALL).iterator();
                while (itSiblings.hasNext()) {
                    CmsResource sibling = itSiblings.next();
                    CmsRelation relation = new CmsRelation(
                        sibling.getStructureId(),
                        sibling.getRootPath(),
                        originalRelation.getTargetId(),
                        originalRelation.getTargetPath(),
                        link.getType());
                    vfsDriver.createRelation(dbc, dbc.currentProject().getUuid(), relation);
                }
            }
        }
    }

    /**
     * Returns <code>true</code> if a user is member of the given group.<p>
     *
     * @param dbc the current database context
     * @param username the name of the user to check
     * @param groupname the name of the group to check
     * @param readRoles if to read roles or groups
     *
     * @return <code>true</code>, if the user is in the group, <code>false</code> otherwise
     *
     * @throws CmsException if something goes wrong
     */
    public boolean userInGroup(CmsDbContext dbc, String username, String groupname, boolean readRoles)
    throws CmsException {

        List<CmsGroup> groups = getGroupsOfUser(dbc, username, readRoles);
        for (int i = 0; i < groups.size(); i++) {
            CmsGroup group = groups.get(i);
            if (groupname.equals(group.getName()) || groupname.substring(1).equals(group.getName())) {
                return true;
            }
        }
        return false;
    }

    /**
     * This method checks if a new password follows the rules for
     * new passwords, which are defined by a Class implementing the
     * <code>{@link org.opencms.security.I_CmsPasswordHandler}</code>
     * interface and configured in the opencms.properties file.<p>
     *
     * If this method throws no exception the password is valid.<p>
     *
     * @param password the new password that has to be checked
     *
     * @throws CmsSecurityException if the password is not valid
     */
    public void validatePassword(String password) throws CmsSecurityException {

        OpenCms.getPasswordHandler().validatePassword(password);
    }

    /**
     * Validates the relations for the given resources.<p>
     *
     * @param dbc the database context
     * @param publishList the resources to validate during publishing
     * @param report a report to write the messages to
     *
     * @return a map with lists of invalid links
     *          (<code>{@link org.opencms.relations.CmsRelation}}</code> objects)
     *          keyed by root paths
     *
     * @throws Exception if something goes wrong
     */
    public Map<String, List<CmsRelation>> validateRelations(
        CmsDbContext dbc,
        CmsPublishList publishList,
        I_CmsReport report) throws Exception {

        return m_htmlLinkValidator.validateResources(dbc, publishList, report);
    }

    /**
     * Writes an access control entries to a given resource.<p>
     *
     * @param dbc the current database context
     * @param resource the resource
     * @param ace the entry to write
     *
     * @throws CmsException if something goes wrong
     */
    public void writeAccessControlEntry(CmsDbContext dbc, CmsResource resource, CmsAccessControlEntry ace)
    throws CmsException {

        // write the new ace
        getUserDriver(dbc).writeAccessControlEntry(dbc, dbc.currentProject(), ace);

        // log it
        log(
            dbc,
            new CmsLogEntry(
                dbc,
                resource.getStructureId(),
                CmsLogEntryType.RESOURCE_PERMISSIONS,
                new String[] {resource.getRootPath()}),
            false);

        // update the "last modified" information
        setDateLastModified(dbc, resource, resource.getDateLastModified());

        // clear the cache
        m_monitor.clearAccessControlListCache();

        // fire a resource modification event
        Map<String, Object> data = new HashMap<String, Object>(2);
        data.put(I_CmsEventListener.KEY_RESOURCE, resource);
        data.put(I_CmsEventListener.KEY_CHANGE, new Integer(CHANGED_ACCESSCONTROL));
        OpenCms.fireCmsEvent(new CmsEvent(I_CmsEventListener.EVENT_RESOURCE_MODIFIED, data));
    }

    /**
     * Writes all export points into the file system for the publish task
     * specified by trhe given publish history ID.<p>
     *
     * @param dbc the current database context
     * @param report an I_CmsReport instance to print output message, or null to write messages to the log file
     * @param publishHistoryId ID to identify the publish task in the publish history
     */
    public void writeExportPoints(CmsDbContext dbc, I_CmsReport report, CmsUUID publishHistoryId) {

        boolean printReportHeaders = false;
        List<CmsPublishedResource> publishedResources = null;
        try {
            // read the "published resources" for the specified publish history ID
            publishedResources = getProjectDriver(dbc).readPublishedResources(dbc, publishHistoryId);
        } catch (CmsException e) {
            if (LOG.isErrorEnabled()) {
                LOG.error(
                    Messages.get().getBundle().key(Messages.ERR_READ_PUBLISHED_RESOURCES_FOR_ID_1, publishHistoryId),
                    e);
            }
        }
        if ((publishedResources == null) || publishedResources.isEmpty()) {
            if (LOG.isWarnEnabled()) {
                LOG.warn(Messages.get().getBundle().key(Messages.LOG_EMPTY_PUBLISH_HISTORY_1, publishHistoryId));
            }
            return;
        }

        // read the export points and return immediately if there are no export points at all
        Set<CmsExportPoint> exportPoints = new HashSet<CmsExportPoint>();
        exportPoints.addAll(OpenCms.getExportPoints());
        exportPoints.addAll(OpenCms.getModuleManager().getExportPoints());
        if (exportPoints.size() == 0) {
            if (LOG.isWarnEnabled()) {
                LOG.warn(Messages.get().getBundle().key(Messages.LOG_NO_EXPORT_POINTS_CONFIGURED_0));
            }
            return;
        }

        // create the driver to write the export points
        CmsExportPointDriver exportPointDriver = new CmsExportPointDriver(exportPoints);

        // the report may be null if the export point write was started by an event
        if (report == null) {
            if (dbc.getRequestContext() != null) {
                report = new CmsLogReport(dbc.getRequestContext().getLocale(), getClass());
            } else {
                report = new CmsLogReport(CmsLocaleManager.getDefaultLocale(), getClass());
            }
        }

        // iterate over all published resources to export them
        I_CmsVfsDriver vfsDriver = getVfsDriver(dbc);
        Iterator<CmsPublishedResource> i = publishedResources.iterator();
        while (i.hasNext()) {
            CmsPublishedResource currentPublishedResource = i.next();
            String currentExportPoint = exportPointDriver.getExportPoint(currentPublishedResource.getRootPath());

            if (currentExportPoint != null) {
                if (!printReportHeaders) {
                    report.println(
                        Messages.get().container(Messages.RPT_EXPORT_POINTS_WRITE_BEGIN_0),
                        I_CmsReport.FORMAT_HEADLINE);
                    printReportHeaders = true;
                }

                // print report message
                if (currentPublishedResource.getState().isDeleted()) {
                    report.print(
                        Messages.get().container(Messages.RPT_EXPORT_POINTS_DELETE_0),
                        I_CmsReport.FORMAT_NOTE);
                } else {
                    report.print(Messages.get().container(Messages.RPT_EXPORT_POINTS_WRITE_0), I_CmsReport.FORMAT_NOTE);
                }
                report.print(
                    org.opencms.report.Messages.get().container(
                        org.opencms.report.Messages.RPT_ARGUMENT_1,
                        currentPublishedResource.getRootPath()));
                report.print(org.opencms.report.Messages.get().container(org.opencms.report.Messages.RPT_DOTS_0));

                if (currentPublishedResource.isFolder()) {
                    // export the folder
                    if (currentPublishedResource.getState().isDeleted()) {
                        exportPointDriver.deleteResource(currentPublishedResource.getRootPath(), currentExportPoint);
                    } else {
                        exportPointDriver.createFolder(currentPublishedResource.getRootPath(), currentExportPoint);
                    }
                    report.println(
                        org.opencms.report.Messages.get().container(org.opencms.report.Messages.RPT_OK_0),
                        I_CmsReport.FORMAT_OK);
                } else {
                    // export the file
                    try {
                        if (currentPublishedResource.getState().isDeleted()) {
                            exportPointDriver.deleteResource(
                                currentPublishedResource.getRootPath(),
                                currentExportPoint);
                        } else {
                            // read the file content online
                            byte[] onlineContent = vfsDriver.readContent(
                                dbc,
                                CmsProject.ONLINE_PROJECT_ID,
                                currentPublishedResource.getResourceId());
                            exportPointDriver.writeFile(
                                currentPublishedResource.getRootPath(),
                                currentExportPoint,
                                onlineContent);
                        }
                        report.println(
                            org.opencms.report.Messages.get().container(org.opencms.report.Messages.RPT_OK_0),
                            I_CmsReport.FORMAT_OK);
                    } catch (CmsException e) {
                        if (LOG.isErrorEnabled()) {
                            LOG.error(
                                Messages.get().getBundle().key(
                                    Messages.LOG_WRITE_EXPORT_POINT_ERROR_1,
                                    currentPublishedResource.getRootPath()),
                                e);
                        }
                        report.println(
                            org.opencms.report.Messages.get().container(org.opencms.report.Messages.RPT_FAILED_0),
                            I_CmsReport.FORMAT_ERROR);
                    }
                }
            }
        }
        if (printReportHeaders) {
            report.println(
                Messages.get().container(Messages.RPT_EXPORT_POINTS_WRITE_END_0),
                I_CmsReport.FORMAT_HEADLINE);
        }
    }

    /**
     * Writes a resource to the OpenCms VFS, including it's content.<p>
     *
     * Applies only to resources of type <code>{@link CmsFile}</code>
     * i.e. resources that have a binary content attached.<p>
     *
     * Certain resource types might apply content validation or transformation rules
     * before the resource is actually written to the VFS. The returned result
     * might therefore be a modified version from the provided original.<p>
     *
     * @param dbc the current database context
     * @param resource the resource to apply this operation to
     *
     * @return the written resource (may have been modified)
     *
     * @throws CmsException if something goes wrong
     *
     * @see CmsObject#writeFile(CmsFile)
     * @see I_CmsResourceType#writeFile(CmsObject, CmsSecurityManager, CmsFile)
     */
    public CmsFile writeFile(CmsDbContext dbc, CmsFile resource) throws CmsException {

        resource.setUserLastModified(dbc.currentUser().getId());
        resource.setContents(resource.getContents()); // to be sure the content date is updated

        getVfsDriver(dbc).writeResource(dbc, dbc.currentProject().getUuid(), resource, UPDATE_RESOURCE_STATE);

        byte[] contents = resource.getContents();
        getVfsDriver(dbc).writeContent(dbc, resource.getResourceId(), contents);
        // log it
        log(
            dbc,
            new CmsLogEntry(
                dbc,
                resource.getStructureId(),
                CmsLogEntryType.RESOURCE_CONTENT_MODIFIED,
                new String[] {resource.getRootPath()}),
            false);

        // read the file back from db
        resource = new CmsFile(readResource(dbc, resource.getStructureId(), CmsResourceFilter.ALL));
        resource.setContents(contents);

        deleteRelationsWithSiblings(dbc, resource);

        // update the cache
        m_monitor.clearResourceCache();

        Map<String, Object> data = new HashMap<String, Object>(2);
        data.put(I_CmsEventListener.KEY_RESOURCE, resource);
        data.put(I_CmsEventListener.KEY_CHANGE, new Integer(CHANGED_CONTENT));
        OpenCms.fireCmsEvent(new CmsEvent(I_CmsEventListener.EVENT_RESOURCE_MODIFIED, data));

        return resource;
    }

    /**
     * Writes an already existing group.<p>
     *
     * The group id has to be a valid OpenCms group id.<br>
     *
     * The group with the given id will be completely overridden
     * by the given data.<p>
     *
     * @param dbc the current database context
     * @param group the group that should be written
     *
     * @throws CmsException if operation was not successful
     */
    public void writeGroup(CmsDbContext dbc, CmsGroup group) throws CmsException {

        CmsGroup oldGroup = readGroup(dbc, group.getName());
        m_monitor.uncacheGroup(oldGroup);
        getUserDriver(dbc).writeGroup(dbc, group);
        m_monitor.cacheGroup(group);

        if (!dbc.getProjectId().isNullUUID()) {
            // group modified event is not needed
            return;
        }
        // fire group modified event
        Map<String, Object> eventData = new HashMap<String, Object>();
        eventData.put(I_CmsEventListener.KEY_GROUP_ID, group.getId().toString());
        eventData.put(I_CmsEventListener.KEY_GROUP_NAME, oldGroup.getName());
        eventData.put(I_CmsEventListener.KEY_USER_ACTION, I_CmsEventListener.VALUE_GROUP_MODIFIED_ACTION_WRITE);
        OpenCms.fireCmsEvent(new CmsEvent(I_CmsEventListener.EVENT_GROUP_MODIFIED, eventData));
    }

    /**
     * Creates an historical entry of the current project.<p>
     *
     * @param dbc the current database context
     * @param publishTag the version
     * @param publishDate the date of publishing
     *
     * @throws CmsDataAccessException if operation was not successful
     */
    public void writeHistoryProject(CmsDbContext dbc, int publishTag, long publishDate) throws CmsDataAccessException {

        getHistoryDriver(dbc).writeProject(dbc, publishTag, publishDate);
    }

    /**
     * Writes the locks that are currently stored in-memory to the database to allow restoring them
     * in future server startups.<p>
     *
     * This overwrites the locks previously stored in the underlying database table.<p>
     *
     * @param dbc the current database context
     *
     * @throws CmsException if something goes wrong
     */
    public void writeLocks(CmsDbContext dbc) throws CmsException {

        m_lockManager.writeLocks(dbc);
    }

    /**
     * Writes an already existing organizational unit.<p>
     *
     * The organizational unit id has to be a valid OpenCms organizational unit id.<br>
     *
     * The organizational unit with the given id will be completely overridden
     * by the given data.<p>
     *
     * @param dbc the current db context
     * @param organizationalUnit the organizational unit that should be written
     *
     * @throws CmsException if operation was not successful
     *
     * @see org.opencms.security.CmsOrgUnitManager#writeOrganizationalUnit(CmsObject, CmsOrganizationalUnit)
     */
    public void writeOrganizationalUnit(CmsDbContext dbc, CmsOrganizationalUnit organizationalUnit)
    throws CmsException {

        m_monitor.uncacheOrgUnit(organizationalUnit);
        getUserDriver(dbc).writeOrganizationalUnit(dbc, organizationalUnit);

        // create a publish list for the 'virtual' publish event
        CmsResource ouRes = readResource(dbc, organizationalUnit.getId(), CmsResourceFilter.DEFAULT);
        CmsPublishList pl = new CmsPublishList(ouRes, false);
        pl.add(ouRes, false);

        getProjectDriver(dbc).writePublishHistory(
            dbc,
            pl.getPublishHistoryId(),
            new CmsPublishedResource(ouRes, -1, CmsResourceState.STATE_NEW));

        // fire the 'virtual' publish event
        Map<String, Object> eventData = new HashMap<String, Object>();
        eventData.put(I_CmsEventListener.KEY_PUBLISHID, pl.getPublishHistoryId().toString());
        eventData.put(I_CmsEventListener.KEY_PROJECTID, dbc.currentProject().getUuid());
        eventData.put(I_CmsEventListener.KEY_DBCONTEXT, dbc);
        CmsEvent afterPublishEvent = new CmsEvent(I_CmsEventListener.EVENT_PUBLISH_PROJECT, eventData);
        OpenCms.fireCmsEvent(afterPublishEvent);

        m_monitor.cacheOrgUnit(organizationalUnit);
    }

    /**
     * Writes an already existing project.<p>
     *
     * The project id has to be a valid OpenCms project id.<br>
     *
     * The project with the given id will be completely overridden
     * by the given data.<p>
     *
     * @param dbc the current database context
     * @param project the project that should be written
     *
     * @throws CmsException if operation was not successful
     */
    public void writeProject(CmsDbContext dbc, CmsProject project) throws CmsException {

        m_monitor.uncacheProject(project);
        getProjectDriver(dbc).writeProject(dbc, project);
        m_monitor.cacheProject(project);
    }

    /**
     * Writes a new project into the PROJECT_LASTMODIFIED field of a resource record.<p>
     *
     * @param dbc the current database context
     * @param resource the resource which should be modified
     * @param projectId the project id to write
     *
     * @throws CmsDataAccessException if the database access fails
     */
    public void writeProjectLastModified(CmsDbContext dbc, CmsResource resource, CmsUUID projectId)
    throws CmsDataAccessException {

        I_CmsVfsDriver vfsDriver = getVfsDriver(dbc);
        vfsDriver.writeLastModifiedProjectId(dbc, dbc.currentProject(), projectId, resource);
    }

    /**
     * Writes a property for a specified resource.<p>
     *
     * @param dbc the current database context
     * @param resource the resource to write the property for
     * @param property the property to write
     *
     * @throws CmsException if something goes wrong
     *
     * @see CmsObject#writePropertyObject(String, CmsProperty)
     * @see I_CmsResourceType#writePropertyObject(CmsObject, CmsSecurityManager, CmsResource, CmsProperty)
     */
    public void writePropertyObject(CmsDbContext dbc, CmsResource resource, CmsProperty property) throws CmsException {

        try {
            if (property == CmsProperty.getNullProperty()) {
                // skip empty or null properties
                return;
            }

            // test if and what state should be updated
            // 0: none, 1: structure, 2: resource
            int updateState = getUpdateState(dbc, resource, Collections.singletonList(property));

            // write the property
            getVfsDriver(dbc).writePropertyObject(dbc, dbc.currentProject(), resource, property);

            if (updateState > 0) {
                updateState(dbc, resource, updateState == 2);
            }
            // log it
            log(dbc, new CmsLogEntry(
                dbc,
                resource.getStructureId(),
                CmsLogEntryType.RESOURCE_PROPERTIES,
                new String[] {resource.getRootPath()}), false);

        } finally {
            // update the driver manager cache
            m_monitor.clearResourceCache();
            m_monitor.flushCache(CmsMemoryMonitor.CacheType.PROPERTY, CmsMemoryMonitor.CacheType.PROPERTY_LIST);

            // fire an event that a property of a resource has been modified
            Map<String, Object> data = new HashMap<String, Object>();
            data.put(I_CmsEventListener.KEY_RESOURCE, resource);
            data.put("property", property);
            OpenCms.fireCmsEvent(new CmsEvent(I_CmsEventListener.EVENT_PROPERTY_MODIFIED, data));
        }
    }

    /**
     * Writes a list of properties for a specified resource.<p>
     *
     * Code calling this method has to ensure that the no properties
     * <code>a, b</code> are contained in the specified list so that <code>a.equals(b)</code>,
     * otherwise an exception is thrown.<p>
     *
     * @param dbc the current database context
     * @param resource the resource to write the properties for
     * @param properties the list of properties to write
     * @param updateState if <code>true</code> the state of the resource will be updated
     *
     * @throws CmsException if something goes wrong
     *
     * @see CmsObject#writePropertyObjects(String, List)
     * @see I_CmsResourceType#writePropertyObjects(CmsObject, CmsSecurityManager, CmsResource, List)
     */
    public void writePropertyObjects(
        CmsDbContext dbc,
        CmsResource resource,
        List<CmsProperty> properties,
        boolean updateState) throws CmsException {

        if ((properties == null) || (properties.size() == 0)) {
            // skip empty or null lists
            return;
        }

        try {
            // the specified list must not contain two or more equal property objects
            for (int i = 0, n = properties.size(); i < n; i++) {
                Set<String> keyValidationSet = new HashSet<String>();
                CmsProperty property = properties.get(i);
                if (!keyValidationSet.contains(property.getName())) {
                    keyValidationSet.add(property.getName());
                } else {
                    throw new CmsVfsException(
                        Messages.get().container(Messages.ERR_VFS_INVALID_PROPERTY_LIST_1, property.getName()));
                }
            }

            // test if and what state should be updated
            // 0: none, 1: structure, 2: resource
            int updateStateValue = 0;
            if (updateState) {
                updateStateValue = getUpdateState(dbc, resource, properties);
            }
            I_CmsVfsDriver vfsDriver = getVfsDriver(dbc);
            for (int i = 0; i < properties.size(); i++) {
                // write the property
                CmsProperty property = properties.get(i);
                vfsDriver.writePropertyObject(dbc, dbc.currentProject(), resource, property);
            }

            if (updateStateValue > 0) {
                // update state
                updateState(dbc, resource, (updateStateValue == 2));
            }

            if (updateState) {
                // log it
                log(dbc, new CmsLogEntry(
                    dbc,
                    resource.getStructureId(),
                    CmsLogEntryType.RESOURCE_PROPERTIES,
                    new String[] {resource.getRootPath()}), false);
            }
        } finally {
            // update the driver manager cache
            m_monitor.clearResourceCache();
            m_monitor.flushCache(CmsMemoryMonitor.CacheType.PROPERTY, CmsMemoryMonitor.CacheType.PROPERTY_LIST);

            // fire an event that the properties of a resource have been modified
            OpenCms.fireCmsEvent(
                new CmsEvent(
                    I_CmsEventListener.EVENT_RESOURCE_AND_PROPERTIES_MODIFIED,
                    Collections.<String, Object> singletonMap(I_CmsEventListener.KEY_RESOURCE, resource)));
        }
    }

    /**
     * Updates a publish job.<p>
     *
     * @param dbc the current database context
     * @param publishJob the publish job to update
     *
     * @throws CmsException if something goes wrong
     */
    public void writePublishJob(CmsDbContext dbc, CmsPublishJobInfoBean publishJob) throws CmsException {

        getProjectDriver(dbc).writePublishJob(dbc, publishJob);
    }

    /**
     * Writes the publish report for a publish job.<p>
     *
     * @param dbc the current database context
     * @param publishJob the publish job
     * @throws CmsException if something goes wrong
     */
    public void writePublishReport(CmsDbContext dbc, CmsPublishJobInfoBean publishJob) throws CmsException {

        CmsPublishReport report = (CmsPublishReport)publishJob.removePublishReport();

        if (report != null) {
            getProjectDriver(dbc).writePublishReport(dbc, publishJob.getPublishHistoryId(), report.getContents());
        }
    }

    /**
     * Writes a resource to the OpenCms VFS.<p>
     *
     * @param dbc the current database context
     * @param resource the resource to write
     *
     * @throws CmsException if something goes wrong
     */
    public void writeResource(CmsDbContext dbc, CmsResource resource) throws CmsException {

        // access was granted - write the resource
        resource.setUserLastModified(dbc.currentUser().getId());
        CmsUUID projectId = ((dbc.getProjectId() == null) || dbc.getProjectId().isNullUUID())
        ? dbc.currentProject().getUuid()
        : dbc.getProjectId();

        getVfsDriver(dbc).writeResource(dbc, projectId, resource, UPDATE_RESOURCE_STATE);

        // make sure the written resource has the state correctly set
        if (resource.getState().isUnchanged()) {
            resource.setState(CmsResource.STATE_CHANGED);
        }

        // delete in content relations if the new type is not parseable
        if (!(OpenCms.getResourceManager().getResourceType(resource.getTypeId()) instanceof I_CmsLinkParseable)) {
            deleteRelationsWithSiblings(dbc, resource);
        }

        // update the cache
        m_monitor.clearResourceCache();
        Map<String, Object> data = new HashMap<String, Object>(2);
        data.put(I_CmsEventListener.KEY_RESOURCE, resource);
        data.put(I_CmsEventListener.KEY_CHANGE, new Integer(CHANGED_RESOURCE));
        OpenCms.fireCmsEvent(new CmsEvent(I_CmsEventListener.EVENT_RESOURCE_MODIFIED, data));
    }

    /**
     * Inserts an entry in the published resource table.<p>
     *
     * This is done during static export.<p>
     *
     * @param dbc the current database context
     * @param resourceName The name of the resource to be added to the static export
     * @param linkType the type of resource exported (0= non-parameter, 1=parameter)
     * @param linkParameter the parameters added to the resource
     * @param timestamp a time stamp for writing the data into the db
     *
     * @throws CmsException if something goes wrong
     */
    public void writeStaticExportPublishedResource(
        CmsDbContext dbc,
        String resourceName,
        int linkType,
        String linkParameter,
        long timestamp) throws CmsException {

        getProjectDriver(dbc).writeStaticExportPublishedResource(dbc, resourceName, linkType, linkParameter, timestamp);
    }

    /**
     * Adds a new url name mapping for a structure id.<p>
     *
     * Instead of taking the name directly, this method takes an iterator of strings
     * which generates candidate URL names on-the-fly. The first generated name which is
     * not already mapped to another structure id will be chosen for the new URL name mapping.
     *
     * @param dbc the current database context
     * @param nameSeq the sequence of URL name candidates
     * @param structureId the structure id to which the url name should be mapped
     * @param locale the locale for which the mapping should be written
     * @param replaceOnPublish name mappings for which this is set will replace all other mappings for the same resource on publishing
     *
     * @return the actual name which was mapped to the structure id
     *
     * @throws CmsDataAccessException if something goes wrong
     */
    public String writeUrlNameMapping(
        CmsDbContext dbc,
        Iterator<String> nameSeq,
        CmsUUID structureId,
        String locale,
        boolean replaceOnPublish) throws CmsDataAccessException {

        String bestName = findBestNameForUrlNameMapping(dbc, nameSeq, structureId, locale);
        addOrReplaceUrlNameMapping(dbc, bestName, structureId, locale, replaceOnPublish);
        return bestName;
    }

    /**
     * Updates the user information. <p>
     *
     * The user id has to be a valid OpenCms user id.<br>
     *
     * The user with the given id will be completely overridden
     * by the given data.<p>
     *
     * @param dbc the current database context
     * @param user the user to be updated
     *
     * @throws CmsException if operation was not successful
     */
    public void writeUser(CmsDbContext dbc, CmsUser user) throws CmsException {

        CmsUser oldUser = readUser(dbc, user.getId());
        m_monitor.clearUserCache(oldUser);
        getUserDriver(dbc).writeUser(dbc, user);
        m_monitor.flushCache(CmsMemoryMonitor.CacheType.USERGROUPS, CmsMemoryMonitor.CacheType.USER_LIST);

        if (!dbc.getProjectId().isNullUUID()) {
            // user modified event is not needed
            return;
        }
        // fire user modified event
        Map<String, Object> eventData = new HashMap<String, Object>();
        eventData.put(I_CmsEventListener.KEY_USER_ID, user.getId().toString());
        eventData.put(I_CmsEventListener.KEY_USER_NAME, oldUser.getName());
        eventData.put(I_CmsEventListener.KEY_USER_ACTION, I_CmsEventListener.VALUE_USER_MODIFIED_ACTION_WRITE_USER);
        OpenCms.fireCmsEvent(new CmsEvent(I_CmsEventListener.EVENT_USER_MODIFIED, eventData));
    }

    /**
     * Adds or replaces a new url name mapping in the offline project.<p>
     *
     * @param dbc the current database context
     * @param name the URL name of the mapping
     * @param structureId the structure id of the mapping
     * @param locale the locale of the mapping
     * @param replaceOnPublish if the mapping shoudl replace previous URL name mappings when published
     *
     * @throws CmsDataAccessException if something goes wrong
     */
    protected void addOrReplaceUrlNameMapping(
        CmsDbContext dbc,
        String name,
        CmsUUID structureId,
        String locale,
        boolean replaceOnPublish) throws CmsDataAccessException {

        getVfsDriver(dbc).deleteUrlNameMappingEntries(
            dbc,
            false,
            CmsUrlNameMappingFilter.ALL.filterStructureId(structureId).filterLocale(locale).filterStates(
                CmsUrlNameMappingEntry.MAPPING_STATUS_NEW,
                CmsUrlNameMappingEntry.MAPPING_STATUS_REPLACE_ON_PUBLISH));
        CmsUrlNameMappingEntry newEntry = new CmsUrlNameMappingEntry(
            name,
            structureId,
            replaceOnPublish
            ? CmsUrlNameMappingEntry.MAPPING_STATUS_REPLACE_ON_PUBLISH
            : CmsUrlNameMappingEntry.MAPPING_STATUS_NEW,
            System.currentTimeMillis(),
            locale);
        getVfsDriver(dbc).addUrlNameMappingEntry(dbc, false, newEntry);
    }

    /**
     * Converts a resource to a folder (if possible).<p>
     *
     * @param resource the resource to convert
     * @return the converted resource
     *
     * @throws CmsVfsResourceNotFoundException if the resource is not a folder
     */
    protected CmsFolder convertResourceToFolder(CmsResource resource) throws CmsVfsResourceNotFoundException {

        if (resource.isFolder()) {
            return new CmsFolder(resource);
        }

        throw new CmsVfsResourceNotFoundException(
            Messages.get().container(Messages.ERR_ACCESS_FILE_AS_FOLDER_1, resource.getRootPath()));
    }

    /**
     * Helper method for creating a driver from configuration data.<p>
     *
     * @param dbc the db context
     * @param configManager the configuration manager
     * @param config the configuration
     * @param driverChainKey the configuration key under which the driver chain is stored
     * @param suffix the suffix to append to a driver chain entry to get the key for the driver class
     *
     * @return the newly created driver
     */
    protected Object createDriver(
        CmsDbContext dbc,
        CmsConfigurationManager configManager,
        CmsParameterConfiguration config,
        String driverChainKey,
        String suffix) {

        // read the vfs driver class properties and initialize a new instance
        List<String> drivers = config.getList(driverChainKey);
        String driverKey = drivers.get(0) + suffix;
        String driverName = config.get(driverKey);
        drivers = (drivers.size() > 1) ? drivers.subList(1, drivers.size()) : null;
        if (driverName == null) {
            CmsLog.INIT.error(Messages.get().getBundle().key(Messages.INIT_DRIVER_FAILED_1, driverKey));
        }
        return newDriverInstance(dbc, configManager, driverName, drivers);
    }

    /**
     * Deletes all relations for the given resource and all its siblings.<p>
     *
     * @param dbc the current database context
     * @param resource the resource to delete the resource for
     *
     * @throws CmsException if something goes wrong
     */
    protected void deleteRelationsWithSiblings(CmsDbContext dbc, CmsResource resource) throws CmsException {

        // get all siblings
        List<CmsResource> siblings;
        if (resource.getSiblingCount() > 1) {
            siblings = readSiblings(dbc, resource, CmsResourceFilter.ALL);
        } else {
            siblings = new ArrayList<CmsResource>();
            siblings.add(resource);
        }
        // clean the relations in content for all siblings
        I_CmsVfsDriver vfsDriver = getVfsDriver(dbc);
        Iterator<CmsResource> it = siblings.iterator();
        while (it.hasNext()) {
            CmsResource sibling = it.next();
            // clean the relation information for this sibling
            vfsDriver.deleteRelations(
                dbc,
                dbc.currentProject().getUuid(),
                sibling,
                CmsRelationFilter.TARGETS.filterDefinedInContent());
        }
    }

    /**
     * Tries to add sub-resources of moved folders to the publish list and throws an exception if the publish list still does
     * not contain some  sub-resources of the moved folders.<p>
     *
     * @param cms the current CMS context
     * @param dbc the current database context
     * @param pubList the publish list
     * @throws CmsException if something goes wrong
     */
    protected void ensureSubResourcesOfMovedFoldersPublished(CmsObject cms, CmsDbContext dbc, CmsPublishList pubList)
    throws CmsException {

        List<CmsResource> topMovedFolders = pubList.getTopMovedFolders(cms);
        Iterator<CmsResource> folderIt = topMovedFolders.iterator();
        while (folderIt.hasNext()) {
            CmsResource folder = folderIt.next();
            addSubResources(dbc, pubList, folder);
        }
        List<CmsResource> missingSubResources = pubList.getMissingSubResources(cms, topMovedFolders);
        if (missingSubResources.isEmpty()) {
            return;
        }

        StringBuffer pathBuffer = new StringBuffer();

        for (CmsResource missing : missingSubResources) {
            pathBuffer.append(missing.getRootPath());
            pathBuffer.append(" ");
        }
        throw new CmsVfsException(
            Messages.get().container(Messages.RPT_CHILDREN_OF_MOVED_FOLDER_NOT_PUBLISHED_1, pathBuffer.toString()));

    }

    /**
     * Tries to find the best name for an URL name mapping for the given structure id.<p>
     *
     * @param dbc the database context
     * @param nameSeq the sequence of name candidates
     * @param structureId the structure id to which an URL name should be mapped
     * @param locale the locale for which the URL name should be mapped
     *
     * @return the selected URL name candidate
     *
     * @throws CmsDataAccessException if something goes wrong
     */
    protected String findBestNameForUrlNameMapping(
        CmsDbContext dbc,
        Iterator<String> nameSeq,
        CmsUUID structureId,
        String locale) throws CmsDataAccessException {

        String newName;
        boolean alreadyInUse;
        do {
            newName = nameSeq.next();
            alreadyInUse = false;
            CmsUrlNameMappingFilter filter = CmsUrlNameMappingFilter.ALL.filterName(newName);
            List<CmsUrlNameMappingEntry> entriesWithSameName = getVfsDriver(dbc).readUrlNameMappingEntries(
                dbc,
                false,
                filter);
            for (CmsUrlNameMappingEntry entry : entriesWithSameName) {
                boolean sameId = entry.getStructureId().equals(structureId);
                if (!sameId) {
                    // name already used for other resource, or for different locale of the same resource
                    alreadyInUse = true;
                    break;
                }
            }
        } while (alreadyInUse);
        return newName;
    }

    /**
     * Helper method for finding the 'best' URL name to use for a new URL name mapping.<p>
     *
     * Since the name given as a parameter may be already used, this method will try to append numeric suffixes
     * to the name to find a mapping name which is not used.<p>
     *
     * @param dbc the current database context
     * @param name the name of the mapping
     * @param structureId the structure id to which the name is mapped
     *
     * @return the best name which was found for the new mapping
     *
     * @throws CmsDataAccessException if something goes wrong
     */
    protected String findBestNameForUrlNameMapping(CmsDbContext dbc, String name, CmsUUID structureId)
    throws CmsDataAccessException {

        List<CmsUrlNameMappingEntry> entriesStartingWithName = getVfsDriver(dbc).readUrlNameMappingEntries(
            dbc,
            false,
            CmsUrlNameMappingFilter.ALL.filterNamePattern(name + "%").filterRejectStructureId(structureId));
        Set<String> usedNames = new HashSet<String>();
        for (CmsUrlNameMappingEntry entry : entriesStartingWithName) {
            usedNames.add(entry.getName());
        }
        int counter = 0;
        String numberedName;
        do {
            numberedName = getNumberedName(name, counter);
            counter += 1;
        } while (usedNames.contains(numberedName));
        return numberedName;
    }

    /**
     * Returns the lock manager instance.<p>
     *
     * @return the lock manager instance
     */
    protected CmsLockManager getLockManager() {

        return m_lockManager;
    }

    /**
     * Adds a numeric suffix to the end of a string, unless the number passed as a parameter is 0.<p>
     *
     * @param name the base name
     * @param number the number from which to form the suffix
     *
     * @return the concatenation of the base name and possibly the numeric suffix
     */
    protected String getNumberedName(String name, int number) {

        if (number == 0) {
            return name;
        }
        PrintfFormat fmt = new PrintfFormat("%0.6d");
        return name + "_" + fmt.sprintf(number);
    }

    /**
     * Resets the resources in a project to their online state.<p>
     *
     * @param dbc the database context
     * @param projectId the project id
     * @param modifiedFiles the modified files
     * @param modifiedFolders the modified folders
     * @throws CmsException if something goes wrong
     * @throws CmsSecurityException if we don't have the permissions
     * @throws CmsDataAccessException if something goes wrong with the database
     */
    protected void resetResourcesInProject(
        CmsDbContext dbc,
        CmsUUID projectId,
        List<CmsResource> modifiedFiles,
        List<CmsResource> modifiedFolders) throws CmsException, CmsSecurityException, CmsDataAccessException {

        // all resources inside the project have to be be reset to their online state.
        // 1. step: delete all new files
        for (int i = 0; i < modifiedFiles.size(); i++) {
            CmsResource currentFile = modifiedFiles.get(i);
            if (currentFile.getState().isNew()) {
                CmsLock lock = getLock(dbc, currentFile);
                if (lock.isNullLock()) {
                    // lock the resource
                    lockResource(dbc, currentFile, CmsLockType.EXCLUSIVE);
                } else if (!lock.isOwnedBy(dbc.currentUser()) || !lock.isInProject(dbc.currentProject())) {
                    changeLock(dbc, currentFile, CmsLockType.EXCLUSIVE);
                }
                // delete the properties
                getVfsDriver(dbc).deletePropertyObjects(
                    dbc,
                    projectId,
                    currentFile,
                    CmsProperty.DELETE_OPTION_DELETE_STRUCTURE_AND_RESOURCE_VALUES);
                // delete the file
                getVfsDriver(dbc).removeFile(dbc, dbc.currentProject().getUuid(), currentFile);
                // remove the access control entries
                getUserDriver(dbc).removeAccessControlEntries(dbc, dbc.currentProject(), currentFile.getResourceId());
                // fire the corresponding event
                OpenCms.fireCmsEvent(
                    new CmsEvent(
                        I_CmsEventListener.EVENT_RESOURCE_AND_PROPERTIES_MODIFIED,
                        Collections.<String, Object> singletonMap(I_CmsEventListener.KEY_RESOURCE, currentFile)));
            }
        }

        // 2. step: delete all new folders
        for (int i = 0; i < modifiedFolders.size(); i++) {
            CmsResource currentFolder = modifiedFolders.get(i);
            if (currentFolder.getState().isNew()) {
                // delete the properties
                getVfsDriver(dbc).deletePropertyObjects(
                    dbc,
                    projectId,
                    currentFolder,
                    CmsProperty.DELETE_OPTION_DELETE_STRUCTURE_AND_RESOURCE_VALUES);
                // delete the folder
                getVfsDriver(dbc).removeFolder(dbc, dbc.currentProject(), currentFolder);
                // remove the access control entries
                getUserDriver(dbc).removeAccessControlEntries(dbc, dbc.currentProject(), currentFolder.getResourceId());
                // fire the corresponding event
                OpenCms.fireCmsEvent(
                    new CmsEvent(
                        I_CmsEventListener.EVENT_RESOURCE_AND_PROPERTIES_MODIFIED,
                        Collections.<String, Object> singletonMap(I_CmsEventListener.KEY_RESOURCE, currentFolder)));
            }
        }

        // 3. step: undo changes on all changed or deleted folders
        for (int i = 0; i < modifiedFolders.size(); i++) {
            CmsResource currentFolder = modifiedFolders.get(i);
            if ((currentFolder.getState().isChanged()) || (currentFolder.getState().isDeleted())) {
                CmsLock lock = getLock(dbc, currentFolder);
                if (lock.isNullLock()) {
                    // lock the resource
                    lockResource(dbc, currentFolder, CmsLockType.EXCLUSIVE);
                } else if (!lock.isOwnedBy(dbc.currentUser()) || !lock.isInProject(dbc.currentProject())) {
                    changeLock(dbc, currentFolder, CmsLockType.EXCLUSIVE);
                }
                // undo all changes in the folder
                undoChanges(dbc, currentFolder, CmsResource.UNDO_CONTENT);
                // fire the corresponding event
                OpenCms.fireCmsEvent(new CmsEvent(
                    I_CmsEventListener.EVENT_RESOURCE_AND_PROPERTIES_MODIFIED,
                    Collections.<String, Object> singletonMap(I_CmsEventListener.KEY_RESOURCE, currentFolder)));
            }
        }

        // 4. step: undo changes on all changed or deleted files
        for (int i = 0; i < modifiedFiles.size(); i++) {
            CmsResource currentFile = modifiedFiles.get(i);
            if (currentFile.getState().isChanged() || currentFile.getState().isDeleted()) {
                CmsLock lock = getLock(dbc, currentFile);
                if (lock.isNullLock()) {
                    // lock the resource
                    lockResource(dbc, currentFile, CmsLockType.EXCLUSIVE);
                } else if (!lock.isOwnedInProjectBy(dbc.currentUser(), dbc.currentProject())) {
                    if (lock.isLockableBy(dbc.currentUser())) {
                        changeLock(dbc, currentFile, CmsLockType.EXCLUSIVE);
                    }
                }
                // undo all changes in the file
                undoChanges(dbc, currentFile, CmsResource.UNDO_CONTENT);
                // fire the corresponding event
                OpenCms.fireCmsEvent(new CmsEvent(
                    I_CmsEventListener.EVENT_RESOURCE_AND_PROPERTIES_MODIFIED,
                    Collections.<String, Object> singletonMap(I_CmsEventListener.KEY_RESOURCE, currentFile)));
            }
        }
    }

    /**
     * Counts the total number of users which fit the given criteria.<p>
     *
     * @param dbc the database context
     * @param searchParams the user search criteria
     *
     * @return the total number of users matching the criteria
     *
     * @throws CmsDataAccessException if something goes wrong
     */
    long countUsers(CmsDbContext dbc, CmsUserSearchParameters searchParams) throws CmsDataAccessException {

        return getUserDriver(dbc).countUsers(dbc, searchParams);
    }

    /**
     * Adds all sub-resources of the given resource to the publish list.<p>
     *
     * @param dbc the database context
     * @param publishList the publish list
     * @param directPublishResource the resource to get the sub-resources for
     *
     * @throws CmsDataAccessException if something goes wrong accessing the database
     */
    private void addSubResources(CmsDbContext dbc, CmsPublishList publishList, CmsResource directPublishResource)
    throws CmsDataAccessException {

        int flags = CmsDriverManager.READMODE_INCLUDE_TREE | CmsDriverManager.READMODE_EXCLUDE_STATE;
        if (!directPublishResource.getState().isDeleted()) {
            // fix for org.opencms.file.TestPublishIssues#testPublishFolderWithDeletedFileFromOtherProject
            flags = flags | CmsDriverManager.READMODE_INCLUDE_PROJECT;
        }

        // add all sub resources of the folder
        List<CmsResource> folderList = getVfsDriver(dbc).readResourceTree(
            dbc,
            dbc.currentProject().getUuid(),
            directPublishResource.getRootPath(),
            CmsDriverManager.READ_IGNORE_TYPE,
            CmsResource.STATE_UNCHANGED,
            CmsDriverManager.READ_IGNORE_TIME,
            CmsDriverManager.READ_IGNORE_TIME,
            CmsDriverManager.READ_IGNORE_TIME,
            CmsDriverManager.READ_IGNORE_TIME,
            CmsDriverManager.READ_IGNORE_TIME,
            CmsDriverManager.READ_IGNORE_TIME,
            flags | CmsDriverManager.READMODE_ONLY_FOLDERS);

        publishList.addAll(filterResources(dbc, publishList, folderList), true);

        List<CmsResource> fileList = getVfsDriver(dbc).readResourceTree(
            dbc,
            dbc.currentProject().getUuid(),
            directPublishResource.getRootPath(),
            CmsDriverManager.READ_IGNORE_TYPE,
            CmsResource.STATE_UNCHANGED,
            CmsDriverManager.READ_IGNORE_TIME,
            CmsDriverManager.READ_IGNORE_TIME,
            CmsDriverManager.READ_IGNORE_TIME,
            CmsDriverManager.READ_IGNORE_TIME,
            CmsDriverManager.READ_IGNORE_TIME,
            CmsDriverManager.READ_IGNORE_TIME,
            flags | CmsDriverManager.READMODE_ONLY_FILES);

        publishList.addAll(filterResources(dbc, publishList, fileList), true);
    }

    /**
     * Helper method to check whether we should bother with reading the group for a given role in a given OU.<p>
     *
     * This is important because webuser OUs don't have most role groups, and their absence is not cached, so we want to avoid reading them.
     *
     * @param ou the OU
     * @param role the role
     * @return true if we should read the role in the OU
     */
    private boolean canReadRoleInOu(CmsOrganizationalUnit ou, CmsRole role) {

        if (ou.hasFlagWebuser() && !role.getRoleName().equals(CmsRole.ACCOUNT_MANAGER.getRoleName())) {
            return false;
        }
        return true;
    }

    /**
     * Checks the parent of a resource during publishing.<p>
     *
     * @param dbc the current database context
     * @param deletedFolders a list of deleted folders
     * @param res a resource to check the parent for
     *
     * @return <code>true</code> if the parent resource will be deleted during publishing
     */
    private boolean checkDeletedParentFolder(CmsDbContext dbc, List<CmsResource> deletedFolders, CmsResource res) {

        String parentPath = CmsResource.getParentFolder(res.getRootPath());

        if (parentPath == null) {
            // resource has no parent
            return false;
        }

        CmsResource parent;
        try {
            parent = readResource(dbc, parentPath, CmsResourceFilter.ALL);
        } catch (Exception e) {
            // failure: if we cannot read the parent, we should not publish the resource
            return false;
        }

        if (!parent.getState().isDeleted()) {
            // parent is not deleted
            return false;
        }

        for (int j = 0; j < deletedFolders.size(); j++) {
            if ((deletedFolders.get(j)).getStructureId().equals(parent.getStructureId())) {
                // parent is deleted, and it will get published
                return true;
            }
        }

        // parent is new, but it will not get published
        return false;
    }

    /**
     * Checks that no one of the resources to be published has a 'new' parent (that has not been published yet).<p>
     *
     * @param dbc the db context
     * @param publishList the publish list to check
     *
     * @throws CmsVfsException if there is a resource to be published with a 'new' parent
     */
    private void checkParentFolders(CmsDbContext dbc, CmsPublishList publishList) throws CmsVfsException {

        boolean directPublish = publishList.isDirectPublish();
        // if we direct publish a file, check if all parent folders are already published
        if (directPublish) {
            // first get the names of all parent folders
            Iterator<CmsResource> it = publishList.getDirectPublishResources().iterator();
            List<String> parentFolderNames = new ArrayList<String>();
            while (it.hasNext()) {
                CmsResource res = it.next();
                String parentFolderName = CmsResource.getParentFolder(res.getRootPath());
                if (parentFolderName != null) {
                    parentFolderNames.add(parentFolderName);
                }
            }
            // remove duplicate parent folder names
            parentFolderNames = CmsFileUtil.removeRedundancies(parentFolderNames);
            String parentFolderName = null;
            try {
                I_CmsVfsDriver vfsDriver = getVfsDriver(dbc);
                // now check all folders if they exist in the online project
                Iterator<String> parentIt = parentFolderNames.iterator();
                while (parentIt.hasNext()) {
                    parentFolderName = parentIt.next();
                    vfsDriver.readFolder(dbc, CmsProject.ONLINE_PROJECT_ID, parentFolderName);
                }
            } catch (CmsException e) {
                throw new CmsVfsException(
                    Messages.get().container(Messages.RPT_PARENT_FOLDER_NOT_PUBLISHED_1, parentFolderName));
            }
        }
    }

    /**
     * Checks the parent of a resource during publishing.<p>
     *
     * @param dbc the current database context
     * @param folderList a list of folders
     * @param res a resource to check the parent for
     *
     * @return true if the resource should be published
     */
    private boolean checkParentResource(CmsDbContext dbc, List<CmsResource> folderList, CmsResource res) {

        String parentPath = CmsResource.getParentFolder(res.getRootPath());

        if (parentPath == null) {
            // resource has no parent
            return true;
        }

        CmsResource parent;
        try {
            parent = readResource(dbc, parentPath, CmsResourceFilter.ALL);
        } catch (Exception e) {
            // failure: if we cannot read the parent, we should not publish the resource
            return false;
        }

        if (!parent.getState().isNew()) {
            // parent is already published
            return true;
        }

        for (int j = 0; j < folderList.size(); j++) {
            if (folderList.get(j).getStructureId().equals(parent.getStructureId())) {
                // parent is new, but it will get published
                return true;
            }
        }

        // parent is new, but it will not get published
        return false;
    }

    /**
     * Copies all relations from the source resource to the target resource.<p>
     *
     * @param dbc the database context
     * @param source the source
     * @param target the target
     *
     * @throws CmsException if something goes wrong
     */
    private void copyRelations(CmsDbContext dbc, CmsResource source, CmsResource target) throws CmsException {

        // copy relations all relations
        CmsObject cms = new CmsObject(getSecurityManager(), dbc.getRequestContext());
        Iterator<CmsRelation> itRelations = getRelationsForResource(
            dbc,
            source,
            CmsRelationFilter.TARGETS.filterNotDefinedInContent()).iterator();
        while (itRelations.hasNext()) {
            CmsRelation relation = itRelations.next();
            try {
                CmsResource relTarget = relation.getTarget(cms, CmsResourceFilter.ALL);
                addRelationToResource(dbc, target, relTarget, relation.getType(), true);
            } catch (CmsVfsResourceNotFoundException e) {
                // ignore this broken relation
                if (LOG.isWarnEnabled()) {
                    LOG.warn(e.getLocalizedMessage(), e);
                }
            }
        }
        // repair categories
        repairCategories(dbc, getProjectIdForContext(dbc), target);
    }

    /**
     * Filters the given list of resources, removes all resources where the current user
     * does not have READ permissions, plus the filter is applied.<p>
     *
     * @param dbc the current database context
     * @param resourceList a list of CmsResources
     * @param filter the resource filter to use
     *
     * @return the filtered list of resources
     *
     * @throws CmsException in case errors testing the permissions
     */
    private List<CmsResource> filterPermissions(
        CmsDbContext dbc,
        List<CmsResource> resourceList,
        CmsResourceFilter filter) throws CmsException {

        if (filter.requireTimerange()) {
            // never check time range here - this must be done later in #updateContextDates(...)
            filter = filter.addExcludeTimerange();
        }
        ArrayList<CmsResource> result = new ArrayList<CmsResource>(resourceList.size());
        for (int i = 0; i < resourceList.size(); i++) {
            // check the permission of all resources
            CmsResource currentResource = resourceList.get(i);
            if (m_securityManager.hasPermissions(
                dbc,
                currentResource,
                CmsPermissionSet.ACCESS_READ,
                true,
                filter).isAllowed()) {
                // only return resources where permission was granted
                result.add(currentResource);
            }
        }
        // return the result
        return result;
    }

    /**
     * Returns a filtered list of resources for publishing.<p>
     * Contains all resources, which are not locked
     * and which have a parent folder that is already published or will be published, too.<p>
     *
     * @param dbc the current database context
     * @param publishList the filling publish list
     * @param resourceList the list of resources to filter
     *
     * @return a filtered list of resources
     */
    private List<CmsResource> filterResources(
        CmsDbContext dbc,
        CmsPublishList publishList,
        List<CmsResource> resourceList) {

        List<CmsResource> result = new ArrayList<CmsResource>();

        // local folder list for adding new publishing subfolders
        // this solves the {@link org.opencms.file.TestPublishIssues#testPublishScenarioD} problem.
        List<CmsResource> newFolderList = new ArrayList<CmsResource>(
            publishList == null ? resourceList : publishList.getFolderList());

        for (int i = 0; i < resourceList.size(); i++) {
            CmsResource res = resourceList.get(i);
            try {
                CmsLock lock = getLock(dbc, res);
                if (lock.isPublish()) {
                    // if already enqueued
                    continue;
                }
                if (!lock.isLockableBy(dbc.currentUser())) {
                    // checks if there is a shared lock and if the resource is deleted
                    // this solves the {@link org.opencms.file.TestPublishIssues#testPublishScenarioE} problem.
                    if (lock.isShared() && (publishList != null)) {
                        if (!res.getState().isDeleted()
                            || !checkDeletedParentFolder(dbc, publishList.getDeletedFolderList(), res)) {
                            continue;
                        }
                    } else {
                        // don't add locked resources
                        continue;
                    }
                }
                if (!"/".equals(res.getRootPath()) && !checkParentResource(dbc, newFolderList, res)) {
                    continue;
                }
                // check permissions
                try {
                    m_securityManager.checkPermissions(
                        dbc,
                        res,
                        CmsPermissionSet.ACCESS_DIRECT_PUBLISH,
                        false,
                        CmsResourceFilter.ALL);
                } catch (CmsException e) {
                    // skip if not enough permissions
                    continue;
                }
                if (res.isFolder()) {
                    newFolderList.add(res);
                }
                result.add(res);
            } catch (Exception e) {
                // should never happen
                LOG.error(e.getLocalizedMessage(), e);
            }
        }
        return result;
    }

    /**
     * Returns a filtered list of sibling resources for publishing.<p>
     *
     * Contains all siblings of the given resources, which are not locked
     * and which have a parent folder that is already published or will be published, too.<p>
     *
     * @param dbc the current database context
     * @param publishList the unfinished publish list
     * @param resourceList the list of siblings to filter
     *
     * @return a filtered list of sibling resources for publishing
     */
    private List<CmsResource> filterSiblings(
        CmsDbContext dbc,
        CmsPublishList publishList,
        Collection<CmsResource> resourceList) {

        List<CmsResource> result = new ArrayList<CmsResource>();

        // removed internal extendible folder list, since iterated (sibling) resources are files in any case, never folders

        for (CmsResource res : resourceList) {
            try {
                CmsLock lock = getLock(dbc, res);
                if (lock.isPublish()) {
                    // if already enqueued
                    continue;
                }
                if (!lock.isLockableBy(dbc.currentUser())) {
                    // checks if there is a shared lock and if the resource is deleted
                    // this solves the {@link org.opencms.file.TestPublishIssues#testPublishScenarioE} problem.
                    if (lock.isShared() && (publishList != null)) {
                        if (!res.getState().isDeleted()
                            || !checkDeletedParentFolder(dbc, publishList.getDeletedFolderList(), res)) {
                            continue;
                        }
                    } else {
                        // don't add locked resources
                        continue;
                    }
                }
                if (!"/".equals(res.getRootPath()) && !checkParentResource(dbc, publishList.getFolderList(), res)) {
                    // don't add resources that have no parent in the online project
                    continue;
                }
                // check permissions
                try {
                    m_securityManager.checkPermissions(
                        dbc,
                        res,
                        CmsPermissionSet.ACCESS_DIRECT_PUBLISH,
                        false,
                        CmsResourceFilter.ALL);
                } catch (CmsException e) {
                    // skip if not enough permissions
                    continue;
                }
                result.add(res);
            } catch (Exception e) {
                // should never happen
                LOG.error(e.getLocalizedMessage(), e);
            }
        }
        return result;
    }

    /**
     * Returns the access control list of a given resource.<p>
     *
     * @param dbc the current database context
     * @param resource the resource
     * @param forFolder should be true if resource is a folder
     * @param depth the depth to include non-inherited access entries, also
     * @param inheritedOnly flag indicates to collect inherited permissions only
     *
     * @return the access control list of the resource
     *
     * @throws CmsException if something goes wrong
     */
    private CmsAccessControlList getAccessControlList(
        CmsDbContext dbc,
        CmsResource resource,
        boolean inheritedOnly,
        boolean forFolder,
        int depth) throws CmsException {

        String cacheKey = getCacheKey(
            new String[] {
                inheritedOnly ? "+" : "-",
                forFolder ? "+" : "-",
                Integer.toString(depth),
                resource.getStructureId().toString()},
            dbc);

        CmsAccessControlList acl = m_monitor.getCachedACL(cacheKey);

        // return the cached acl if already available
        if ((acl != null) && dbc.getProjectId().isNullUUID()) {
            return acl;
        }

        List<CmsAccessControlEntry> aces = getUserDriver(dbc).readAccessControlEntries(
            dbc,
            dbc.currentProject(),
            resource.getResourceId(),
            (depth > 1) || ((depth > 0) && forFolder));

        // sort the list of aces
        boolean overwriteAll = sortAceList(aces);

        // if no 'overwrite all' ace was found
        if (!overwriteAll) {
            // get the acl of the parent
            CmsResource parentResource = null;
            try {
                // try to recurse over the id
                parentResource = getVfsDriver(dbc).readParentFolder(
                    dbc,
                    dbc.currentProject().getUuid(),
                    resource.getStructureId());
            } catch (CmsVfsResourceNotFoundException e) {
                // should never happen, but try with the path
                String parentPath = CmsResource.getParentFolder(resource.getRootPath());
                if (parentPath != null) {
                    parentResource = getVfsDriver(dbc).readFolder(dbc, dbc.currentProject().getUuid(), parentPath);
                }
            }
            if (parentResource != null) {
                acl = (CmsAccessControlList)getAccessControlList(
                    dbc,
                    parentResource,
                    inheritedOnly,
                    forFolder,
                    depth + 1).clone();
            }
        }
        if (acl == null) {
            acl = new CmsAccessControlList();
        }

        if (!((depth == 0) && inheritedOnly)) {
            Iterator<CmsAccessControlEntry> itAces = aces.iterator();
            while (itAces.hasNext()) {
                CmsAccessControlEntry acEntry = itAces.next();
                if (depth > 0) {
                    acEntry.setFlags(CmsAccessControlEntry.ACCESS_FLAGS_INHERITED);
                }

                acl.add(acEntry);

                // if the overwrite flag is set, reset the allowed permissions to the permissions of this entry
                // denied permissions are kept or extended
                if ((acEntry.getFlags() & CmsAccessControlEntry.ACCESS_FLAGS_OVERWRITE) > 0) {
                    acl.setAllowedPermissions(acEntry);
                }
            }
        }
        if (dbc.getProjectId().isNullUUID()) {
            m_monitor.cacheACL(cacheKey, acl);
        }
        return acl;
    }

    /**
     * Return a cache key build from the provided information.<p>
     *
     * @param prefix a prefix for the key
     * @param flag a boolean flag for the key (only used if prefix is not null)
     * @param projectId the project for which to generate the key
     * @param resource the resource for which to generate the key
     *
     * @return String a cache key build from the provided information
     */
    private String getCacheKey(String prefix, boolean flag, CmsUUID projectId, String resource) {

        StringBuffer b = new StringBuffer(64);
        if (prefix != null) {
            b.append(prefix);
            b.append(flag ? '+' : '-');
        }
        b.append(CmsProject.isOnlineProject(projectId) ? '+' : '-');
        return b.append(resource).toString();
    }

    /**
     * Return a cache key build from the provided information.<p>
     *
     * @param keys an array of keys to generate the cache key from
     * @param dbc the database context for which to generate the key
     *
     * @return String a cache key build from the provided information
     */
    private String getCacheKey(String[] keys, CmsDbContext dbc) {

        if (!dbc.getProjectId().isNullUUID()) {
            return "";
        }
        StringBuffer b = new StringBuffer(64);
        int len = keys.length;
        if (len > 0) {
            for (int i = 0; i < len; i++) {
                b.append(keys[i]);
                b.append('_');
            }
        }
        if (dbc.currentProject().isOnlineProject()) {
            b.append("+");
        } else {
            b.append("-");
        }
        return b.toString();
    }

    /**
     * Returns the correct project id.<p>
     *
     * @param dbc the database context
     *
     * @return the correct project id
     */
    private CmsUUID getProjectIdForContext(CmsDbContext dbc) {

        CmsUUID projectId = dbc.getProjectId();
        if (projectId.isNullUUID()) {
            projectId = dbc.currentProject().getUuid();
        }
        return projectId;
    }

    /**
     * Returns if and what state needs to be updated.<p>
     *
     * @param dbc the db context
     * @param resource the resource
     * @param properties the properties to check
     *
     * @return 0: none, 1: structure, 2: resource
     *
     * @throws CmsDataAccessException if something goes wrong
     */
    private int getUpdateState(CmsDbContext dbc, CmsResource resource, List<CmsProperty> properties)
    throws CmsDataAccessException {

        int updateState = 0;
        I_CmsVfsDriver vfsDriver = getVfsDriver(dbc);
        Iterator<CmsProperty> it = properties.iterator();
        while (it.hasNext() && (updateState < 2)) {
            CmsProperty property = it.next();

            // read existing property
            CmsProperty existingProperty = vfsDriver.readPropertyObject(
                dbc,
                property.getName(),
                dbc.currentProject(),
                resource);

            // check the shared property
            if (property.getResourceValue() != null) {
                if (property.isDeleteResourceValue()) {
                    if (existingProperty.getResourceValue() != null) {
                        updateState = 2; // deleted
                    }
                } else {
                    if (existingProperty.getResourceValue() == null) {
                        updateState = 2; // created
                    } else {
                        if (!property.getResourceValue().equals(existingProperty.getResourceValue())) {
                            updateState = 2; // updated
                        }
                    }
                }
            }
            if (updateState == 0) {
                // check the individual property only if needed
                if (property.getStructureValue() != null) {
                    if (property.isDeleteStructureValue()) {
                        if (existingProperty.getStructureValue() != null) {
                            updateState = 1; // deleted
                        }
                    } else {
                        if (existingProperty.getStructureValue() == null) {
                            updateState = 1; // created
                        } else {
                            if (!property.getStructureValue().equals(existingProperty.getStructureValue())) {
                                updateState = 1; // updated
                            }
                        }
                    }
                }
            }
        }
        return updateState;
    }

    /**
     * Returns all groups that are virtualizing the given role in the given ou.<p>
     *
     * @param dbc the database context
     * @param role the role
     *
     * @return all groups that are virtualizing the given role (or a child of it)
     *
     * @throws CmsException if something goes wrong
     */
    private List<CmsGroup> getVirtualGroupsForRole(CmsDbContext dbc, CmsRole role) throws CmsException {

        Set<Integer> roleFlags = new HashSet<Integer>();
        // add role flag
        Integer flags = new Integer(role.getVirtualGroupFlags());
        roleFlags.add(flags);
        // collect all child role flags
        Iterator<CmsRole> itChildRoles = role.getChildren(true).iterator();
        while (itChildRoles.hasNext()) {
            CmsRole child = itChildRoles.next();
            flags = new Integer(child.getVirtualGroupFlags());
            roleFlags.add(flags);
        }
        // iterate all groups matching the flags
        List<CmsGroup> groups = new ArrayList<CmsGroup>();
        Iterator<CmsGroup> it = getGroups(dbc, readOrganizationalUnit(dbc, role.getOuFqn()), false, false).iterator();
        while (it.hasNext()) {
            CmsGroup group = it.next();
            if (group.isVirtual()) {
                CmsRole r = CmsRole.valueOf(group);
                if (roleFlags.contains(new Integer(r.getVirtualGroupFlags()))) {
                    groups.add(group);
                }
            }
        }
        return groups;
    }

    /**
     * Returns a list of users in a group.<p>
     *
     * @param dbc the current database context
     * @param ouFqn the organizational unit to get the users from
     * @param groupname the name of the group to list users from
     * @param includeOtherOuUsers include users of other organizational units
     * @param directUsersOnly if set only the direct assigned users will be returned,
     *                        if not also indirect users, ie. members of parent roles,
     *                        this parameter only works with roles
     * @param readRoles if to read roles or groups
     *
     * @return all <code>{@link CmsUser}</code> objects in the group
     *
     * @throws CmsException if operation was not successful
     */
    private List<CmsUser> internalUsersOfGroup(
        CmsDbContext dbc,
        String ouFqn,
        String groupname,
        boolean includeOtherOuUsers,
        boolean directUsersOnly,
        boolean readRoles) throws CmsException {

        CmsGroup group = readGroup(dbc, groupname); // check that the group really exists
        if ((group == null) || (!((!readRoles && !group.isRole()) || (readRoles && group.isRole())))) {
            throw new CmsDbEntryNotFoundException(Messages.get().container(Messages.ERR_UNKNOWN_GROUP_1, groupname));
        }

        String prefix = "_" + includeOtherOuUsers + "_" + directUsersOnly + "_" + ouFqn;
        String cacheKey = m_keyGenerator.getCacheKeyForGroupUsers(prefix, dbc, group);
        List<CmsUser> allUsers = m_monitor.getCachedUserList(cacheKey);
        if (allUsers == null) {
            Set<CmsUser> users = new HashSet<CmsUser>(
                getUserDriver(dbc).readUsersOfGroup(dbc, groupname, includeOtherOuUsers));
            if (readRoles && !directUsersOnly) {
                CmsRole role = CmsRole.valueOf(group);
                if (role.getParentRole() != null) {
                    try {
                        String parentGroup = role.getParentRole().getGroupName();
                        readGroup(dbc, parentGroup);
                        // iterate the parent roles
                        users.addAll(internalUsersOfGroup(
                            dbc,
                            ouFqn,
                            parentGroup,
                            includeOtherOuUsers,
                            directUsersOnly,
                            readRoles));
                    } catch (CmsDbEntryNotFoundException e) {
                        // ignore, this may happen while deleting an orgunit
                        if (LOG.isDebugEnabled()) {
                            LOG.debug(e.getLocalizedMessage(), e);
                        }
                    }
                }
                String parentOu = CmsOrganizationalUnit.getParentFqn(group.getOuFqn());
                if (parentOu != null) {
                    // iterate the parent ou's
                    users.addAll(
                        internalUsersOfGroup(
                            dbc,
                            ouFqn,
                            parentOu + group.getSimpleName(),
                            includeOtherOuUsers,
                            directUsersOnly,
                            readRoles));
                }
            } else if (!readRoles && !directUsersOnly) {
                List<CmsGroup> groups = getChildren(dbc, group, false);
                for (CmsGroup parentGroup : groups) {
                    try {
                        // iterate the parent groups
                        users.addAll(internalUsersOfGroup(
                            dbc,
                            ouFqn,
                            parentGroup.getName(),
                            includeOtherOuUsers,
                            directUsersOnly,
                            readRoles));
                    } catch (CmsDbEntryNotFoundException e) {
                        // ignore, this may happen while deleting an orgunit
                        if (LOG.isDebugEnabled()) {
                            LOG.debug(e.getLocalizedMessage(), e);
                        }
                    }
                }
            }
            // filter users from other ous
            if (!includeOtherOuUsers) {
                Iterator<CmsUser> itUsers = users.iterator();
                while (itUsers.hasNext()) {
                    CmsUser user = itUsers.next();
                    if (!user.getOuFqn().equals(ouFqn)) {
                        itUsers.remove();
                    }
                }
            }

            // make user list unmodifiable for caching
            allUsers = Collections.unmodifiableList(new ArrayList<CmsUser>(users));
            if (dbc.getProjectId().isNullUUID()) {
                m_monitor.cacheUserList(cacheKey, allUsers);
            }
        }
        return allUsers;
    }

    /**
     * Reads all resources that are inside and changed in a specified project.<p>
     *
     * @param dbc the current database context
     * @param projectId the ID of the project
     * @param mode one of the {@link CmsReadChangedProjectResourceMode} constants
     *
     * @return a List with all resources inside the specified project
     *
     * @throws CmsException if something goes wrong
     */
    private List<CmsResource> readChangedResourcesInsideProject(
        CmsDbContext dbc,
        CmsUUID projectId,
        CmsReadChangedProjectResourceMode mode) throws CmsException {

        String cacheKey = projectId + "_" + mode.toString();
        List<CmsResource> result = m_monitor.getCachedProjectResources(cacheKey);
        if (result != null) {
            return result;
        }
        List<String> projectResources = readProjectResources(dbc, readProject(dbc, projectId));
        result = new ArrayList<CmsResource>();
        String currentProjectResource = null;
        List<CmsResource> resources = new ArrayList<CmsResource>();
        CmsResource currentResource = null;
        CmsLock currentLock = null;

        for (int i = 0; i < projectResources.size(); i++) {
            // read all resources that are inside the project by visiting each project resource
            currentProjectResource = projectResources.get(i);

            try {
                currentResource = readResource(dbc, currentProjectResource, CmsResourceFilter.ALL);

                if (currentResource.isFolder()) {
                    resources.addAll(readResources(dbc, currentResource, CmsResourceFilter.ALL, true));
                } else {
                    resources.add(currentResource);
                }
            } catch (CmsException e) {
                // the project resource probably doesn't exist (anymore)...
                if (!(e instanceof CmsVfsResourceNotFoundException)) {
                    throw e;
                }
            }
        }

        for (int j = 0; j < resources.size(); j++) {
            currentResource = resources.get(j);
            currentLock = getLock(dbc, currentResource).getEditionLock();

            if (!currentResource.getState().isUnchanged()) {
                if ((currentLock.isNullLock() && (currentResource.getProjectLastModified().equals(projectId)))
                    || (currentLock.isOwnedBy(dbc.currentUser()) && (currentLock.getProjectId().equals(projectId)))) {
                    // add only resources that are
                    // - inside the project,
                    // - changed in the project,
                    // - either unlocked, or locked for the current user in the project
                    if ((mode == RCPRM_FILES_AND_FOLDERS_MODE)
                        || (currentResource.isFolder() && (mode == RCPRM_FOLDERS_ONLY_MODE))
                        || (currentResource.isFile() && (mode == RCPRM_FILES_ONLY_MODE))) {
                        result.add(currentResource);
                    }
                }
            }
        }

        resources.clear();
        resources = null;

        m_monitor.cacheProjectResources(cacheKey, result);
        return result;
    }

    /**
     * Sorts the given list of {@link CmsAccessControlEntry} objects.<p>
     *
     * The the 'all others' ace in first place, the 'overwrite all' ace in second.<p>
     *
     * @param aces the list of ACEs to sort
     *
     * @return <code>true</code> if the list contains the 'overwrite all' ace
     */
    private boolean sortAceList(List<CmsAccessControlEntry> aces) {

        // sort the list of entries
        Collections.sort(aces, CmsAccessControlEntry.COMPARATOR_ACE);
        // after sorting just the first 2 positions come in question
        for (int i = 0; i < Math.min(aces.size(), 2); i++) {
            CmsAccessControlEntry acEntry = aces.get(i);
            if (acEntry.getPrincipal().equals(CmsAccessControlEntry.PRINCIPAL_OVERWRITE_ALL_ID)) {
                return true;
            }
        }
        return false;
    }

    /**
     * All permissions and resources attributes of the principal
     * are transfered to a replacement principal.<p>
     *
     * @param dbc the current database context
     * @param project the current project
     * @param principalId the id of the principal to be replaced
     * @param replacementId the user to be transfered
     * @param withACEs flag to signal if the ACEs should also be transfered or just deleted
     *
     * @throws CmsException if operation was not successful
     */
    private void transferPrincipalResources(
        CmsDbContext dbc,
        CmsProject project,
        CmsUUID principalId,
        CmsUUID replacementId,
        boolean withACEs) throws CmsException {

        // get all resources for the given user including resources associated by ACEs or attributes
        I_CmsUserDriver userDriver = getUserDriver(dbc);
        I_CmsVfsDriver vfsDriver = getVfsDriver(dbc);
        Set<CmsResource> resources = getResourcesForPrincipal(dbc, project, principalId, null, true);
        Iterator<CmsResource> it = resources.iterator();
        while (it.hasNext()) {
            CmsResource resource = it.next();
            // check resource attributes
            boolean attrModified = false;
            CmsUUID createdUser = null;
            if (resource.getUserCreated().equals(principalId)) {
                createdUser = replacementId;
                attrModified = true;
            }
            CmsUUID lastModUser = null;
            if (resource.getUserLastModified().equals(principalId)) {
                lastModUser = replacementId;
                attrModified = true;
            }
            if (attrModified) {
                vfsDriver.transferResource(dbc, project, resource, createdUser, lastModUser);
                // clear the cache
                m_monitor.clearResourceCache();
            }
            boolean aceModified = false;
            // check aces
            if (withACEs) {
                Iterator<CmsAccessControlEntry> itAces = userDriver.readAccessControlEntries(
                    dbc,
                    project,
                    resource.getResourceId(),
                    false).iterator();
                while (itAces.hasNext()) {
                    CmsAccessControlEntry ace = itAces.next();
                    if (ace.getPrincipal().equals(principalId)) {
                        CmsAccessControlEntry newAce = new CmsAccessControlEntry(
                            ace.getResource(),
                            replacementId,
                            ace.getAllowedPermissions(),
                            ace.getDeniedPermissions(),
                            ace.getFlags());
                        // write the new ace
                        userDriver.writeAccessControlEntry(dbc, project, newAce);
                        aceModified = true;
                    }
                }
                if (aceModified) {
                    // clear the cache
                    m_monitor.clearAccessControlListCache();
                }
            }
            if (attrModified || aceModified) {
                // fire the event
                Map<String, Object> data = new HashMap<String, Object>(2);
                data.put(I_CmsEventListener.KEY_RESOURCE, resource);
                data.put(
                    I_CmsEventListener.KEY_CHANGE,
                    new Integer(((attrModified) ? CHANGED_RESOURCE : 0) | ((aceModified) ? CHANGED_ACCESSCONTROL : 0)));
                OpenCms.fireCmsEvent(new CmsEvent(I_CmsEventListener.EVENT_RESOURCE_MODIFIED, data));
            }
        }
    }

    /**
     * Undoes all content changes of a resource.<p>
     *
     * @param dbc the database context
     * @param onlineProject the online project
     * @param offlineResource the offline resource, or <code>null</code> if deleted
     * @param onlineResource the online resource
     * @param newState the new resource state
     * @param moveUndone is a move operation on the same resource has been made
     *
     * @throws CmsException if something goes wrong
     */
    private void undoContentChanges(
        CmsDbContext dbc,
        CmsProject onlineProject,
        CmsResource offlineResource,
        CmsResource onlineResource,
        CmsResourceState newState,
        boolean moveUndone) throws CmsException {

        String path = ((moveUndone || (offlineResource == null))
        ? onlineResource.getRootPath()
        : offlineResource.getRootPath());

        // change folder or file?
        I_CmsUserDriver userDriver = getUserDriver(dbc);
        I_CmsVfsDriver vfsDriver = getVfsDriver(dbc);
        if (onlineResource.isFolder()) {
            CmsFolder restoredFolder = new CmsFolder(
                onlineResource.getStructureId(),
                onlineResource.getResourceId(),
                path,
                onlineResource.getTypeId(),
                onlineResource.getFlags(),
                dbc.currentProject().getUuid(),
                newState,
                onlineResource.getDateCreated(),
                onlineResource.getUserCreated(),
                onlineResource.getDateLastModified(),
                onlineResource.getUserLastModified(),
                onlineResource.getDateReleased(),
                onlineResource.getDateExpired(),
                onlineResource.getVersion()); // version number does not matter since it will be computed later

            // write the folder in the offline project
            // this sets a flag so that the folder date is not set to the current time
            restoredFolder.setDateLastModified(onlineResource.getDateLastModified());

            // write the folder
            vfsDriver.writeResource(dbc, dbc.currentProject().getUuid(), restoredFolder, NOTHING_CHANGED);

            // restore the properties from the online project
            vfsDriver.deletePropertyObjects(
                dbc,
                dbc.currentProject().getUuid(),
                restoredFolder,
                CmsProperty.DELETE_OPTION_DELETE_STRUCTURE_AND_RESOURCE_VALUES);

            List<CmsProperty> propertyInfos = vfsDriver.readPropertyObjects(dbc, onlineProject, onlineResource);
            vfsDriver.writePropertyObjects(dbc, dbc.currentProject(), restoredFolder, propertyInfos);

            // restore the access control entries from the online project
            userDriver.removeAccessControlEntries(dbc, dbc.currentProject(), onlineResource.getResourceId());
            ListIterator<CmsAccessControlEntry> aceList = userDriver.readAccessControlEntries(
                dbc,
                onlineProject,
                onlineResource.getResourceId(),
                false).listIterator();

            while (aceList.hasNext()) {
                CmsAccessControlEntry ace = aceList.next();
                userDriver.createAccessControlEntry(
                    dbc,
                    dbc.currentProject(),
                    onlineResource.getResourceId(),
                    ace.getPrincipal(),
                    ace.getPermissions().getAllowedPermissions(),
                    ace.getPermissions().getDeniedPermissions(),
                    ace.getFlags());
            }
        } else {
            byte[] onlineContent = vfsDriver.readContent(
                dbc,
                CmsProject.ONLINE_PROJECT_ID,
                onlineResource.getResourceId());

            CmsFile restoredFile = new CmsFile(
                onlineResource.getStructureId(),
                onlineResource.getResourceId(),
                path,
                onlineResource.getTypeId(),
                onlineResource.getFlags(),
                dbc.currentProject().getUuid(),
                newState,
                onlineResource.getDateCreated(),
                onlineResource.getUserCreated(),
                onlineResource.getDateLastModified(),
                onlineResource.getUserLastModified(),
                onlineResource.getDateReleased(),
                onlineResource.getDateExpired(),
                0,
                onlineResource.getLength(),
                onlineResource.getDateContent(),
                onlineResource.getVersion(), // version number does not matter since it will be computed later
                onlineContent);

            // write the file in the offline project
            // this sets a flag so that the file date is not set to the current time
            restoredFile.setDateLastModified(onlineResource.getDateLastModified());

            // collect the old properties
            List<CmsProperty> properties = vfsDriver.readPropertyObjects(dbc, onlineProject, onlineResource);

            if (offlineResource != null) {
                // bug fix 1020: delete all properties (inclum_rejectStructureIdded shared),
                // shared properties will be recreated by the next call of #createResource(...)
                vfsDriver.deletePropertyObjects(
                    dbc,
                    dbc.currentProject().getUuid(),
                    onlineResource,
                    CmsProperty.DELETE_OPTION_DELETE_STRUCTURE_AND_RESOURCE_VALUES);

                // implementation notes:
                // undo changes can become complex e.g. if a resource was deleted, and then
                // another resource was copied over the deleted file as a sibling
                // therefore we must "clean" delete the offline resource, and then create
                // an new resource with the create method
                // note that this does NOT apply to folders, since a folder cannot be replaced
                // like a resource anyway
                deleteResource(dbc, offlineResource, CmsResource.DELETE_PRESERVE_SIBLINGS);
            }
            CmsResource res = createResource(
                dbc,
                restoredFile.getRootPath(),
                restoredFile,
                restoredFile.getContents(),
                properties,
                false);

            // copy the access control entries from the online project
            if (offlineResource != null) {
                userDriver.removeAccessControlEntries(dbc, dbc.currentProject(), onlineResource.getResourceId());
            }
            ListIterator<CmsAccessControlEntry> aceList = userDriver.readAccessControlEntries(
                dbc,
                onlineProject,
                onlineResource.getResourceId(),
                false).listIterator();

            while (aceList.hasNext()) {
                CmsAccessControlEntry ace = aceList.next();
                userDriver.createAccessControlEntry(
                    dbc,
                    dbc.currentProject(),
                    res.getResourceId(),
                    ace.getPrincipal(),
                    ace.getPermissions().getAllowedPermissions(),
                    ace.getPermissions().getDeniedPermissions(),
                    ace.getFlags());
            }

            vfsDriver.deleteUrlNameMappingEntries(
                dbc,
                false,
                CmsUrlNameMappingFilter.ALL.filterStructureId(res.getStructureId()).filterStates(
                    CmsUrlNameMappingEntry.MAPPING_STATUS_NEW,
                    CmsUrlNameMappingEntry.MAPPING_STATUS_REPLACE_ON_PUBLISH));
            // restore the state to unchanged
            res.setState(newState);
            m_vfsDriver.writeResourceState(dbc, dbc.currentProject(), res, UPDATE_ALL, false);
        }

        // delete all offline relations
        if (offlineResource != null) {
            vfsDriver.deleteRelations(dbc, dbc.currentProject().getUuid(), offlineResource, CmsRelationFilter.TARGETS);
        }
        // get online relations
        List<CmsRelation> relations = vfsDriver.readRelations(
            dbc,
            CmsProject.ONLINE_PROJECT_ID,
            onlineResource,
            CmsRelationFilter.TARGETS);
        // write offline relations
        Iterator<CmsRelation> itRelations = relations.iterator();
        while (itRelations.hasNext()) {
            CmsRelation relation = itRelations.next();
            vfsDriver.createRelation(dbc, dbc.currentProject().getUuid(), relation);
        }

        // update the cache
        m_monitor.clearResourceCache();
        m_monitor.flushCache(CmsMemoryMonitor.CacheType.PROPERTY, CmsMemoryMonitor.CacheType.PROPERTY_LIST);

        if ((offlineResource == null) || offlineResource.getRootPath().equals(onlineResource.getRootPath())) {
            log(
                dbc,
                new CmsLogEntry(
                    dbc,
                    onlineResource.getStructureId(),
                    CmsLogEntryType.RESOURCE_RESTORED,
                    new String[] {onlineResource.getRootPath()}),
                false);
        } else {
            log(
                dbc,
                new CmsLogEntry(
                    dbc,
                    offlineResource.getStructureId(),
                    CmsLogEntryType.RESOURCE_MOVE_RESTORED,
                    new String[] {offlineResource.getRootPath(), onlineResource.getRootPath()}),
                false);
        }
        if (offlineResource != null) {
            OpenCms.fireCmsEvent(
                new CmsEvent(
                    I_CmsEventListener.EVENT_RESOURCE_AND_PROPERTIES_MODIFIED,
                    Collections.<String, Object> singletonMap(I_CmsEventListener.KEY_RESOURCE, offlineResource)));
        } else {
            OpenCms.fireCmsEvent(
                new CmsEvent(
                    I_CmsEventListener.EVENT_RESOURCE_AND_PROPERTIES_MODIFIED,
                    Collections.<String, Object> singletonMap(I_CmsEventListener.KEY_RESOURCE, onlineResource)));
        }
    }

    /**
     * Updates the current users context dates with the given resource.<p>
     *
     * This checks the date information of the resource based on
     * {@link CmsResource#getDateLastModified()} as well as
     * {@link CmsResource#getDateReleased()} and {@link CmsResource#getDateExpired()}.
     * The current users request context is updated with the the "latest" dates found.<p>
     *
     * This is required in order to ensure proper setting of <code>"last-modified"</code> http headers
     * and also for expiration of cached elements in the Flex cache.
     * Consider the following use case: Page A is generated from resources x, y and z.
     * If either x, y or z has an expiration / release date set, then page A must expire at a certain point
     * in time. This is ensured by the context date check here.<p>
     *
     * @param dbc the current database context
     * @param resource the resource to get the date information from
     */
    private void updateContextDates(CmsDbContext dbc, CmsResource resource) {

        CmsFlexRequestContextInfo info = dbc.getFlexRequestContextInfo();
        if (info != null) {
            info.updateFromResource(resource);
        }
    }

    /**
     * Updates the current users context dates with each {@link CmsResource} object in the given list.<p>
     *
     * The given input list is returned unmodified.<p>
     *
     * Please see {@link #updateContextDates(CmsDbContext, CmsResource)} for an explanation of what this method does.<p>
     *
     * @param dbc the current database context
     * @param resourceList a list of {@link CmsResource} objects
     *
     * @return the original list of CmsResources with the full resource name set
     */
    private List<CmsResource> updateContextDates(CmsDbContext dbc, List<CmsResource> resourceList) {

        CmsFlexRequestContextInfo info = dbc.getFlexRequestContextInfo();
        if (info != null) {
            for (int i = 0; i < resourceList.size(); i++) {
                CmsResource resource = resourceList.get(i);
                info.updateFromResource(resource);
            }
        }
        return resourceList;
    }

    /**
     * Returns a List of {@link CmsResource} objects generated when applying the given filter to the given list,
     * also updates the current users context dates with each {@link CmsResource} object in the given list,
     * also applies the selected resource filter to all resources in the list and returns the remaining resources.<p>
     *
     * Please see {@link #updateContextDates(CmsDbContext, CmsResource)} for an explanation of what this method does.<p>
     *
     * @param dbc the current database context
     * @param resourceList a list of {@link CmsResource} objects
     * @param filter the resource filter to use
     *
     * @return a List of {@link CmsResource} objects generated when applying the given filter to the given list
     */
    private List<CmsResource> updateContextDates(
        CmsDbContext dbc,
        List<CmsResource> resourceList,
        CmsResourceFilter filter) {

        if (CmsResourceFilter.ALL == filter) {
            // if there is no filter required, then use the simpler method that does not apply the filter
            return new ArrayList<CmsResource>(updateContextDates(dbc, resourceList));
        }

        CmsFlexRequestContextInfo info = dbc.getFlexRequestContextInfo();
        List<CmsResource> result = new ArrayList<CmsResource>(resourceList.size());
        for (int i = 0; i < resourceList.size(); i++) {
            CmsResource resource = resourceList.get(i);
            if (filter.isValid(dbc.getRequestContext(), resource)) {
                result.add(resource);
            }
            // must also include "invalid" resources for the update of context dates
            // since a resource may be invalid because of release / expiration date
            if (info != null) {
                info.updateFromResource(resource);
            }
        }
        return result;
    }

    /**
     * Updates the state of a resource, depending on the <code>resourceState</code> parameter.<p>
     *
     * @param dbc the db context
     * @param resource the resource
     * @param resourceState if <code>true</code> the resource state will be updated, if not just the structure state.
     *
     * @throws CmsDataAccessException if something goes wrong
     */
    private void updateState(CmsDbContext dbc, CmsResource resource, boolean resourceState)
    throws CmsDataAccessException {

        CmsUUID projectId = ((dbc.getProjectId() == null) || dbc.getProjectId().isNullUUID())
        ? dbc.currentProject().getUuid()
        : dbc.getProjectId();
        resource.setUserLastModified(dbc.currentUser().getId());
        if (resourceState) {
            // update the whole resource state
            getVfsDriver(dbc).writeResource(dbc, projectId, resource, UPDATE_RESOURCE_STATE);
        } else {
            // update the structure state
            getVfsDriver(dbc).writeResource(dbc, projectId, resource, UPDATE_STRUCTURE_STATE);
        }
    }

}<|MERGE_RESOLUTION|>--- conflicted
+++ resolved
@@ -322,6 +322,9 @@
     /** Constant mode parameter to read all files and folders in the {@link #readChangedResourcesInsideProject(CmsDbContext, CmsUUID, CmsReadChangedProjectResourceMode)}} method. */
     private static final CmsReadChangedProjectResourceMode RCPRM_FOLDERS_ONLY_MODE = new CmsReadChangedProjectResourceMode();
 
+    /** Attribute for signalling to the user driver that a specific OU should be initialized by fillDefaults. */
+    public static final String ATTR_INIT_OU = "INIT_OU";
+
     /** The list of initialized JDBC pools. */
     private List<PoolingDriver> m_connectionPools;
 
@@ -369,9 +372,6 @@
 
     /** The VFS driver. */
     private I_CmsVfsDriver m_vfsDriver;
-
-    /** Attribute for signalling to the user driver that a specific OU should be initialized by fillDefaults. */
-    public static final String ATTR_INIT_OU = "INIT_OU";
 
     /**
      * Private constructor, initializes some required member variables.<p>
@@ -5133,27 +5133,12 @@
         // set the driver manager in the publish engine
         m_publishEngine.setDriverManager(this);
         // create the root organizational unit if needed
-<<<<<<< HEAD
-        CmsDbContext dbc2 = dbContextFactory.getDbContext(new CmsRequestContext(
-            readUser(dbc1, OpenCms.getDefaultUsers().getUserAdmin()),
-            readProject(dbc1, CmsProject.ONLINE_PROJECT_ID),
-            null,
-            CmsSiteMatcher.DEFAULT_MATCHER,
-            "",
-            false,
-            null,
-            null,
-            null,
-            0,
-            null,
-            null,
-            ""));
-=======
         CmsDbContext dbc2 = dbContextFactory.getDbContext(
             new CmsRequestContext(
                 readUser(dbc1, OpenCms.getDefaultUsers().getUserAdmin()),
                 readProject(dbc1, CmsProject.ONLINE_PROJECT_ID),
                 null,
+                CmsSiteMatcher.DEFAULT_MATCHER,
                 "",
                 false,
                 null,
@@ -5163,7 +5148,6 @@
                 null,
                 null,
                 ""));
->>>>>>> d46a8b9b
         dbc1.clear();
         getUserDriver().createRootOrganizationalUnit(dbc2);
         dbc2.clear();
