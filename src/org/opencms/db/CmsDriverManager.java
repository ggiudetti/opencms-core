--- conflicted
+++ resolved
@@ -9480,21 +9480,12 @@
 
     /**
      * Writes a new project into the PROJECT_LASTMODIFIED field of a resource record.<p>
-<<<<<<< HEAD
-     * 
-     * @param dbc the current database context 
-     * @param resource the resource which should be modified 
-     * @param projectId the project id to write
-     * 
-     * @throws CmsDataAccessException if the database access fails 
-=======
      *
      * @param dbc the current database context
      * @param resource the resource which should be modified
      * @param projectId the project id to write
      *
      * @throws CmsDataAccessException if the database access fails
->>>>>>> 4d37fee1
      */
     public void writeProjectLastModified(CmsDbContext dbc, CmsResource resource, CmsUUID projectId)
     throws CmsDataAccessException {
@@ -9905,20 +9896,7 @@
         List<CmsResource> missingSubResources = pubList.getMissingSubResources(cms, topMovedFolders);
         if (missingSubResources.isEmpty()) {
             return;
-<<<<<<< HEAD
-=======
-        }
-
-        StringBuffer pathBuffer = new StringBuffer();
-
-        for (CmsResource missing : missingSubResources) {
-            pathBuffer.append(missing.getRootPath());
-            pathBuffer.append(" ");
->>>>>>> 4d37fee1
-        }
-        throw new CmsVfsException(Messages.get().container(
-            Messages.RPT_CHILDREN_OF_MOVED_FOLDER_NOT_PUBLISHED_1,
-            pathBuffer.toString()));
+        }
 
         StringBuffer pathBuffer = new StringBuffer();
 
@@ -10051,19 +10029,11 @@
 
     /**
      * Adds all sub-resources of the given resource to the publish list.<p>
-<<<<<<< HEAD
-     * 
+     *
      * @param dbc the database context
      * @param publishList the publish list
      * @param directPublishResource the resource to get the sub-resources for
-     * 
-=======
-     *
-     * @param dbc the database context
-     * @param publishList the publish list
-     * @param directPublishResource the resource to get the sub-resources for
-     *
->>>>>>> 4d37fee1
+     *
      * @throws CmsDataAccessException if something goes wrong accessing the database
      */
     private void addSubResources(CmsDbContext dbc, CmsPublishList publishList, CmsResource directPublishResource)
@@ -11161,11 +11131,7 @@
                 false,
                 CmsUrlNameMappingFilter.ALL.filterStructureId(res.getStructureId()).filterState(
                     CmsUrlNameMappingEntry.MAPPING_STATUS_NEW));
-<<<<<<< HEAD
-            // restore the state to unchanged 
-=======
             // restore the state to unchanged
->>>>>>> 4d37fee1
             res.setState(newState);
             m_vfsDriver.writeResourceState(dbc, dbc.currentProject(), res, UPDATE_ALL, false);
         }
