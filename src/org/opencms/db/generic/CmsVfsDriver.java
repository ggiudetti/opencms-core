/*
 * This library is part of OpenCms -
 * the Open Source Content Management System
 *
 * Copyright (c) Alkacon Software GmbH (http://www.alkacon.com)
 *
 * This library is free software; you can redistribute it and/or
 * modify it under the terms of the GNU Lesser General Public
 * License as published by the Free Software Foundation; either
 * version 2.1 of the License, or (at your option) any later version.
 *
 * This library is distributed in the hope that it will be useful,
 * but WITHOUT ANY WARRANTY; without even the implied warranty of
 * MERCHANTABILITY or FITNESS FOR A PARTICULAR PURPOSE. See the GNU
 * Lesser General Public License for more details.
 *
 * For further information about Alkacon Software GmbH, please see the
 * company website: http://www.alkacon.com
 *
 * For further information about OpenCms, please see the
 * project website: http://www.opencms.org
 *
 * You should have received a copy of the GNU Lesser General Public
 * License along with this library; if not, write to the Free Software
 * Foundation, Inc., 59 Temple Place, Suite 330, Boston, MA  02111-1307  USA
 */

package org.opencms.db.generic;

import org.opencms.configuration.CmsConfigurationManager;
import org.opencms.configuration.CmsParameterConfiguration;
import org.opencms.db.CmsAlias;
import org.opencms.db.CmsDbConsistencyException;
import org.opencms.db.CmsDbContext;
import org.opencms.db.CmsDbEntryNotFoundException;
import org.opencms.db.CmsDbSqlException;
import org.opencms.db.CmsDriverManager;
import org.opencms.db.CmsPreparedStatementIntParameter;
import org.opencms.db.CmsPreparedStatementStringParameter;
import org.opencms.db.CmsResourceState;
import org.opencms.db.CmsVfsOnlineResourceAlreadyExistsException;
import org.opencms.db.I_CmsDriver;
import org.opencms.db.I_CmsPreparedStatementParameter;
import org.opencms.db.I_CmsProjectDriver;
import org.opencms.db.I_CmsVfsDriver;
import org.opencms.db.urlname.CmsUrlNameMappingEntry;
import org.opencms.db.urlname.CmsUrlNameMappingFilter;
import org.opencms.file.CmsDataAccessException;
import org.opencms.file.CmsFile;
import org.opencms.file.CmsFolder;
import org.opencms.file.CmsProject;
import org.opencms.file.CmsProperty;
import org.opencms.file.CmsPropertyDefinition;
import org.opencms.file.CmsResource;
import org.opencms.file.CmsResourceFilter;
import org.opencms.file.CmsVfsException;
import org.opencms.file.CmsVfsResourceAlreadyExistsException;
import org.opencms.file.CmsVfsResourceNotFoundException;
import org.opencms.file.I_CmsResource;
import org.opencms.file.history.I_CmsHistoryResource;
import org.opencms.file.types.CmsResourceTypeJsp;
import org.opencms.gwt.shared.CmsAliasMode;
import org.opencms.main.CmsEvent;
import org.opencms.main.CmsException;
import org.opencms.main.CmsLog;
import org.opencms.main.I_CmsEventListener;
import org.opencms.main.OpenCms;
import org.opencms.relations.CmsRelation;
import org.opencms.relations.CmsRelationFilter;
import org.opencms.relations.CmsRelationType;
import org.opencms.security.CmsOrganizationalUnit;
import org.opencms.security.CmsPermissionSet;
import org.opencms.util.CmsFileUtil;
import org.opencms.util.CmsPair;
import org.opencms.util.CmsStringUtil;
import org.opencms.util.CmsUUID;

import java.io.ByteArrayInputStream;
import java.sql.Connection;
import java.sql.PreparedStatement;
import java.sql.ResultSet;
import java.sql.SQLException;
import java.util.ArrayList;
import java.util.Collections;
import java.util.HashMap;
import java.util.HashSet;
import java.util.Iterator;
import java.util.List;
import java.util.Map;
import java.util.Set;

import org.apache.commons.logging.Log;

/**
 * Generic (ANSI-SQL) database server implementation of the VFS driver methods.<p>
 *
 * @since 6.0.0
 */
public class CmsVfsDriver implements I_CmsDriver, I_CmsVfsDriver {

    /** Contains the macro replacement value for the offline project. */
    protected static final String OFFLINE = "OFFLINE";

    /** Contains the macro replacement value for the online project. */
    protected static final String ONLINE = "ONLINE";

    /** The log object for this class. */
    private static final Log LOG = CmsLog.getLog(org.opencms.db.generic.CmsVfsDriver.class);

    /** The driver manager. */
    protected CmsDriverManager m_driverManager;

<<<<<<< HEAD
    /** 
=======
    /**
>>>>>>> 4d37fee1
     * This field is temporarily used to compute the versions during publishing.<p>
     *
     * @see #publishVersions(CmsDbContext, CmsResource, boolean)
     */
    protected List<CmsUUID> m_resOp = new ArrayList<CmsUUID>();

    /** The sql manager. */
    protected CmsSqlManager m_sqlManager;

    /**
     * This method prepares the SQL conditions for mapping entries for a given URL name mapping filter.<p>
     *
     * @param filter the filter from which the SQL conditions should be generated
     *
     * @return a pair consisting of an SQL string and a list of the prepared statement parameters for the SQL
     */
    public static CmsPair<String, List<I_CmsPreparedStatementParameter>> prepareUrlNameMappingConditions(
        CmsUrlNameMappingFilter filter) {

        List<String> sqlConditions = new ArrayList<String>();
        List<I_CmsPreparedStatementParameter> parameters = new ArrayList<I_CmsPreparedStatementParameter>();
        if (filter.getName() != null) {
            sqlConditions.add("NAME = ?");
            parameters.add(new CmsPreparedStatementStringParameter(filter.getName()));
        }

        if (filter.getStructureId() != null) {
            sqlConditions.add("STRUCTURE_ID = ?");
            parameters.add(new CmsPreparedStatementStringParameter(filter.getStructureId().toString()));
        }

        if (filter.getNamePattern() != null) {
            sqlConditions.add(" NAME LIKE ? ");
            parameters.add(new CmsPreparedStatementStringParameter(filter.getNamePattern()));
        }

        if (filter.getState() != null) {
            sqlConditions.add("STATE = ?");
            parameters.add(new CmsPreparedStatementIntParameter(filter.getState().intValue()));
        }

        if (filter.getRejectStructureId() != null) {
            sqlConditions.add(" STRUCTURE_ID <> ? ");
            parameters.add(new CmsPreparedStatementStringParameter(filter.getRejectStructureId().toString()));
        }

        if (filter.getLocale() != null) {
            sqlConditions.add(" LOCALE = ? ");
            parameters.add(new CmsPreparedStatementStringParameter(filter.getLocale()));
        }

        String conditionString = CmsStringUtil.listAsString(sqlConditions, " AND ");
        return CmsPair.create(conditionString, parameters);
    }

    /**
     * Escapes the database wildcards within the resource path.<p>
     *
     * This method is required to ensure chars in the resource path that have a special
     * meaning in SQL (for example "_", which is the "any char" operator) are escaped.<p>
     *
     * It will escape the following chars:
     * <ul>
     * <li>"_" to "|_"</li>
     * </ul>
     *
     * @param path the resource path
     * @return the escaped resource path
     */
    protected static String escapeDbWildcard(String path) {

        return CmsStringUtil.substitute(path, "_", "|_");
    }

    /**
     * @see org.opencms.db.I_CmsVfsDriver#addUrlNameMappingEntry(org.opencms.db.CmsDbContext, boolean, org.opencms.db.urlname.CmsUrlNameMappingEntry)
     */
    public void addUrlNameMappingEntry(CmsDbContext dbc, boolean online, CmsUrlNameMappingEntry entry)
    throws CmsDataAccessException {

        Connection conn = null;
        PreparedStatement stmt = null;
        String query = m_sqlManager.readQuery("C_ADD_URLNAME_MAPPING");
        query = replaceProject(query, online);
        try {
            conn = m_sqlManager.getConnection(dbc);
            stmt = m_sqlManager.getPreparedStatementForSql(conn, query);
            stmt.setString(1, entry.getName());
            stmt.setString(2, entry.getStructureId().toString());
            stmt.setInt(3, entry.getState());
            stmt.setLong(4, entry.getDateChanged());
            stmt.setString(5, entry.getLocale());
            stmt.executeUpdate();
        } catch (SQLException e) {
            throw wrapException(stmt, e);
        } finally {
            m_sqlManager.closeAll(dbc, conn, stmt, null);
        }
    }

    /**
     * Counts the number of siblings of a resource.<p>
     *
     * @param dbc the current database context
     * @param projectId the current project id
     * @param resourceId the resource id to count the number of siblings from
     *
     * @return number of siblings
     * @throws CmsDataAccessException if something goes wrong
     */
    public int countSiblings(CmsDbContext dbc, CmsUUID projectId, CmsUUID resourceId) throws CmsDataAccessException {

        Connection conn = null;
        PreparedStatement stmt = null;
        ResultSet res = null;
        int count = 0;

        try {
            conn = m_sqlManager.getConnection(dbc);

            stmt = m_sqlManager.getPreparedStatement(conn, projectId, "C_RESOURCES_COUNT_SIBLINGS");
            stmt.setString(1, resourceId.toString());
            res = stmt.executeQuery();

            if (res.next()) {
                count = res.getInt(1);
                while (res.next()) {
                    // do nothing only move through all rows because of mssql odbc driver
                }
            }
        } catch (SQLException e) {
            throw new CmsDbSqlException(Messages.get().container(
                Messages.ERR_GENERIC_SQL_1,
                CmsDbSqlException.getErrorQuery(stmt)), e);
        } finally {
            m_sqlManager.closeAll(dbc, conn, stmt, res);
        }

        return count;
    }

    /**
    * @see org.opencms.db.I_CmsVfsDriver#createContent(CmsDbContext, CmsUUID, CmsUUID, byte[])
    */
    public void createContent(CmsDbContext dbc, CmsUUID projectId, CmsUUID resourceId, byte[] content)
    throws CmsDataAccessException {

        Connection conn = null;
        PreparedStatement stmt = null;

        try {
            conn = m_sqlManager.getConnection(dbc);
            // create new offline content
            stmt = m_sqlManager.getPreparedStatement(conn, "C_OFFLINE_CONTENTS_WRITE");
            stmt.setString(1, resourceId.toString());
            if (content.length < 2000) {
                stmt.setBytes(2, content);
            } else {
                stmt.setBinaryStream(2, new ByteArrayInputStream(content), content.length);
            }
            stmt.executeUpdate();
        } catch (SQLException e) {
            throw new CmsDbSqlException(Messages.get().container(
                Messages.ERR_GENERIC_SQL_1,
                CmsDbSqlException.getErrorQuery(stmt)), e);
        } finally {
            m_sqlManager.closeAll(dbc, conn, stmt, null);
        }
    }

    /**
     * @see org.opencms.db.I_CmsVfsDriver#createFile(java.sql.ResultSet, CmsUUID)
     */
    public CmsFile createFile(ResultSet res, CmsUUID projectId) throws SQLException {

        CmsUUID structureId = new CmsUUID(res.getString(m_sqlManager.readQuery("C_RESOURCES_STRUCTURE_ID")));
        CmsUUID resourceId = new CmsUUID(res.getString(m_sqlManager.readQuery("C_RESOURCES_RESOURCE_ID")));
        int resourceType = res.getInt(m_sqlManager.readQuery("C_RESOURCES_RESOURCE_TYPE"));
        String resourcePath = res.getString(m_sqlManager.readQuery("C_RESOURCES_RESOURCE_PATH"));
        int resourceFlags = res.getInt(m_sqlManager.readQuery("C_RESOURCES_RESOURCE_FLAGS"));
        int resourceState = res.getInt(m_sqlManager.readQuery("C_RESOURCES_STATE"));
        int structureState = res.getInt(m_sqlManager.readQuery("C_RESOURCES_STRUCTURE_STATE"));
        long dateCreated = res.getLong(m_sqlManager.readQuery("C_RESOURCES_DATE_CREATED"));
        long dateLastModified = res.getLong(m_sqlManager.readQuery("C_RESOURCES_DATE_LASTMODIFIED"));
        long dateReleased = res.getLong(m_sqlManager.readQuery("C_RESOURCES_DATE_RELEASED"));
        long dateExpired = res.getLong(m_sqlManager.readQuery("C_RESOURCES_DATE_EXPIRED"));
        int resourceSize = res.getInt(m_sqlManager.readQuery("C_RESOURCES_SIZE"));
        CmsUUID userCreated = new CmsUUID(res.getString(m_sqlManager.readQuery("C_RESOURCES_USER_CREATED")));
        CmsUUID userLastModified = new CmsUUID(res.getString(m_sqlManager.readQuery("C_RESOURCES_USER_LASTMODIFIED")));
        byte[] content = m_sqlManager.getBytes(res, m_sqlManager.readQuery("C_RESOURCES_FILE_CONTENT"));
        int siblingCount = res.getInt(m_sqlManager.readQuery("C_RESOURCES_SIBLING_COUNT"));
        long dateContent = res.getLong(m_sqlManager.readQuery("C_RESOURCES_DATE_CONTENT"));
        int resourceVersion = res.getInt(m_sqlManager.readQuery("C_RESOURCES_VERSION"));
        int structureVersion = res.getInt(m_sqlManager.readQuery("C_RESOURCES_STRUCTURE_VERSION"));

        // calculate the overall state
        int newState = (structureState > resourceState) ? structureState : resourceState;

        // in case of folder type ensure, that the root path has a trailing slash
        if (CmsFolder.isFolderType(resourceType)) {
            resourcePath = CmsFileUtil.addTrailingSeparator(resourcePath);
        }

        return new CmsFile(
            structureId,
            resourceId,
            resourcePath,
            resourceType,
            resourceFlags,
            projectId,
            CmsResourceState.valueOf(newState),
            dateCreated,
            userCreated,
            dateLastModified,
            userLastModified,
            dateReleased,
            dateExpired,
            siblingCount,
            resourceSize,
            dateContent,
            resourceVersion + structureVersion,
            content);
    }

    /**
     * @see org.opencms.db.I_CmsVfsDriver#createFile(java.sql.ResultSet, CmsUUID, boolean)
     */
    public CmsFile createFile(ResultSet res, CmsUUID projectId, boolean hasFileContentInResultSet) throws SQLException {

        byte[] content = null;

        CmsUUID resProjectId = null;

        CmsUUID structureId = new CmsUUID(res.getString(m_sqlManager.readQuery("C_RESOURCES_STRUCTURE_ID")));
        CmsUUID resourceId = new CmsUUID(res.getString(m_sqlManager.readQuery("C_RESOURCES_RESOURCE_ID")));
        String resourcePath = res.getString(m_sqlManager.readQuery("C_RESOURCES_RESOURCE_PATH"));
        int resourceType = res.getInt(m_sqlManager.readQuery("C_RESOURCES_RESOURCE_TYPE"));
        int resourceFlags = res.getInt(m_sqlManager.readQuery("C_RESOURCES_RESOURCE_FLAGS"));
        int resourceState = res.getInt(m_sqlManager.readQuery("C_RESOURCES_STATE"));
        int structureState = res.getInt(m_sqlManager.readQuery("C_RESOURCES_STRUCTURE_STATE"));
        long dateCreated = res.getLong(m_sqlManager.readQuery("C_RESOURCES_DATE_CREATED"));
        long dateLastModified = res.getLong(m_sqlManager.readQuery("C_RESOURCES_DATE_LASTMODIFIED"));
        long dateReleased = res.getLong(m_sqlManager.readQuery("C_RESOURCES_DATE_RELEASED"));
        long dateExpired = res.getLong(m_sqlManager.readQuery("C_RESOURCES_DATE_EXPIRED"));
        int resourceSize = res.getInt(m_sqlManager.readQuery("C_RESOURCES_SIZE"));
        CmsUUID userCreated = new CmsUUID(res.getString(m_sqlManager.readQuery("C_RESOURCES_USER_CREATED")));
        CmsUUID userLastModified = new CmsUUID(res.getString(m_sqlManager.readQuery("C_RESOURCES_USER_LASTMODIFIED")));
        CmsUUID lockedInProject = new CmsUUID(res.getString("LOCKED_IN_PROJECT"));
        int siblingCount = res.getInt(m_sqlManager.readQuery("C_RESOURCES_SIBLING_COUNT"));
        long dateContent = res.getLong(m_sqlManager.readQuery("C_RESOURCES_DATE_CONTENT"));
        int resourceVersion = res.getInt(m_sqlManager.readQuery("C_RESOURCES_VERSION"));
        int structureVersion = res.getInt(m_sqlManager.readQuery("C_RESOURCES_STRUCTURE_VERSION"));

        // in case of folder type ensure, that the root path has a trailing slash
        if (CmsFolder.isFolderType(resourceType)) {
            resourcePath = CmsFileUtil.addTrailingSeparator(resourcePath);
        }
        if (hasFileContentInResultSet) {
            content = m_sqlManager.getBytes(res, m_sqlManager.readQuery("C_RESOURCES_FILE_CONTENT"));
        }
        resProjectId = lockedInProject;
        int newState = (structureState > resourceState) ? structureState : resourceState;

        return new CmsFile(
            structureId,
            resourceId,
            resourcePath,
            resourceType,
            resourceFlags,
            resProjectId,
            CmsResourceState.valueOf(newState),
            dateCreated,
            userCreated,
            dateLastModified,
            userLastModified,
            dateReleased,
            dateExpired,
            siblingCount,
            resourceSize,
            dateContent,
            resourceVersion + structureVersion,
            content);
    }

    /**
     * @see org.opencms.db.I_CmsVfsDriver#createFolder(java.sql.ResultSet, CmsUUID, boolean)
     */
    public CmsFolder createFolder(ResultSet res, CmsUUID projectId, boolean hasProjectIdInResultSet)
    throws SQLException {

        CmsUUID structureId = new CmsUUID(res.getString(m_sqlManager.readQuery("C_RESOURCES_STRUCTURE_ID")));
        CmsUUID resourceId = new CmsUUID(res.getString(m_sqlManager.readQuery("C_RESOURCES_RESOURCE_ID")));
        String resourcePath = res.getString(m_sqlManager.readQuery("C_RESOURCES_RESOURCE_PATH"));
        int resourceType = res.getInt(m_sqlManager.readQuery("C_RESOURCES_RESOURCE_TYPE"));
        int resourceFlags = res.getInt(m_sqlManager.readQuery("C_RESOURCES_RESOURCE_FLAGS"));
        int resourceState = res.getInt(m_sqlManager.readQuery("C_RESOURCES_STATE"));
        int structureState = res.getInt(m_sqlManager.readQuery("C_RESOURCES_STRUCTURE_STATE"));
        long dateCreated = res.getLong(m_sqlManager.readQuery("C_RESOURCES_DATE_CREATED"));
        long dateLastModified = res.getLong(m_sqlManager.readQuery("C_RESOURCES_DATE_LASTMODIFIED"));
        long dateReleased = res.getLong(m_sqlManager.readQuery("C_RESOURCES_DATE_RELEASED"));
        long dateExpired = res.getLong(m_sqlManager.readQuery("C_RESOURCES_DATE_EXPIRED"));
        CmsUUID userCreated = new CmsUUID(res.getString(m_sqlManager.readQuery("C_RESOURCES_USER_CREATED")));
        CmsUUID userLastModified = new CmsUUID(res.getString(m_sqlManager.readQuery("C_RESOURCES_USER_LASTMODIFIED")));
        CmsUUID resProjectId = new CmsUUID(res.getString("LOCKED_IN_PROJECT"));
        int resourceVersion = res.getInt(m_sqlManager.readQuery("C_RESOURCES_VERSION"));
        int structureVersion = res.getInt(m_sqlManager.readQuery("C_RESOURCES_STRUCTURE_VERSION"));
        int resourceSize = res.getInt(m_sqlManager.readQuery("C_RESOURCES_SIZE"));

        // in case of folder type ensure, that the root path has a trailing slash
        if (CmsFolder.isFolderSize(resourceSize)) {
            resourcePath = CmsFileUtil.addTrailingSeparator(resourcePath);
        }

        int newState = (structureState > resourceState) ? structureState : resourceState;

        return new CmsFolder(
            structureId,
            resourceId,
            resourcePath,
            resourceType,
            resourceFlags,
            resProjectId,
            CmsResourceState.valueOf(newState),
            dateCreated,
            userCreated,
            dateLastModified,
            userLastModified,
            dateReleased,
            dateExpired,
            resourceVersion + structureVersion);
    }

    /**
     * @see org.opencms.db.I_CmsVfsDriver#createOnlineContent(org.opencms.db.CmsDbContext, org.opencms.util.CmsUUID, byte[], int, boolean, boolean)
     */
    public void createOnlineContent(
        CmsDbContext dbc,
        CmsUUID resourceId,
        byte[] contents,
        int publishTag,
        boolean keepOnline,
        boolean needToUpdateContent) throws CmsDataAccessException {

        Connection conn = null;
        PreparedStatement stmt = null;

        try {
            conn = m_sqlManager.getConnection(dbc);
            boolean dbcHasProjectId = (dbc.getProjectId() != null) && !dbc.getProjectId().isNullUUID();

            if (needToUpdateContent || dbcHasProjectId) {
                if (dbcHasProjectId || !OpenCms.getSystemInfo().isHistoryEnabled()) {
                    // remove the online content for this resource id
                    stmt = m_sqlManager.getPreparedStatement(conn, "C_ONLINE_CONTENTS_DELETE");
                    stmt.setString(1, resourceId.toString());
                    stmt.executeUpdate();
                    m_sqlManager.closeAll(dbc, null, stmt, null);
                } else {
                    // put the online content in the history, only if explicit requested
                    stmt = m_sqlManager.getPreparedStatement(conn, "C_ONLINE_CONTENTS_HISTORY");
                    stmt.setString(1, resourceId.toString());
                    stmt.executeUpdate();
                    m_sqlManager.closeAll(dbc, null, stmt, null);
                }

                // create new online content
                stmt = m_sqlManager.getPreparedStatement(conn, "C_ONLINE_CONTENTS_WRITE");

                stmt.setString(1, resourceId.toString());
                if (contents.length < 2000) {
                    stmt.setBytes(2, contents);
                } else {
                    stmt.setBinaryStream(2, new ByteArrayInputStream(contents), contents.length);
                }
                stmt.setInt(3, publishTag);
                stmt.setInt(4, publishTag);
                stmt.setInt(5, keepOnline ? 1 : 0);
                stmt.executeUpdate();
                m_sqlManager.closeAll(dbc, null, stmt, null);
            } else {
                // update old content entry
                stmt = m_sqlManager.getPreparedStatement(conn, "C_HISTORY_CONTENTS_UPDATE");
                stmt.setInt(1, publishTag);
                stmt.setString(2, resourceId.toString());
                stmt.executeUpdate();
                m_sqlManager.closeAll(dbc, null, stmt, null);

                if (!keepOnline) {
                    // put the online content in the history
                    stmt = m_sqlManager.getPreparedStatement(conn, "C_ONLINE_CONTENTS_HISTORY");
                    stmt.setString(1, resourceId.toString());
                    stmt.executeUpdate();
                    m_sqlManager.closeAll(dbc, null, stmt, null);
                }
            }
        } catch (SQLException e) {
            throw new CmsDbSqlException(Messages.get().container(
                Messages.ERR_GENERIC_SQL_1,
                CmsDbSqlException.getErrorQuery(stmt)), e);
        } finally {
            m_sqlManager.closeAll(dbc, conn, stmt, null);
        }
    }

    /**
     * @see org.opencms.db.I_CmsVfsDriver#createPropertyDefinition(org.opencms.db.CmsDbContext, org.opencms.util.CmsUUID, java.lang.String, org.opencms.file.CmsPropertyDefinition.CmsPropertyType)
     */
    public CmsPropertyDefinition createPropertyDefinition(
        CmsDbContext dbc,
        CmsUUID projectId,
        String name,
        CmsPropertyDefinition.CmsPropertyType type) throws CmsDataAccessException {

        Connection conn = null;
        PreparedStatement stmt = null;

        try {
            conn = m_sqlManager.getConnection(dbc);
            stmt = m_sqlManager.getPreparedStatement(conn, projectId, "C_PROPERTYDEF_CREATE");
            stmt.setString(1, new CmsUUID().toString());
            stmt.setString(2, name);
            stmt.setInt(3, type.getMode());
            stmt.executeUpdate();
        } catch (SQLException e) {
            throw new CmsDbSqlException(Messages.get().container(
                Messages.ERR_GENERIC_SQL_1,
                CmsDbSqlException.getErrorQuery(stmt)), e);
        } finally {
            m_sqlManager.closeAll(dbc, conn, stmt, null);
        }

        return readPropertyDefinition(dbc, name, projectId);
    }

    /**
     * @see org.opencms.db.I_CmsVfsDriver#createRelation(org.opencms.db.CmsDbContext, CmsUUID, org.opencms.relations.CmsRelation)
     */
    public void createRelation(CmsDbContext dbc, CmsUUID projectId, CmsRelation relation) throws CmsDataAccessException {

        Connection conn = null;
        PreparedStatement stmt = null;

        try {
            conn = m_sqlManager.getConnection(dbc);
            stmt = m_sqlManager.getPreparedStatement(conn, projectId, "C_CREATE_RELATION");
            stmt.setString(1, relation.getSourceId().toString());
            stmt.setString(2, relation.getSourcePath());
            stmt.setString(3, relation.getTargetId().toString());
            stmt.setString(4, relation.getTargetPath());
            stmt.setInt(5, relation.getType().getId());

            if (LOG.isDebugEnabled()) {
                LOG.debug(Messages.get().getBundle().key(
                    Messages.LOG_CREATE_RELATION_2,
                    String.valueOf(projectId),
                    relation));
            }
            stmt.executeUpdate();
        } catch (SQLException e) {
            throw new CmsDbSqlException(Messages.get().container(
                Messages.ERR_GENERIC_SQL_1,
                CmsDbSqlException.getErrorQuery(stmt)), e);
        } finally {
            m_sqlManager.closeAll(dbc, conn, stmt, null);
        }
    }

    /**
     * @see org.opencms.db.I_CmsVfsDriver#createResource(org.opencms.db.CmsDbContext, CmsUUID, org.opencms.file.CmsResource, byte[])
     */
    public CmsResource createResource(CmsDbContext dbc, CmsUUID projectId, CmsResource resource, byte[] content)
    throws CmsDataAccessException {

        CmsUUID newStructureId = null;
        Connection conn = null;
        PreparedStatement stmt = null;

        // check the resource path
        String resourcePath = CmsFileUtil.removeTrailingSeparator(resource.getRootPath());
        if (resourcePath.length() > CmsDriverManager.MAX_VFS_RESOURCE_PATH_LENGTH) {
            throw new CmsDataAccessException(Messages.get().container(
                Messages.ERR_RESOURCENAME_TOO_LONG_2,
                resourcePath,
                new Integer(CmsDriverManager.MAX_VFS_RESOURCE_PATH_LENGTH)));
        }

        // check if the parent folder of the resource exists and if is not deleted
        if (!resource.getRootPath().equals("/")) {
            String parentFolderName = CmsResource.getParentFolder(resource.getRootPath());
            CmsFolder parentFolder = m_driverManager.getVfsDriver(dbc).readFolder(dbc, projectId, parentFolderName);
            if (parentFolder.getState().isDeleted()) {
                throw new CmsDbEntryNotFoundException(Messages.get().container(
                    Messages.ERR_PARENT_FOLDER_DELETED_1,
                    resource.getRootPath()));
            }
        }

        // validate the resource length
        internalValidateResourceLength(resource);

        // set the resource state and modification dates
        CmsResourceState newState;
        long dateModified;
        long dateCreated;
        long dateContent = System.currentTimeMillis();

        if (projectId.equals(CmsProject.ONLINE_PROJECT_ID)) {
            newState = CmsResource.STATE_UNCHANGED;
            dateCreated = resource.getDateCreated();
            dateModified = resource.getDateLastModified();
        } else {
            newState = CmsResource.STATE_NEW;
            if (resource.isTouched()) {
                dateCreated = resource.getDateCreated();
                dateModified = resource.getDateLastModified();
            } else {
                dateCreated = System.currentTimeMillis();
                dateModified = dateCreated;
            }
        }

        // check if the resource already exists
        newStructureId = resource.getStructureId();

        try {
            CmsResource existingResource = m_driverManager.getVfsDriver(dbc).readResource(
                dbc,
                ((dbc.getProjectId() == null) || dbc.getProjectId().isNullUUID()) ? projectId : dbc.getProjectId(),
                resourcePath,
                true);
            if (existingResource.getState().isDeleted()) {
                // if an existing resource is deleted, it will be finally removed now.
                // but we have to reuse its id in order to avoid orphans in the online project
                newStructureId = existingResource.getStructureId();
                newState = CmsResource.STATE_CHANGED;

                // remove the existing file and it's properties
                List<CmsResource> modifiedResources = m_driverManager.getVfsDriver(dbc).readSiblings(
                    dbc,
                    projectId,
                    existingResource,
                    false);
                int propertyDeleteOption = (existingResource.getSiblingCount() > 1)
                ? CmsProperty.DELETE_OPTION_DELETE_STRUCTURE_VALUES
                : CmsProperty.DELETE_OPTION_DELETE_STRUCTURE_AND_RESOURCE_VALUES;
                deletePropertyObjects(dbc, projectId, existingResource, propertyDeleteOption);
                removeFile(dbc, projectId, existingResource);

                OpenCms.fireCmsEvent(new CmsEvent(
                    I_CmsEventListener.EVENT_RESOURCES_MODIFIED,
                    Collections.<String, Object> singletonMap(I_CmsEventListener.KEY_RESOURCES, modifiedResources)));
                OpenCms.fireCmsEvent(new CmsEvent(
                    I_CmsEventListener.EVENT_RESOURCE_AND_PROPERTIES_MODIFIED,
                    Collections.<String, Object> singletonMap(I_CmsEventListener.KEY_RESOURCE, existingResource)));
            } else {
                // we have a collision: there exists already a resource with the same path/name which cannot be removed
                throw new CmsVfsResourceAlreadyExistsException(Messages.get().container(
                    Messages.ERR_RESOURCE_WITH_NAME_ALREADY_EXISTS_1,
                    dbc.removeSiteRoot(resource.getRootPath())));
            }
        } catch (CmsVfsResourceNotFoundException e) {
            // that's what we want in the best case- anything else should be thrown
        }

        try {
            // read the parent id
            String parentId = internalReadParentId(dbc, projectId, resourcePath);

            // use consistent version numbers if the file is being restored
            int lastVersion = m_driverManager.getHistoryDriver(dbc).readLastVersion(dbc, newStructureId);
            int newStrVersion = 0;
            int newResVersion = 0;
            if (lastVersion > 0) {
                I_CmsHistoryResource histRes = m_driverManager.getHistoryDriver(dbc).readResource(
                    dbc,
                    newStructureId,
                    lastVersion);
                newStrVersion = histRes.getStructureVersion();
                newResVersion = histRes.getResourceVersion();
            }

            // write the structure
            conn = m_sqlManager.getConnection(dbc);
            stmt = m_sqlManager.getPreparedStatement(conn, projectId, "C_STRUCTURE_WRITE");
            stmt.setString(1, newStructureId.toString());
            stmt.setString(2, resource.getResourceId().toString());
            stmt.setString(3, resourcePath);
            stmt.setInt(4, newState.getState());
            stmt.setLong(5, resource.getDateReleased());
            stmt.setLong(6, resource.getDateExpired());
            stmt.setString(7, parentId);
            stmt.setInt(8, newStrVersion); // starting version number
            stmt.executeUpdate();
            m_sqlManager.closeAll(dbc, conn, stmt, null);

            if (!validateResourceIdExists(dbc, projectId, resource.getResourceId())) {
                try {
                    // create the resource record
                    conn = m_sqlManager.getConnection(dbc);
                    stmt = m_sqlManager.getPreparedStatement(conn, projectId, "C_RESOURCES_WRITE");
                    stmt.setString(1, resource.getResourceId().toString());
                    stmt.setInt(2, resource.getTypeId());
                    stmt.setInt(3, resource.getFlags());
                    stmt.setLong(4, dateCreated);
                    stmt.setString(5, resource.getUserCreated().toString());
                    stmt.setLong(6, dateModified);
                    stmt.setString(7, resource.getUserLastModified().toString());
                    stmt.setInt(8, newState.getState());
                    stmt.setInt(9, resource.getLength());
                    stmt.setLong(10, dateContent);
                    stmt.setString(11, projectId.toString());
                    stmt.setInt(12, 1); // sibling count
                    stmt.setInt(13, newResVersion); // version number
                    stmt.executeUpdate();
                } finally {
                    m_sqlManager.closeAll(dbc, conn, stmt, null);
                }

                if (resource.isFile() && (content != null)) {
                    // create the file content
                    createContent(dbc, projectId, resource.getResourceId(), content);
                }
            } else {
                if ((content != null) || !resource.getState().isKeep()) {
                    CmsUUID projLastMod = projectId;
                    CmsResourceState state = CmsResource.STATE_CHANGED;
                    if (projectId.equals(CmsProject.ONLINE_PROJECT_ID)) {
                        // in case a sibling is being published
                        projLastMod = resource.getProjectLastModified();
                        state = CmsResource.STATE_UNCHANGED;
                    }
                    // update the resource record only if state has changed or new content is provided
                    int sibCount = countSiblings(dbc, projectId, resource.getResourceId());
                    conn = m_sqlManager.getConnection(dbc);
                    stmt = m_sqlManager.getPreparedStatement(conn, projectId, "C_RESOURCES_UPDATE_RESOURCES");
                    stmt.setInt(1, resource.getTypeId());
                    stmt.setInt(2, resource.getFlags());
                    stmt.setLong(3, dateModified);
                    stmt.setString(4, resource.getUserLastModified().toString());
                    stmt.setInt(5, state.getState());
                    stmt.setInt(6, resource.getLength());
                    stmt.setLong(7, resource.getDateContent());
                    stmt.setString(8, projLastMod.toString());
                    stmt.setInt(9, sibCount);
                    stmt.setString(10, resource.getResourceId().toString());
                    stmt.executeUpdate();

                    m_sqlManager.closeAll(dbc, conn, stmt, null);
                }

                if (resource.isFile()) {
                    if (content != null) {
                        // update the file content
                        writeContent(dbc, resource.getResourceId(), content);
                    } else if (resource.getState().isKeep()) {
                        // special case sibling creation - update the link Count
                        int sibCount = countSiblings(dbc, projectId, resource.getResourceId());
                        conn = m_sqlManager.getConnection(dbc);
                        stmt = m_sqlManager.getPreparedStatement(conn, projectId, "C_RESOURCES_UPDATE_SIBLING_COUNT");
                        stmt.setInt(1, sibCount);
                        stmt.setString(2, resource.getResourceId().toString());
                        stmt.executeUpdate();
                        m_sqlManager.closeAll(dbc, null, stmt, null);

                        // update the resource flags
                        stmt = m_sqlManager.getPreparedStatement(conn, projectId, "C_RESOURCES_UPDATE_FLAGS");
                        stmt.setInt(1, resource.getFlags());
                        stmt.setString(2, resource.getResourceId().toString());
                        stmt.executeUpdate();
                        m_sqlManager.closeAll(dbc, conn, stmt, null);
                    }
                }
            }
        } catch (SQLException e) {
            throw new CmsDbSqlException(Messages.get().container(
                Messages.ERR_GENERIC_SQL_1,
                CmsDbSqlException.getErrorQuery(stmt)), e);
        } finally {
            m_sqlManager.closeAll(dbc, conn, stmt, null);
        }
        repairBrokenRelations(dbc, projectId, resource.getStructureId(), resource.getRootPath());
        return readResource(dbc, projectId, newStructureId, false);
    }

    /**
     * @see org.opencms.db.I_CmsVfsDriver#createResource(java.sql.ResultSet, CmsUUID)
     */
    public CmsResource createResource(ResultSet res, CmsUUID projectId) throws SQLException {

        CmsUUID structureId = new CmsUUID(res.getString(m_sqlManager.readQuery("C_RESOURCES_STRUCTURE_ID")));
        CmsUUID resourceId = new CmsUUID(res.getString(m_sqlManager.readQuery("C_RESOURCES_RESOURCE_ID")));
        String resourcePath = res.getString(m_sqlManager.readQuery("C_RESOURCES_RESOURCE_PATH"));
        int resourceType = res.getInt(m_sqlManager.readQuery("C_RESOURCES_RESOURCE_TYPE"));
        int resourceFlags = res.getInt(m_sqlManager.readQuery("C_RESOURCES_RESOURCE_FLAGS"));
        CmsUUID resourceProjectLastModified = new CmsUUID(
            res.getString(m_sqlManager.readQuery("C_RESOURCES_PROJECT_LASTMODIFIED")));
        int resourceState = res.getInt(m_sqlManager.readQuery("C_RESOURCES_STATE"));
        int structureState = res.getInt(m_sqlManager.readQuery("C_RESOURCES_STRUCTURE_STATE"));
        long dateCreated = res.getLong(m_sqlManager.readQuery("C_RESOURCES_DATE_CREATED"));
        long dateLastModified = res.getLong(m_sqlManager.readQuery("C_RESOURCES_DATE_LASTMODIFIED"));
        long dateReleased = res.getLong(m_sqlManager.readQuery("C_RESOURCES_DATE_RELEASED"));
        long dateExpired = res.getLong(m_sqlManager.readQuery("C_RESOURCES_DATE_EXPIRED"));
        int resourceSize = res.getInt(m_sqlManager.readQuery("C_RESOURCES_SIZE"));
        boolean isFolder = CmsFolder.isFolderSize(resourceSize);
        if (isFolder) {
            // in case of folder type ensure, that the root path has a trailing slash
            resourcePath = CmsFileUtil.addTrailingSeparator(resourcePath);
        }
        long dateContent = isFolder ? -1 : res.getLong(m_sqlManager.readQuery("C_RESOURCES_DATE_CONTENT"));
        CmsUUID userCreated = new CmsUUID(res.getString(m_sqlManager.readQuery("C_RESOURCES_USER_CREATED")));
        CmsUUID userLastModified = new CmsUUID(res.getString(m_sqlManager.readQuery("C_RESOURCES_USER_LASTMODIFIED")));
        int siblingCount = res.getInt(m_sqlManager.readQuery("C_RESOURCES_SIBLING_COUNT"));
        int resourceVersion = res.getInt(m_sqlManager.readQuery("C_RESOURCES_VERSION"));
        int structureVersion = res.getInt(m_sqlManager.readQuery("C_RESOURCES_STRUCTURE_VERSION"));

        int newState = (structureState > resourceState) ? structureState : resourceState;
        // if there is a change increase the version number
        int newVersion = resourceVersion + structureVersion + (newState > 0 ? 1 : 0);

        CmsResource newResource = new CmsResource(
            structureId,
            resourceId,
            resourcePath,
            resourceType,
            isFolder,
            resourceFlags,
            resourceProjectLastModified,
            CmsResourceState.valueOf(newState),
            dateCreated,
            userCreated,
            dateLastModified,
            userLastModified,
            dateReleased,
            dateExpired,
            siblingCount,
            resourceSize,
            dateContent,
            newVersion);

        return newResource;
    }

    /**
     * @see org.opencms.db.I_CmsVfsDriver#createSibling(org.opencms.db.CmsDbContext, org.opencms.file.CmsProject, org.opencms.file.CmsResource)
     */
    public void createSibling(CmsDbContext dbc, CmsProject project, CmsResource resource) throws CmsDataAccessException {

        if (!project.getUuid().equals(CmsProject.ONLINE_PROJECT_ID)) {
            // this method is only intended to be used during publishing
            return;
        }

        // check if the resource already exists
        CmsResource existingSibling = null;
        CmsUUID newStructureId = resource.getStructureId();

        Connection conn = null;
        PreparedStatement stmt = null;
        try {
            existingSibling = readResource(dbc, project.getUuid(), resource.getRootPath(), true);

            if (existingSibling.getState().isDeleted()) {
                // if an existing resource is deleted, it will be finally removed now.
                // but we have to reuse its id in order to avoid orphans in the online project.
                newStructureId = existingSibling.getStructureId();

                // remove the existing file and it's properties
                List<CmsResource> modifiedResources = readSiblings(dbc, project.getUuid(), existingSibling, false);
                int propertyDeleteOption = (existingSibling.getSiblingCount() > 1)
                ? CmsProperty.DELETE_OPTION_DELETE_STRUCTURE_VALUES
                : CmsProperty.DELETE_OPTION_DELETE_STRUCTURE_AND_RESOURCE_VALUES;
                deletePropertyObjects(dbc, project.getUuid(), existingSibling, propertyDeleteOption);
                removeFile(dbc, project.getUuid(), existingSibling);

                OpenCms.fireCmsEvent(new CmsEvent(
                    I_CmsEventListener.EVENT_RESOURCES_MODIFIED,
                    Collections.<String, Object> singletonMap(I_CmsEventListener.KEY_RESOURCES, modifiedResources)));
                OpenCms.fireCmsEvent(new CmsEvent(
                    I_CmsEventListener.EVENT_RESOURCE_AND_PROPERTIES_MODIFIED,
                    Collections.<String, Object> singletonMap(I_CmsEventListener.KEY_RESOURCE, existingSibling)));
            } else {
                // we have a collision: there exists already a resource with the same path/name which could not be removed
                throw new CmsVfsResourceAlreadyExistsException(Messages.get().container(
                    Messages.ERR_RESOURCE_WITH_NAME_ALREADY_EXISTS_1,
                    dbc.removeSiteRoot(resource.getRootPath())));
            }
        } catch (CmsVfsResourceNotFoundException e) {
            // that's what we want in the best case- anything else should be thrown
        }

        // check if a resource with the specified ID already exists
        if (!validateResourceIdExists(dbc, project.getUuid(), resource.getResourceId())) {
            throw new CmsVfsResourceNotFoundException(Messages.get().container(
                Messages.ERR_CREATE_SIBLING_FILE_NOT_FOUND_1,
                dbc.removeSiteRoot(resource.getRootPath())));
        }

        // write a new structure referring to the resource
        try {
            // use consistent version numbers if the file is being restored
            int lastVersion = m_driverManager.getHistoryDriver(dbc).readLastVersion(dbc, newStructureId);
            int newStrVersion = 0;
            if (lastVersion > 0) {
                I_CmsHistoryResource histRes = m_driverManager.getHistoryDriver(dbc).readResource(
                    dbc,
                    newStructureId,
                    lastVersion);
                newStrVersion = histRes.getStructureVersion();
            }

            // read the parent id
            String parentId = internalReadParentId(dbc, project.getUuid(), resource.getRootPath());

            conn = m_sqlManager.getConnection(dbc);

            // write the structure
            stmt = m_sqlManager.getPreparedStatement(conn, project, "C_STRUCTURE_WRITE");
            stmt.setString(1, newStructureId.toString());
            stmt.setString(2, resource.getResourceId().toString());
            stmt.setString(3, resource.getRootPath());
            stmt.setInt(4, CmsResource.STATE_UNCHANGED.getState());
            stmt.setLong(5, resource.getDateReleased());
            stmt.setLong(6, resource.getDateExpired());
            stmt.setString(7, parentId);
            stmt.setInt(8, newStrVersion); // initial structure version number
            stmt.executeUpdate();
            m_sqlManager.closeAll(dbc, conn, stmt, null);

            int sibCount = countSiblings(dbc, project.getUuid(), resource.getResourceId());
            conn = m_sqlManager.getConnection(dbc);

            // update the link Count
            stmt = m_sqlManager.getPreparedStatement(conn, project, "C_RESOURCES_UPDATE_SIBLING_COUNT");
            stmt.setInt(1, sibCount);
            stmt.setString(2, resource.getResourceId().toString());
            stmt.executeUpdate();

            m_sqlManager.closeAll(dbc, null, stmt, null);

            // update the project last modified and flags
            stmt = m_sqlManager.getPreparedStatement(conn, project, "C_RESOURCES_UPDATE_RESOURCE_PROJECT");
            stmt.setInt(1, resource.getFlags());
            stmt.setString(2, resource.getProjectLastModified().toString());
            stmt.setString(3, resource.getResourceId().toString());
            stmt.executeUpdate();
        } catch (SQLException e) {
            throw new CmsDbSqlException(Messages.get().container(
                Messages.ERR_GENERIC_SQL_1,
                CmsDbSqlException.getErrorQuery(stmt)), e);
        } finally {
            m_sqlManager.closeAll(dbc, conn, stmt, null);
        }
        repairBrokenRelations(dbc, project.getUuid(), resource.getStructureId(), resource.getRootPath());
    }

    /**
     * @see org.opencms.db.I_CmsVfsDriver#deleteAliasesById(org.opencms.db.CmsDbContext, org.opencms.file.CmsProject, org.opencms.util.CmsUUID)
     */
    public void deleteAliasesById(CmsDbContext dbc, CmsProject project, CmsUUID structureId)
    throws CmsDataAccessException {

        Connection conn = null;
        PreparedStatement stmt = null;
        ResultSet res = null;
        try {
            conn = m_sqlManager.getConnection(dbc);
            stmt = m_sqlManager.getPreparedStatement(conn, project, "C_ALIAS_DELETE_BY_ID_1");
            stmt.setString(1, structureId.toString());
            stmt.executeUpdate();
        } catch (SQLException e) {
            throw new CmsDbSqlException(Messages.get().container(
                Messages.ERR_GENERIC_SQL_1,
                CmsDbSqlException.getErrorQuery(stmt)), e);
        } finally {
            m_sqlManager.closeAll(dbc, conn, stmt, res);
        }
    }

    /**
     * @see org.opencms.db.I_CmsVfsDriver#deletePropertyDefinition(org.opencms.db.CmsDbContext, org.opencms.file.CmsPropertyDefinition)
     */
    public void deletePropertyDefinition(CmsDbContext dbc, CmsPropertyDefinition metadef) throws CmsDataAccessException {

        Connection conn = null;
        PreparedStatement stmt = null;

        try {
            if ((internalCountProperties(dbc, metadef, CmsProject.ONLINE_PROJECT_ID) != 0)
                || (internalCountProperties(dbc, metadef, CmsUUID.getOpenCmsUUID()) != 0)) { // HACK: to get an offline project

                throw new CmsDataAccessException(Messages.get().container(
                    Messages.ERR_DELETE_USED_PROPERTY_1,
                    metadef.getName()));
            }

            conn = m_sqlManager.getConnection(dbc);

            for (int i = 0; i < 2; i++) {
                if (i == 0) {
                    // delete the offline property definition
                    stmt = m_sqlManager.getPreparedStatement(conn, CmsUUID.getOpenCmsUUID(), "C_PROPERTYDEF_DELETE"); // HACK: to get an offline project
                } else {
                    // delete the online property definition
                    stmt = m_sqlManager.getPreparedStatement(conn, CmsProject.ONLINE_PROJECT_ID, "C_PROPERTYDEF_DELETE");
                }

                stmt.setString(1, metadef.getId().toString());
                stmt.executeUpdate();
                m_sqlManager.closeAll(dbc, null, stmt, null);
            }
        } catch (SQLException e) {
            throw new CmsDbSqlException(Messages.get().container(
                Messages.ERR_GENERIC_SQL_1,
                CmsDbSqlException.getErrorQuery(stmt)), e);
        } finally {
            m_sqlManager.closeAll(dbc, conn, stmt, null);
        }
    }

    /**
     * @see org.opencms.db.I_CmsVfsDriver#deletePropertyObjects(org.opencms.db.CmsDbContext, CmsUUID, org.opencms.file.CmsResource, int)
     */
    public void deletePropertyObjects(CmsDbContext dbc, CmsUUID projectId, CmsResource resource, int deleteOption)
    throws CmsDataAccessException {

        Connection conn = null;
        PreparedStatement stmt = null;

        try {
            conn = m_sqlManager.getConnection(dbc);

            if (deleteOption == CmsProperty.DELETE_OPTION_DELETE_STRUCTURE_AND_RESOURCE_VALUES) {
                // delete both the structure and resource property values mapped to the specified resource
                stmt = m_sqlManager.getPreparedStatement(
                    conn,
                    projectId,
                    "C_PROPERTIES_DELETE_ALL_STRUCTURE_AND_RESOURCE_VALUES");
                stmt.setString(1, resource.getResourceId().toString());
                stmt.setInt(2, CmsProperty.RESOURCE_RECORD_MAPPING);
                stmt.setString(3, resource.getStructureId().toString());
                stmt.setInt(4, CmsProperty.STRUCTURE_RECORD_MAPPING);
            } else if (deleteOption == CmsProperty.DELETE_OPTION_DELETE_STRUCTURE_VALUES) {
                // delete the structure values mapped to the specified resource
                stmt = m_sqlManager.getPreparedStatement(
                    conn,
                    projectId,
                    "C_PROPERTIES_DELETE_ALL_VALUES_FOR_MAPPING_TYPE");
                stmt.setString(1, resource.getStructureId().toString());
                stmt.setInt(2, CmsProperty.STRUCTURE_RECORD_MAPPING);
            } else if (deleteOption == CmsProperty.DELETE_OPTION_DELETE_RESOURCE_VALUES) {
                // delete the resource property values mapped to the specified resource
                stmt = m_sqlManager.getPreparedStatement(
                    conn,
                    projectId,
                    "C_PROPERTIES_DELETE_ALL_VALUES_FOR_MAPPING_TYPE");
                stmt.setString(1, resource.getResourceId().toString());
                stmt.setInt(2, CmsProperty.RESOURCE_RECORD_MAPPING);
            } else {
                throw new CmsDataAccessException(Messages.get().container(Messages.ERR_INVALID_DELETE_OPTION_1));
            }

            stmt.executeUpdate();
        } catch (SQLException e) {
            throw new CmsDbSqlException(Messages.get().container(
                Messages.ERR_GENERIC_SQL_1,
                CmsDbSqlException.getErrorQuery(stmt)), e);
        } finally {
            m_sqlManager.closeAll(dbc, conn, stmt, null);
        }
    }

    /**
     * @see org.opencms.db.I_CmsVfsDriver#deleteRelations(org.opencms.db.CmsDbContext, CmsUUID, CmsResource, org.opencms.relations.CmsRelationFilter)
     */
    public void deleteRelations(CmsDbContext dbc, CmsUUID projectId, CmsResource resource, CmsRelationFilter filter)
    throws CmsDataAccessException {

        Connection conn = null;
        PreparedStatement stmt = null;

        try {
            conn = m_sqlManager.getConnection(dbc);

            if (filter.isSource()) {
                List<Object> params = new ArrayList<Object>(7);

                StringBuffer queryBuf = new StringBuffer(256);
                queryBuf.append(m_sqlManager.readQuery(projectId, "C_DELETE_RELATIONS"));
                queryBuf.append(prepareRelationConditions(projectId, filter, resource, params, true));

                stmt = m_sqlManager.getPreparedStatementForSql(conn, queryBuf.toString());
                for (int i = 0; i < params.size(); i++) {
                    if (params.get(i) instanceof Integer) {
                        stmt.setInt(i + 1, ((Integer)params.get(i)).intValue());
                    } else {
                        stmt.setString(i + 1, (String)params.get(i));
                    }
                }
                stmt.executeUpdate();
                m_sqlManager.closeAll(dbc, null, stmt, null);
            }
            if (filter.isTarget()) {
                List<Object> params = new ArrayList<Object>(7);

                StringBuffer queryBuf = new StringBuffer(256);
                queryBuf.append(m_sqlManager.readQuery(projectId, "C_DELETE_RELATIONS"));
                queryBuf.append(prepareRelationConditions(projectId, filter, resource, params, false));

                stmt = m_sqlManager.getPreparedStatementForSql(conn, queryBuf.toString());
                for (int i = 0; i < params.size(); i++) {
                    if (params.get(i) instanceof Integer) {
                        stmt.setInt(i + 1, ((Integer)params.get(i)).intValue());
                    } else {
                        stmt.setString(i + 1, (String)params.get(i));
                    }
                }
                stmt.executeUpdate();
                m_sqlManager.closeAll(dbc, null, stmt, null);
            }
        } catch (SQLException e) {
            throw new CmsDbSqlException(Messages.get().container(
                Messages.ERR_GENERIC_SQL_1,
                CmsDbSqlException.getErrorQuery(stmt)), e);
        } finally {
            m_sqlManager.closeAll(dbc, conn, stmt, null);
        }
        // update broken remaining relations
        updateBrokenRelations(dbc, projectId, resource.getRootPath());
    }

    /**
     * @see org.opencms.db.I_CmsVfsDriver#deleteUrlNameMappingEntries(org.opencms.db.CmsDbContext, boolean, org.opencms.db.urlname.CmsUrlNameMappingFilter)
     */
    public void deleteUrlNameMappingEntries(CmsDbContext dbc, boolean online, CmsUrlNameMappingFilter filter)
    throws CmsDataAccessException {

        Connection conn = null;
        PreparedStatement stmt = null;
        try {
            conn = m_sqlManager.getConnection(dbc);
            String query = m_sqlManager.readQuery("C_DELETE_URLNAME_MAPPINGS");
            query = replaceProject(query, online);
            stmt = getPreparedStatementForFilter(conn, query, filter);
            stmt.executeUpdate();
        } catch (SQLException e) {
            throw wrapException(stmt, e);
        } finally {
            m_sqlManager.closeAll(dbc, conn, stmt, null);
        }
    }

    /**
     * @see org.opencms.db.I_CmsVfsDriver#destroy()
     */
    public void destroy() throws Throwable {

        m_sqlManager = null;
        m_driverManager = null;

        if (CmsLog.INIT.isInfoEnabled()) {
            CmsLog.INIT.info(Messages.get().getBundle().key(Messages.INIT_SHUTDOWN_DRIVER_1, getClass().getName()));
        }
    }

    /**
     * Returns all organizational units for the given resource.<p>
     *
     * @param dbc the database context
     * @param projectId the id of the project
     * @param resource the resource
     *
     * @return a list of {@link org.opencms.security.CmsOrganizationalUnit} objects
     *
     * @throws CmsDbSqlException if something goes wrong
     */
    public List<CmsOrganizationalUnit> getResourceOus(CmsDbContext dbc, CmsUUID projectId, CmsResource resource)
    throws CmsDbSqlException {

        List<CmsOrganizationalUnit> ous = new ArrayList<CmsOrganizationalUnit>();
        String resName = resource.getRootPath();
        if (resource.isFolder() && !resName.endsWith("/")) {
            resName += "/";
        }

        Connection conn = null;
        PreparedStatement stmt = null;
        ResultSet res = null;
        List<CmsRelation> rels = new ArrayList<CmsRelation>();

        try {
            conn = m_sqlManager.getConnection(dbc);
            stmt = m_sqlManager.getPreparedStatementForSql(
                conn,
                m_sqlManager.readQuery(projectId, "C_READ_RESOURCE_OUS"));
            stmt.setInt(1, CmsRelationType.OU_RESOURCE.getId());
            stmt.setString(2, resName);
            res = stmt.executeQuery();
            while (res.next()) {
                rels.add(internalReadRelation(res));
            }
        } catch (SQLException e) {
            throw new CmsDbSqlException(Messages.get().container(
                Messages.ERR_GENERIC_SQL_1,
                CmsDbSqlException.getErrorQuery(stmt)), e);
        } finally {
            m_sqlManager.closeAll(dbc, conn, stmt, res);
        }

        for (CmsRelation rel : rels) {
            try {
                ous.add(m_driverManager.readOrganizationalUnit(
                    dbc,
                    rel.getSourcePath().substring(CmsUserDriver.ORGUNIT_BASE_FOLDER.length())));
            } catch (CmsException e) {
                // should never happen
                if (LOG.isErrorEnabled()) {
                    LOG.error(e.getLocalizedMessage(), e);
                }
            }
        }
        return ous;
    }

    /**
     * @see org.opencms.db.I_CmsVfsDriver#getSqlManager()
     */
    public CmsSqlManager getSqlManager() {

        return m_sqlManager;
    }

    /**
     * @see org.opencms.db.I_CmsVfsDriver#incrementCounter(org.opencms.db.CmsDbContext, java.lang.String)
     */
    public int incrementCounter(CmsDbContext dbc, String name) throws CmsDataAccessException {

        Integer counterObj = internalReadCounter(dbc, name);
        int result;
        if (counterObj == null) {
            internalCreateCounter(dbc, name, 1);
            result = 0;
        } else {
            result = counterObj.intValue();
            internalIncrementCounter(dbc, name);
        }
        return result;
    }

    /**
     * @see org.opencms.db.I_CmsDriver#init(org.opencms.db.CmsDbContext, org.opencms.configuration.CmsConfigurationManager, java.util.List, org.opencms.db.CmsDriverManager)
     */
    public void init(
        CmsDbContext dbc,
        CmsConfigurationManager configurationManager,
        List<String> successiveDrivers,
        CmsDriverManager driverManager) {

        CmsParameterConfiguration configuration = configurationManager.getConfiguration();
        String poolUrl = configuration.get("db.vfs.pool");
        String classname = configuration.get("db.vfs.sqlmanager");
        m_sqlManager = this.initSqlManager(classname);
        m_sqlManager.init(I_CmsVfsDriver.DRIVER_TYPE_ID, poolUrl);

        m_driverManager = driverManager;

        if (CmsLog.INIT.isInfoEnabled()) {
            CmsLog.INIT.info(Messages.get().getBundle().key(Messages.INIT_ASSIGNED_POOL_1, poolUrl));
        }

        if ((successiveDrivers != null) && !successiveDrivers.isEmpty()) {
            if (LOG.isWarnEnabled()) {
                LOG.warn(Messages.get().getBundle().key(
                    Messages.LOG_SUCCESSIVE_DRIVERS_UNSUPPORTED_1,
                    getClass().getName()));
            }
        }
    }

    /**
     * @see org.opencms.db.I_CmsVfsDriver#initSqlManager(String)
     */
    public org.opencms.db.generic.CmsSqlManager initSqlManager(String classname) {

        return CmsSqlManager.getInstance(classname);
    }

    /**
     * @see org.opencms.db.I_CmsVfsDriver#insertAlias(org.opencms.db.CmsDbContext, org.opencms.file.CmsProject, org.opencms.db.CmsAlias)
     */
    public void insertAlias(CmsDbContext dbc, CmsProject project, CmsAlias alias) throws CmsDataAccessException {

        Connection conn = null;
        PreparedStatement stmt = null;
        ResultSet res = null;
        try {
            conn = m_sqlManager.getConnection(dbc);
            stmt = m_sqlManager.getPreparedStatement(conn, project, "C_ALIAS_ADD_4");
            stmt.setString(1, alias.getSiteRoot());
            stmt.setString(2, alias.getAliasPath());
            stmt.setInt(3, alias.getMode().toInt());
            stmt.setString(4, alias.getStructureId().toString());
            stmt.executeUpdate();

        } catch (SQLException e) {
            throw new CmsDbSqlException(Messages.get().container(
                Messages.ERR_GENERIC_SQL_1,
                CmsDbSqlException.getErrorQuery(stmt)), e);
        } finally {
            m_sqlManager.closeAll(dbc, conn, stmt, res);
        }
    }

    /**
     * @see org.opencms.db.I_CmsVfsDriver#moveResource(CmsDbContext, CmsUUID, CmsResource, String)
     */
    public void moveResource(CmsDbContext dbc, CmsUUID projectId, CmsResource source, String destinationPath)
    throws CmsDataAccessException {

        if ((dbc.getRequestContext() != null)
            && (dbc.getRequestContext().getAttribute(REQ_ATTR_CHECK_PERMISSIONS) != null)) {
            // only check write permissions
            checkWritePermissionsInFolder(dbc, source);
            return;
        }

        // determine destination folder
        String destinationFoldername = CmsResource.getParentFolder(destinationPath);

        // read the destination folder (will also check read permissions)
        CmsFolder destinationFolder = m_driverManager.readFolder(dbc, destinationFoldername, CmsResourceFilter.ALL);

        if (!projectId.equals(CmsProject.ONLINE_PROJECT_ID)) {
            // check online resource
            try {
                CmsResource onlineResource = m_driverManager.getVfsDriver(dbc).readResource(
                    dbc,
                    CmsProject.ONLINE_PROJECT_ID,
                    destinationPath,
                    true);

                if (!onlineResource.getStructureId().equals(source.getStructureId())) {
                    // source resource has been moved and it is not the
                    // same as the resource that is being trying to move back
                    CmsResource offlineResource = null;
                    try {
                        // read new location in offline project
                        offlineResource = readResource(
                            dbc,
                            dbc.getRequestContext().getCurrentProject().getUuid(),
                            onlineResource.getStructureId(),
                            true);
                    } catch (CmsException e) {
                        // should never happen
                        if (LOG.isErrorEnabled()) {
                            LOG.error(e.getMessage(), e);
                        }
                    }

                    throw new CmsVfsOnlineResourceAlreadyExistsException(Messages.get().container(
                        Messages.ERR_OVERWRITE_MOVED_RESOURCE_3,
                        dbc.removeSiteRoot(source.getRootPath()),
                        dbc.removeSiteRoot(destinationPath),
                        dbc.removeSiteRoot(offlineResource == null ? "__ERROR__" : offlineResource.getRootPath())));
                }
            } catch (CmsVfsResourceNotFoundException e) {
                // ok, no online resource
            }
        }

        Connection conn = null;
        PreparedStatement stmt = null;
        ResultSet res = null;

        try {
            conn = m_sqlManager.getConnection(dbc);

            stmt = m_sqlManager.getPreparedStatement(conn, projectId, "C_RESOURCES_MOVE");
            stmt.setString(1, CmsFileUtil.removeTrailingSeparator(destinationPath)); // must remove trailing slash
            stmt.setString(2, destinationFolder.getStructureId().toString());
            stmt.setString(3, source.getStructureId().toString());
            stmt.executeUpdate();
        } catch (SQLException e) {
            throw new CmsDbSqlException(Messages.get().container(
                Messages.ERR_GENERIC_SQL_1,
                CmsDbSqlException.getErrorQuery(stmt)), e);
        } finally {
            m_sqlManager.closeAll(dbc, conn, stmt, res);
        }

        moveRelations(dbc, projectId, source.getStructureId(), destinationPath);
        repairBrokenRelations(dbc, projectId, source.getStructureId(), destinationPath);
        try {
            m_driverManager.repairCategories(dbc, projectId, readResource(dbc, projectId, destinationPath, true));
        } catch (CmsException e) {
            throw new CmsDataAccessException(e.getMessageContainer(), e);
        }
        // repair project resources
        if (!projectId.equals(CmsProject.ONLINE_PROJECT_ID) && (dbc.getRequestContext() != null)) {
            String deletedResourceRootPath = source.getRootPath();
            dbc.getRequestContext().setAttribute(CmsProjectDriver.DBC_ATTR_READ_PROJECT_FOR_RESOURCE, Boolean.TRUE);
            I_CmsProjectDriver projectDriver = m_driverManager.getProjectDriver(dbc);
            Iterator<CmsProject> itProjects = projectDriver.readProjects(dbc, deletedResourceRootPath).iterator();
            while (itProjects.hasNext()) {
                CmsProject project = itProjects.next();
                projectDriver.deleteProjectResource(dbc, project.getUuid(), deletedResourceRootPath);
                projectDriver.createProjectResource(dbc, project.getUuid(), destinationPath);
            }
        }
    }

    /**
     * @see org.opencms.db.I_CmsVfsDriver#publishResource(org.opencms.db.CmsDbContext, org.opencms.file.CmsProject, org.opencms.file.CmsResource, org.opencms.file.CmsResource)
     */
    public void publishResource(
        CmsDbContext dbc,
        CmsProject onlineProject,
        CmsResource onlineResource,
        CmsResource offlineResource) throws CmsDataAccessException {

        Connection conn = null;
        PreparedStatement stmt = null;

        // validate the resource length
        internalValidateResourceLength(offlineResource);
        int resourceSize = offlineResource.getLength();

        String resourcePath = CmsFileUtil.removeTrailingSeparator(offlineResource.getRootPath());

        try {
            int sibCount = countSiblings(dbc, onlineProject.getUuid(), onlineResource.getResourceId());
            boolean resourceExists = validateResourceIdExists(
                dbc,
                onlineProject.getUuid(),
                offlineResource.getResourceId());
            conn = m_sqlManager.getConnection(dbc);
            if (resourceExists) {
                // the resource record exists online already
                // update the online resource record
                stmt = m_sqlManager.getPreparedStatement(conn, onlineProject, "C_RESOURCES_UPDATE_RESOURCES");
                stmt.setInt(1, offlineResource.getTypeId());
                stmt.setInt(2, offlineResource.getFlags());
                stmt.setLong(3, offlineResource.getDateLastModified());
                stmt.setString(4, offlineResource.getUserLastModified().toString());
                stmt.setInt(5, CmsResource.STATE_UNCHANGED.getState());
                stmt.setInt(6, resourceSize);
                stmt.setLong(7, offlineResource.getDateContent());
                stmt.setString(8, offlineResource.getProjectLastModified().toString());
                stmt.setInt(9, sibCount);
                stmt.setString(10, offlineResource.getResourceId().toString());
                stmt.executeUpdate();
                m_sqlManager.closeAll(dbc, conn, stmt, null);
            } else {
                // the resource record does NOT exist online yet
                // create the resource record online
                stmt = m_sqlManager.getPreparedStatement(conn, onlineProject, "C_RESOURCES_WRITE");
                stmt.setString(1, offlineResource.getResourceId().toString());
                stmt.setInt(2, offlineResource.getTypeId());
                stmt.setInt(3, offlineResource.getFlags());
                stmt.setLong(4, offlineResource.getDateCreated());
                stmt.setString(5, offlineResource.getUserCreated().toString());
                stmt.setLong(6, offlineResource.getDateLastModified());
                stmt.setString(7, offlineResource.getUserLastModified().toString());
                stmt.setInt(8, CmsResource.STATE_UNCHANGED.getState());
                stmt.setInt(9, resourceSize);
                stmt.setLong(10, offlineResource.getDateContent());
                stmt.setString(11, offlineResource.getProjectLastModified().toString());
                stmt.setInt(12, 1); // initial siblings count
                stmt.setInt(13, 1); // initial resource version
                stmt.executeUpdate();
                m_sqlManager.closeAll(dbc, conn, stmt, null);
            }

            // read the parent id
            String parentId = internalReadParentId(dbc, onlineProject.getUuid(), resourcePath);
            boolean structureExists = validateStructureIdExists(
                dbc,
                onlineProject.getUuid(),
                offlineResource.getStructureId());
            conn = m_sqlManager.getConnection(dbc);
            if (structureExists) {
                // update the online structure record
                stmt = m_sqlManager.getPreparedStatement(conn, onlineProject, "C_RESOURCES_UPDATE_STRUCTURE");
                stmt.setString(1, offlineResource.getResourceId().toString());
                stmt.setString(2, resourcePath);
                stmt.setInt(3, CmsResource.STATE_UNCHANGED.getState());
                stmt.setLong(4, offlineResource.getDateReleased());
                stmt.setLong(5, offlineResource.getDateExpired());
                stmt.setString(6, parentId);
                stmt.setString(7, offlineResource.getStructureId().toString());
                stmt.executeUpdate();
                m_sqlManager.closeAll(dbc, null, stmt, null);
            } else {
                // create the structure record online
                stmt = m_sqlManager.getPreparedStatement(conn, onlineProject, "C_STRUCTURE_WRITE");
                stmt.setString(1, offlineResource.getStructureId().toString());
                stmt.setString(2, offlineResource.getResourceId().toString());
                stmt.setString(3, resourcePath);
                stmt.setInt(4, CmsResource.STATE_UNCHANGED.getState());
                stmt.setLong(5, offlineResource.getDateReleased());
                stmt.setLong(6, offlineResource.getDateExpired());
                stmt.setString(7, parentId);
                stmt.setInt(8, resourceExists ? 1 : 0); // new resources start with 0, new siblings with 1
                stmt.executeUpdate();
                m_sqlManager.closeAll(dbc, null, stmt, null);
            }
        } catch (SQLException e) {
            throw new CmsDbSqlException(Messages.get().container(
                Messages.ERR_GENERIC_SQL_1,
                CmsDbSqlException.getErrorQuery(stmt)), e);
        } finally {
            m_sqlManager.closeAll(dbc, conn, stmt, null);
        }
    }

    /**
     * @see org.opencms.db.I_CmsVfsDriver#publishVersions(org.opencms.db.CmsDbContext, org.opencms.file.CmsResource, boolean)
     */
    public void publishVersions(CmsDbContext dbc, CmsResource resource, boolean firstSibling)
    throws CmsDataAccessException {

        // if resource is null just flush the internal cache
        if (resource == null) {
            m_resOp.clear();
            return;
        }

        if (!dbc.getProjectId().isNullUUID() || dbc.currentProject().isOnlineProject()) {
            // this method is supposed to be used only in the offline project
            return;
        }

        if (firstSibling) {
            // reset the resource operation flag
            m_resOp.remove(resource.getResourceId());
        }

        boolean resOp = false; // assume structure operation

        CmsResourceState resState = internalReadResourceState(dbc, dbc.currentProject().getUuid(), resource);
        CmsResourceState strState = internalReadStructureState(dbc, dbc.currentProject().getUuid(), resource);

        if (!resState.isUnchanged()) {
            if (strState.isDeleted()) {
                resOp = (resState.isDeleted() || (resource.getSiblingCount() == 1) || (countSiblings(
                    dbc,
                    dbc.currentProject().getUuid(),
                    resource.getResourceId()) == 1));
            } else {
                resOp = true;
            }
        }

        if (!firstSibling) {
            if (resOp) {
                return;
            }
            if (m_resOp.contains(resource.getResourceId())) {
                return;
            }
        }

        // read the offline version numbers
        Map<String, Integer> versions = readVersions(
            dbc,
            dbc.currentProject().getUuid(),
            resource.getResourceId(),
            resource.getStructureId());
        int strVersion = versions.get("structure").intValue();
        int resVersion = versions.get("resource").intValue();

        if (resOp) {
            if (resource.getSiblingCount() > 1) {
                m_resOp.add(resource.getResourceId());
            }
            resVersion++;
        }
        if (!resOp) {
            strVersion++;
        }

        Connection conn = null;
        PreparedStatement stmt = null;
        ResultSet res = null;

        try {
            conn = m_sqlManager.getConnection(dbc);

            if (resOp) {
                // update the resource version
                stmt = m_sqlManager.getPreparedStatement(
                    conn,
                    CmsProject.ONLINE_PROJECT_ID,
                    "C_RESOURCES_UPDATE_RESOURCE_VERSION");
                stmt.setInt(1, resVersion);
                stmt.setString(2, resource.getResourceId().toString());
                stmt.executeUpdate();
                m_sqlManager.closeAll(dbc, null, stmt, null);
            }
            if (!resOp || strState.isNew()) {
                // update the structure version
                stmt = m_sqlManager.getPreparedStatement(
                    conn,
                    CmsProject.ONLINE_PROJECT_ID,
                    "C_RESOURCES_UPDATE_STRUCTURE_VERSION");
                stmt.setInt(1, strVersion);
                stmt.setString(2, resource.getStructureId().toString());
                stmt.executeUpdate();
                m_sqlManager.closeAll(dbc, null, stmt, null);
            }
        } catch (SQLException e) {
            throw new CmsDbSqlException(Messages.get().container(
                Messages.ERR_GENERIC_SQL_1,
                CmsDbSqlException.getErrorQuery(stmt)), e);
        } finally {
            m_sqlManager.closeAll(dbc, conn, stmt, res);
        }
    }

    /**
     * @see org.opencms.db.I_CmsVfsDriver#readAliasByPath(org.opencms.db.CmsDbContext, org.opencms.file.CmsProject, java.lang.String, java.lang.String)
     */
    public CmsAlias readAliasByPath(CmsDbContext dbc, CmsProject project, String siteRoot, String path)
    throws CmsDataAccessException {

        Connection conn = null;
        PreparedStatement stmt = null;
        ResultSet res = null;
        try {
            conn = m_sqlManager.getConnection(dbc);
            stmt = m_sqlManager.getPreparedStatement(conn, project, "C_ALIAS_GET_BY_PATH_2");
            stmt.setString(1, siteRoot);
            stmt.setString(2, path);
            res = stmt.executeQuery();
            if (res.next()) {
                return internalReadAlias(res);
            } else {
                return null;
            }
        } catch (SQLException e) {
            throw new CmsDbSqlException(Messages.get().container(
                Messages.ERR_GENERIC_SQL_1,
                CmsDbSqlException.getErrorQuery(stmt)), e);
        } finally {
            m_sqlManager.closeAll(dbc, conn, stmt, res);
        }
    }

    /**
     * @see org.opencms.db.I_CmsVfsDriver#readAliasesByStructureId(org.opencms.db.CmsDbContext, org.opencms.file.CmsProject, org.opencms.util.CmsUUID)
     */
    public List<CmsAlias> readAliasesByStructureId(CmsDbContext dbc, CmsProject project, CmsUUID structureId)
    throws CmsDataAccessException {

        Connection conn = null;
        PreparedStatement stmt = null;
        ResultSet res = null;
        try {
            conn = m_sqlManager.getConnection(dbc);
            stmt = m_sqlManager.getPreparedStatement(conn, project, "C_ALIAS_GET_BY_ID_1");
            stmt.setString(1, structureId.toString());
            res = stmt.executeQuery();
            List<CmsAlias> result = new ArrayList<CmsAlias>();
            while (res.next()) {
                CmsAlias alias = internalReadAlias(res);
                result.add(alias);
            }
            return result;
        } catch (SQLException e) {
            throw new CmsDbSqlException(Messages.get().container(
                Messages.ERR_GENERIC_SQL_1,
                CmsDbSqlException.getErrorQuery(stmt)), e);
        } finally {
            m_sqlManager.closeAll(dbc, conn, stmt, res);
        }
    }

    /**
     * @see org.opencms.db.I_CmsVfsDriver#readChildResources(org.opencms.db.CmsDbContext, org.opencms.file.CmsProject, org.opencms.file.CmsResource, boolean, boolean)
     */
    public List<CmsResource> readChildResources(
        CmsDbContext dbc,
        CmsProject currentProject,
        CmsResource resource,
        boolean getFolders,
        boolean getFiles) throws CmsDataAccessException {

        List<CmsResource> result = new ArrayList<CmsResource>();
        CmsUUID projectId = currentProject.getUuid();

        String resourceTypeClause;
        if (getFolders && getFiles) {
            resourceTypeClause = null;
        } else if (getFolders) {
            resourceTypeClause = m_sqlManager.readQuery(projectId, "C_RESOURCES_GET_SUBRESOURCES_GET_FOLDERS");
        } else {
            resourceTypeClause = m_sqlManager.readQuery(projectId, "C_RESOURCES_GET_SUBRESOURCES_GET_FILES");
        }
        StringBuffer query = new StringBuffer();
        query.append(m_sqlManager.readQuery(projectId, "C_RESOURCES_GET_SUBRESOURCES"));
        if (resourceTypeClause != null) {
            query.append(' ');
            query.append(resourceTypeClause);
        }

        String sizeColumn = m_sqlManager.readQuery("C_RESOURCES_SIZE");

        Connection conn = null;
        PreparedStatement stmt = null;
        ResultSet res = null;
        try {
            conn = m_sqlManager.getConnection(dbc);
            stmt = m_sqlManager.getPreparedStatementForSql(conn, query.toString());
            stmt.setString(1, resource.getStructureId().toString());
            res = stmt.executeQuery();

            while (res.next()) {
                long size = res.getInt(sizeColumn);
                if (CmsFolder.isFolderSize(size)) {
                    result.add(createFolder(res, projectId, false));
                } else {
                    result.add(createFile(res, projectId, false));
                }
            }
        } catch (SQLException e) {
            throw new CmsDbSqlException(Messages.get().container(
                Messages.ERR_GENERIC_SQL_1,
                CmsDbSqlException.getErrorQuery(stmt)), e);
        } finally {
            m_sqlManager.closeAll(dbc, conn, stmt, res);
        }

        // sort result in memory, this is to avoid DB dependencies in the result order
        Collections.sort(result, I_CmsResource.COMPARE_ROOT_PATH_IGNORE_CASE_FOLDERS_FIRST);
        return result;
    }

    /**
     * @see org.opencms.db.I_CmsVfsDriver#readContent(org.opencms.db.CmsDbContext, CmsUUID, org.opencms.util.CmsUUID)
     */
    public byte[] readContent(CmsDbContext dbc, CmsUUID projectId, CmsUUID resourceId) throws CmsDataAccessException {

        PreparedStatement stmt = null;
        ResultSet res = null;
        Connection conn = null;
        byte[] byteRes = null;

        try {
            conn = m_sqlManager.getConnection(dbc);
            if (projectId.equals(CmsProject.ONLINE_PROJECT_ID)) {
                stmt = m_sqlManager.getPreparedStatement(conn, projectId, "C_ONLINE_FILES_CONTENT");
            } else {
                stmt = m_sqlManager.getPreparedStatement(conn, projectId, "C_OFFLINE_FILES_CONTENT");
            }
            stmt.setString(1, resourceId.toString());
            res = stmt.executeQuery();

            if (res.next()) {
                //query to read Array of bytes for the attribute FILE_CONTENT
                byteRes = m_sqlManager.getBytes(res, m_sqlManager.readQuery("C_RESOURCES_FILE_CONTENT"));
                while (res.next()) {
                    // do nothing only move through all rows because of mssql odbc driver
                }
            } else {
                throw new CmsVfsResourceNotFoundException(Messages.get().container(
                    Messages.ERR_READ_CONTENT_WITH_RESOURCE_ID_2,
                    resourceId,
                    Boolean.valueOf(projectId.equals(CmsProject.ONLINE_PROJECT_ID))));
            }
        } catch (SQLException e) {
            throw new CmsDbSqlException(Messages.get().container(
                Messages.ERR_GENERIC_SQL_1,
                CmsDbSqlException.getErrorQuery(stmt)), e);
        } finally {
            m_sqlManager.closeAll(dbc, conn, stmt, res);
        }
        return byteRes;
    }

    /**
     * @see org.opencms.db.I_CmsVfsDriver#readFolder(org.opencms.db.CmsDbContext, CmsUUID, org.opencms.util.CmsUUID)
     */
    public CmsFolder readFolder(CmsDbContext dbc, CmsUUID projectId, CmsUUID folderId) throws CmsDataAccessException {

        CmsFolder folder = null;
        ResultSet res = null;
        PreparedStatement stmt = null;
        Connection conn = null;

        try {
            conn = m_sqlManager.getConnection(dbc);
            stmt = m_sqlManager.getPreparedStatement(conn, projectId, "C_RESOURCES_READBYID");
            stmt.setString(1, folderId.toString());
            res = stmt.executeQuery();

            if (res.next()) {
                folder = createFolder(res, projectId, true);
                while (res.next()) {
                    // do nothing only move through all rows because of mssql odbc driver
                }
            } else {
                throw new CmsVfsResourceNotFoundException(Messages.get().container(
                    Messages.ERR_READ_FOLDER_WITH_ID_1,
                    folderId));
            }
        } catch (SQLException e) {
            throw new CmsDbSqlException(Messages.get().container(
                Messages.ERR_GENERIC_SQL_1,
                CmsDbSqlException.getErrorQuery(stmt)), e);
        } finally {
            m_sqlManager.closeAll(dbc, conn, stmt, res);
        }

        return folder;
    }

    /**
     * @see org.opencms.db.I_CmsVfsDriver#readFolder(org.opencms.db.CmsDbContext, CmsUUID, java.lang.String)
     */
    public CmsFolder readFolder(CmsDbContext dbc, CmsUUID projectId, String folderPath) throws CmsDataAccessException {

        CmsFolder folder = null;
        ResultSet res = null;
        PreparedStatement stmt = null;
        Connection conn = null;

        folderPath = CmsFileUtil.removeTrailingSeparator(folderPath);
        try {
            conn = m_sqlManager.getConnection(dbc);
            stmt = m_sqlManager.getPreparedStatement(conn, projectId, "C_RESOURCES_READ");

            stmt.setString(1, folderPath);
            res = stmt.executeQuery();

            if (res.next()) {
                folder = createFolder(res, projectId, true);
                while (res.next()) {
                    // do nothing only move through all rows because of mssql odbc driver
                }
            } else {
                throw new CmsVfsResourceNotFoundException(Messages.get().container(
                    Messages.ERR_READ_FOLDER_1,
                    dbc.removeSiteRoot(folderPath)));
            }
        } catch (SQLException e) {
            throw new CmsDbSqlException(Messages.get().container(
                Messages.ERR_GENERIC_SQL_1,
                CmsDbSqlException.getErrorQuery(stmt)), e);
        } finally {
            m_sqlManager.closeAll(dbc, conn, stmt, res);
        }

        return folder;

    }

    /**
     * @see org.opencms.db.I_CmsVfsDriver#readParentFolder(org.opencms.db.CmsDbContext, CmsUUID, org.opencms.util.CmsUUID)
     */
    public CmsFolder readParentFolder(CmsDbContext dbc, CmsUUID projectId, CmsUUID structureId)
    throws CmsDataAccessException {

        CmsFolder parent = null;
        ResultSet res = null;
        PreparedStatement stmt = null;
        Connection conn = null;
        try {
            conn = m_sqlManager.getConnection(dbc);
            stmt = m_sqlManager.getPreparedStatement(conn, projectId, "C_RESOURCES_READ_PARENT_BY_ID");
            stmt.setString(1, structureId.toString());
            res = stmt.executeQuery();

            if (res.next()) {
                parent = new CmsFolder(createResource(res, projectId));
                while (res.next()) {
                    // do nothing only move through all rows because of mssql odbc driver
                }
            }
        } catch (SQLException e) {
            throw new CmsDbSqlException(Messages.get().container(
                Messages.ERR_GENERIC_SQL_1,
                CmsDbSqlException.getErrorQuery(stmt)), e);
        } finally {
            m_sqlManager.closeAll(dbc, conn, stmt, res);
        }
        return parent;
    }

    /**
     * @see org.opencms.db.I_CmsVfsDriver#readPropertyDefinition(org.opencms.db.CmsDbContext, java.lang.String, CmsUUID)
     */
    public CmsPropertyDefinition readPropertyDefinition(CmsDbContext dbc, String name, CmsUUID projectId)
    throws CmsDataAccessException {

        CmsPropertyDefinition propDef = null;
        ResultSet res = null;
        PreparedStatement stmt = null;
        Connection conn = null;

        try {
            conn = m_sqlManager.getConnection(dbc);
            stmt = m_sqlManager.getPreparedStatement(conn, projectId, "C_PROPERTYDEF_READ");
            stmt.setString(1, name);
            res = stmt.executeQuery();

            // if result set exists - return it
            if (res.next()) {
                propDef = new CmsPropertyDefinition(
                    new CmsUUID(res.getString(m_sqlManager.readQuery("C_PROPERTYDEF_ID"))),
                    res.getString(m_sqlManager.readQuery("C_PROPERTYDEF_NAME")),
                    CmsPropertyDefinition.CmsPropertyType.valueOf(res.getInt(m_sqlManager.readQuery("C_PROPERTYDEF_TYPE"))));
                while (res.next()) {
                    // do nothing only move through all rows because of mssql odbc driver
                }
            } else {
                throw new CmsDbEntryNotFoundException(Messages.get().container(
                    Messages.ERR_NO_PROPERTYDEF_WITH_NAME_1,
                    name));
            }
        } catch (SQLException e) {
            throw new CmsDbSqlException(Messages.get().container(
                Messages.ERR_GENERIC_SQL_1,
                CmsDbSqlException.getErrorQuery(stmt)), e);
        } finally {
            m_sqlManager.closeAll(dbc, conn, stmt, res);
        }

        return propDef;
    }

    /**
     * @see org.opencms.db.I_CmsVfsDriver#readPropertyDefinitions(org.opencms.db.CmsDbContext, CmsUUID)
     */
    public List<CmsPropertyDefinition> readPropertyDefinitions(CmsDbContext dbc, CmsUUID projectId)
    throws CmsDataAccessException {

        ArrayList<CmsPropertyDefinition> propertyDefinitions = new ArrayList<CmsPropertyDefinition>();
        ResultSet res = null;
        PreparedStatement stmt = null;
        Connection conn = null;

        try {
            conn = m_sqlManager.getConnection(dbc);
            stmt = m_sqlManager.getPreparedStatement(conn, projectId, "C_PROPERTYDEF_READALL");

            res = stmt.executeQuery();
            while (res.next()) {
                propertyDefinitions.add(new CmsPropertyDefinition(
                    new CmsUUID(res.getString(m_sqlManager.readQuery("C_PROPERTYDEF_ID"))),
                    res.getString(m_sqlManager.readQuery("C_PROPERTYDEF_NAME")),
                    CmsPropertyDefinition.CmsPropertyType.valueOf(res.getInt(m_sqlManager.readQuery("C_PROPERTYDEF_TYPE")))));
            }
        } catch (SQLException e) {
            throw new CmsDbSqlException(Messages.get().container(
                Messages.ERR_GENERIC_SQL_1,
                CmsDbSqlException.getErrorQuery(stmt)), e);
        } finally {
            m_sqlManager.closeAll(dbc, conn, stmt, res);
        }
        return propertyDefinitions;
    }

    /**
     * @see org.opencms.db.I_CmsVfsDriver#readPropertyObject(org.opencms.db.CmsDbContext, java.lang.String, org.opencms.file.CmsProject, org.opencms.file.CmsResource)
     */
    public CmsProperty readPropertyObject(CmsDbContext dbc, String key, CmsProject project, CmsResource resource)
    throws CmsDataAccessException {

        CmsUUID projectId = ((dbc.getProjectId() == null) || dbc.getProjectId().isNullUUID())
        ? project.getUuid()
        : dbc.getProjectId();

        ResultSet res = null;
        PreparedStatement stmt = null;
        Connection conn = null;
        String propertyValue = null;
        int mappingType = -1;
        CmsProperty property = null;
        int resultSize = 0;

        try {
            conn = m_sqlManager.getConnection(dbc);
            stmt = m_sqlManager.getPreparedStatement(conn, projectId, "C_PROPERTIES_READ");

            stmt.setString(1, key);
            stmt.setString(2, resource.getStructureId().toString());
            stmt.setString(3, resource.getResourceId().toString());
            res = stmt.executeQuery();

            while (res.next()) {
                if (resultSize >= 2) {
                    throw new CmsDbConsistencyException(Messages.get().container(
                        Messages.ERR_TOO_MANY_PROPERTIES_3,
                        key,
                        resource.getRootPath(),
                        new Integer(resultSize)));
                }

                if (property == null) {
                    property = new CmsProperty();
                    property.setName(key);
                }

                propertyValue = res.getString(1);
                mappingType = res.getInt(2);

                if (mappingType == CmsProperty.STRUCTURE_RECORD_MAPPING) {
                    property.setStructureValue(propertyValue);
                } else if (mappingType == CmsProperty.RESOURCE_RECORD_MAPPING) {
                    property.setResourceValue(propertyValue);
                } else {
                    throw new CmsDbConsistencyException(Messages.get().container(
                        Messages.ERR_UNKNOWN_PROPERTY_VALUE_MAPPING_3,
                        resource.getRootPath(),
                        new Integer(mappingType),
                        key));
                }

                resultSize++;
            }
        } catch (SQLException e) {
            throw new CmsDbSqlException(Messages.get().container(
                Messages.ERR_GENERIC_SQL_1,
                CmsDbSqlException.getErrorQuery(stmt)), e);
        } finally {
            m_sqlManager.closeAll(dbc, conn, stmt, res);
        }

        return (property != null) ? property : CmsProperty.getNullProperty();
    }

    /**
     * @see org.opencms.db.I_CmsVfsDriver#readPropertyObjects(org.opencms.db.CmsDbContext, org.opencms.file.CmsProject, org.opencms.file.CmsResource)
     */
    public List<CmsProperty> readPropertyObjects(CmsDbContext dbc, CmsProject project, CmsResource resource)
    throws CmsDataAccessException {

        CmsUUID projectId = ((dbc.getProjectId() == null) || dbc.getProjectId().isNullUUID())
        ? project.getUuid()
        : dbc.getProjectId();

        ResultSet res = null;
        PreparedStatement stmt = null;
        Connection conn = null;
        int mappingType = -1;
        Map<String, CmsProperty> propertyMap = new HashMap<String, CmsProperty>();

        String propertyKey;
        String propertyValue;
        CmsProperty property;

        try {
            conn = m_sqlManager.getConnection(dbc);
            stmt = m_sqlManager.getPreparedStatement(conn, projectId, "C_PROPERTIES_READALL");
            stmt.setString(1, resource.getStructureId().toString());
            stmt.setString(2, resource.getResourceId().toString());
            res = stmt.executeQuery();

            while (res.next()) {
                propertyKey = null;
                propertyValue = null;
                mappingType = -1;

                propertyKey = res.getString(1);
                propertyValue = res.getString(2);
                mappingType = res.getInt(3);

                property = propertyMap.get(propertyKey);
                if (property == null) {
                    // there doesn't exist a property object for this key yet
                    property = new CmsProperty();
                    property.setName(propertyKey);
                    propertyMap.put(propertyKey, property);
                }

                if (mappingType == CmsProperty.STRUCTURE_RECORD_MAPPING) {
                    // this property value is mapped to a structure record
                    property.setStructureValue(propertyValue);
                } else if (mappingType == CmsProperty.RESOURCE_RECORD_MAPPING) {
                    // this property value is mapped to a resource record
                    property.setResourceValue(propertyValue);
                } else {
                    throw new CmsDbConsistencyException(Messages.get().container(
                        Messages.ERR_UNKNOWN_PROPERTY_VALUE_MAPPING_3,
                        resource.getRootPath(),
                        new Integer(mappingType),
                        propertyKey));
                }
                property.setOrigin(resource.getRootPath());
            }
        } catch (SQLException e) {
            throw new CmsDbSqlException(Messages.get().container(
                Messages.ERR_GENERIC_SQL_1,
                CmsDbSqlException.getErrorQuery(stmt)), e);
        } finally {
            m_sqlManager.closeAll(dbc, conn, stmt, res);
        }

        return new ArrayList<CmsProperty>(propertyMap.values());
    }

    /**
     * @see org.opencms.db.I_CmsVfsDriver#readRelations(org.opencms.db.CmsDbContext, CmsUUID, CmsResource, org.opencms.relations.CmsRelationFilter)
     */
    public List<CmsRelation> readRelations(
        CmsDbContext dbc,
        CmsUUID projectId,
        CmsResource resource,
        CmsRelationFilter filter) throws CmsDataAccessException {

        Set<CmsRelation> relations = new HashSet<CmsRelation>();

        Connection conn = null;
        PreparedStatement stmt = null;
        ResultSet res = null;

        try {
            conn = m_sqlManager.getConnection(dbc);
            if (filter.isSource()) {
                List<Object> params = new ArrayList<Object>(7);

                StringBuffer queryBuf = new StringBuffer(256);
                queryBuf.append(m_sqlManager.readQuery(projectId, "C_READ_RELATIONS"));
                queryBuf.append(prepareRelationConditions(projectId, filter, resource, params, true));
                if (LOG.isDebugEnabled()) {
                    LOG.debug(queryBuf.toString());
                }

                stmt = m_sqlManager.getPreparedStatementForSql(conn, queryBuf.toString());
                for (int i = 0; i < params.size(); i++) {
                    if (params.get(i) instanceof Integer) {
                        stmt.setInt(i + 1, ((Integer)params.get(i)).intValue());
                    } else {
                        stmt.setString(i + 1, (String)params.get(i));
                    }
                }
                res = stmt.executeQuery();
                while (res.next()) {
                    relations.add(internalReadRelation(res));
                }
                m_sqlManager.closeAll(dbc, null, stmt, res);
            }

            if (filter.isTarget()) {
                List<Object> params = new ArrayList<Object>(7);

                StringBuffer queryBuf = new StringBuffer(256);
                queryBuf.append(m_sqlManager.readQuery(projectId, "C_READ_RELATIONS"));
                queryBuf.append(prepareRelationConditions(projectId, filter, resource, params, false));
                if (LOG.isDebugEnabled()) {
                    LOG.debug(queryBuf.toString());
                }

                stmt = m_sqlManager.getPreparedStatementForSql(conn, queryBuf.toString());
                for (int i = 0; i < params.size(); i++) {
                    if (params.get(i) instanceof Integer) {
                        stmt.setInt(i + 1, ((Integer)params.get(i)).intValue());
                    } else {
                        stmt.setString(i + 1, (String)params.get(i));
                    }
                }
                res = stmt.executeQuery();
                while (res.next()) {
                    relations.add(internalReadRelation(res));
                }
                m_sqlManager.closeAll(dbc, null, stmt, res);
            }
        } catch (SQLException e) {
            throw new CmsDbSqlException(Messages.get().container(
                Messages.ERR_GENERIC_SQL_1,
                CmsDbSqlException.getErrorQuery(stmt)), e);
        } finally {
            m_sqlManager.closeAll(dbc, conn, stmt, res);
        }

        List<CmsRelation> result = new ArrayList<CmsRelation>(relations);
        Collections.sort(result, CmsRelation.COMPARATOR);
        return result;
    }

    /**
     * @see org.opencms.db.I_CmsVfsDriver#readResource(org.opencms.db.CmsDbContext, CmsUUID, org.opencms.util.CmsUUID, boolean)
     */
    public CmsResource readResource(CmsDbContext dbc, CmsUUID projectId, CmsUUID structureId, boolean includeDeleted)
    throws CmsDataAccessException {

        CmsResource resource = null;
        ResultSet res = null;
        PreparedStatement stmt = null;
        Connection conn = null;

        try {
            conn = m_sqlManager.getConnection(dbc);
            stmt = m_sqlManager.getPreparedStatement(conn, projectId, "C_RESOURCES_READBYID");

            stmt.setString(1, structureId.toString());
            res = stmt.executeQuery();

            if (res.next()) {
                resource = createResource(res, projectId);
                while (res.next()) {
                    // do nothing only move through all rows because of mssql odbc driver
                }
            } else {
                throw new CmsVfsResourceNotFoundException(Messages.get().container(
                    Messages.ERR_READ_RESOURCE_WITH_ID_1,
                    structureId));
            }
        } catch (SQLException e) {
            throw new CmsDbSqlException(Messages.get().container(
                Messages.ERR_GENERIC_SQL_1,
                CmsDbSqlException.getErrorQuery(stmt)), e);
        } finally {
            m_sqlManager.closeAll(dbc, conn, stmt, res);
        }

        // check if this resource is marked as deleted and if we are allowed to return a deleted resource
        if ((resource != null) && resource.getState().isDeleted() && !includeDeleted) {
            throw new CmsVfsResourceNotFoundException(Messages.get().container(
                Messages.ERR_READ_DELETED_RESOURCE_1,
                dbc.removeSiteRoot(resource.getRootPath())));
        }

        return resource;
    }

    /**
     * @see org.opencms.db.I_CmsVfsDriver#readResource(org.opencms.db.CmsDbContext, CmsUUID, java.lang.String, boolean)
     */
    public CmsResource readResource(CmsDbContext dbc, CmsUUID projectId, String path, boolean includeDeleted)
    throws CmsDataAccessException {

        CmsResource resource = null;
        ResultSet res = null;
        PreparedStatement stmt = null;
        Connection conn = null;

        // must remove trailing slash
        int len = path.length();
        path = CmsFileUtil.removeTrailingSeparator(path);
        boolean endsWithSlash = (len != path.length());

        try {
            conn = m_sqlManager.getConnection(dbc);
            stmt = m_sqlManager.getPreparedStatement(conn, projectId, "C_RESOURCES_READ");

            stmt.setString(1, path);
            res = stmt.executeQuery();

            if (res.next()) {
                resource = createResource(res, projectId);

                // check if the resource is a file, it is not allowed to end with a "/" then
                if (endsWithSlash && resource.isFile()) {
                    throw new CmsVfsResourceNotFoundException(Messages.get().container(
                        Messages.ERR_READ_RESOURCE_1,
                        dbc.removeSiteRoot(path + "/")));
                }

                while (res.next()) {
                    // do nothing only move through all rows because of mssql odbc driver
                }
            } else {
                throw new CmsVfsResourceNotFoundException(Messages.get().container(
                    Messages.ERR_READ_RESOURCE_1,
                    dbc.removeSiteRoot(path)));
            }
        } catch (SQLException e) {
            throw new CmsDbSqlException(Messages.get().container(
                Messages.ERR_GENERIC_SQL_1,
                CmsDbSqlException.getErrorQuery(stmt)), e);
        } finally {
            m_sqlManager.closeAll(dbc, conn, stmt, res);
        }

        // check if this resource is marked as deleted and if we are allowed to return a deleted resource
        if ((resource != null) && resource.getState().isDeleted() && !includeDeleted) {
            throw new CmsVfsResourceNotFoundException(Messages.get().container(
                Messages.ERR_READ_DELETED_RESOURCE_1,
                dbc.removeSiteRoot(resource.getRootPath())));
        }

        return resource;
    }

    /**
     * @see org.opencms.db.I_CmsVfsDriver#readResources(org.opencms.db.CmsDbContext, CmsUUID, CmsResourceState, int)
     */
    public List<CmsResource> readResources(CmsDbContext dbc, CmsUUID projectId, CmsResourceState state, int mode)
    throws CmsDataAccessException {

        List<CmsResource> result = new ArrayList<CmsResource>();

        ResultSet res = null;
        PreparedStatement stmt = null;
        Connection conn = null;

        try {
            conn = m_sqlManager.getConnection(dbc);
            if (mode == CmsDriverManager.READMODE_MATCHSTATE) {
                stmt = m_sqlManager.getPreparedStatement(
                    conn,
                    projectId,
                    "C_RESOURCES_GET_RESOURCE_IN_PROJECT_WITH_STATE");
                stmt.setString(1, projectId.toString());
                stmt.setInt(2, state.getState());
                stmt.setInt(3, state.getState());
                stmt.setInt(4, state.getState());
                stmt.setInt(5, state.getState());
            } else if (mode == CmsDriverManager.READMODE_UNMATCHSTATE) {
                stmt = m_sqlManager.getPreparedStatement(
                    conn,
                    projectId,
                    "C_RESOURCES_GET_RESOURCE_IN_PROJECT_WITHOUT_STATE");
                stmt.setString(1, projectId.toString());
                stmt.setInt(2, state.getState());
                stmt.setInt(3, state.getState());
            } else {
                stmt = m_sqlManager.getPreparedStatement(
                    conn,
                    projectId,
                    "C_RESOURCES_GET_RESOURCE_IN_PROJECT_IGNORE_STATE");
                stmt.setString(1, projectId.toString());
            }

            res = stmt.executeQuery();
            while (res.next()) {
                CmsResource resource = createResource(res, projectId);
                result.add(resource);
            }
        } catch (SQLException e) {
            throw new CmsDbSqlException(Messages.get().container(
                Messages.ERR_GENERIC_SQL_1,
                CmsDbSqlException.getErrorQuery(stmt)), e);
        } finally {
            m_sqlManager.closeAll(dbc, conn, stmt, res);
        }

        return result;
    }

    /**
     * @see org.opencms.db.I_CmsVfsDriver#readResourcesForPrincipalACE(org.opencms.db.CmsDbContext, org.opencms.file.CmsProject, org.opencms.util.CmsUUID)
     */
    public List<CmsResource> readResourcesForPrincipalACE(CmsDbContext dbc, CmsProject project, CmsUUID principalId)
    throws CmsDataAccessException {

        PreparedStatement stmt = null;
        Connection conn = null;
        ResultSet res = null;
        CmsResource currentResource = null;
        List<CmsResource> resources = new ArrayList<CmsResource>();

        try {
            conn = m_sqlManager.getConnection(dbc);
            stmt = m_sqlManager.getPreparedStatement(conn, project, "C_SELECT_RESOURCES_FOR_PRINCIPAL_ACE");

            stmt.setString(1, principalId.toString());
            res = stmt.executeQuery();

            while (res.next()) {
                currentResource = createFile(res, project.getUuid(), false);
                resources.add(currentResource);
            }
        } catch (SQLException e) {
            throw new CmsDbSqlException(Messages.get().container(
                Messages.ERR_GENERIC_SQL_1,
                CmsDbSqlException.getErrorQuery(stmt)), e);
        } finally {
            m_sqlManager.closeAll(dbc, conn, stmt, res);
        }
        return resources;
    }

    /**
     * @see org.opencms.db.I_CmsVfsDriver#readResourcesForPrincipalAttr(org.opencms.db.CmsDbContext, org.opencms.file.CmsProject, org.opencms.util.CmsUUID)
     */
    public List<CmsResource> readResourcesForPrincipalAttr(CmsDbContext dbc, CmsProject project, CmsUUID principalId)
    throws CmsDataAccessException {

        PreparedStatement stmt = null;
        Connection conn = null;
        ResultSet res = null;
        CmsResource currentResource = null;
        List<CmsResource> resources = new ArrayList<CmsResource>();

        try {
            conn = m_sqlManager.getConnection(dbc);
            stmt = m_sqlManager.getPreparedStatement(conn, project, "C_SELECT_RESOURCES_FOR_PRINCIPAL_ATTR");

            stmt.setString(1, principalId.toString());
            stmt.setString(2, principalId.toString());
            res = stmt.executeQuery();

            while (res.next()) {
                currentResource = createFile(res, project.getUuid(), false);
                resources.add(currentResource);
            }
        } catch (SQLException e) {
            throw new CmsDbSqlException(Messages.get().container(
                Messages.ERR_GENERIC_SQL_1,
                CmsDbSqlException.getErrorQuery(stmt)), e);
        } finally {
            m_sqlManager.closeAll(dbc, conn, stmt, res);
        }
        return resources;
    }

    /**
     * @see org.opencms.db.I_CmsVfsDriver#readResourcesWithProperty(org.opencms.db.CmsDbContext, CmsUUID, org.opencms.util.CmsUUID, String, String)
     */
    public List<CmsResource> readResourcesWithProperty(
        CmsDbContext dbc,
        CmsUUID projectId,
        CmsUUID propertyDef,
        String path,
        String value) throws CmsDataAccessException {

        List<CmsResource> resources = new ArrayList<CmsResource>();
        ResultSet res = null;
        PreparedStatement stmt = null;
        Connection conn = null;

        try {
            conn = m_sqlManager.getConnection(dbc);
            if (value == null) {
                stmt = m_sqlManager.getPreparedStatement(conn, projectId, "C_RESOURCES_GET_RESOURCE_WITH_PROPERTYDEF");
                stmt.setString(1, propertyDef.toString());
                stmt.setString(2, path + "%");
                stmt.setString(3, propertyDef.toString());
                stmt.setString(4, path + "%");
            } else {
                stmt = m_sqlManager.getPreparedStatement(
                    conn,
                    projectId,
                    "C_RESOURCES_GET_RESOURCE_WITH_PROPERTYDEF_VALUE");
                stmt.setString(1, propertyDef.toString());
                stmt.setString(2, path + "%");
                stmt.setString(3, "%" + value + "%");
                stmt.setString(4, propertyDef.toString());
                stmt.setString(5, path + "%");
                stmt.setString(6, "%" + value + "%");
            }
            res = stmt.executeQuery();

            while (res.next()) {
                CmsResource resource = createResource(res, projectId);
                resources.add(resource);
            }
        } catch (SQLException e) {
            throw new CmsDbSqlException(Messages.get().container(
                Messages.ERR_GENERIC_SQL_1,
                CmsDbSqlException.getErrorQuery(stmt)), e);
        } finally {
            m_sqlManager.closeAll(dbc, conn, stmt, res);
        }

        return resources;
    }

    /**
     * @see org.opencms.db.I_CmsVfsDriver#readResourceTree(org.opencms.db.CmsDbContext, CmsUUID, java.lang.String, int, CmsResourceState, long, long, long, long, long, long, int)
     */
    public List<CmsResource> readResourceTree(
        CmsDbContext dbc,
        CmsUUID projectId,
        String parentPath,
        int type,
        CmsResourceState state,
        long lastModifiedAfter,
        long lastModifiedBefore,
        long releasedAfter,
        long releasedBefore,
        long expiredAfter,
        long expiredBefore,
        int mode) throws CmsDataAccessException {

        List<CmsResource> result = new ArrayList<CmsResource>();

        StringBuffer conditions = new StringBuffer();
        List<Object> params = new ArrayList<Object>(5);

        // prepare the selection criteria
        prepareProjectCondition(projectId, mode, conditions, params);
        prepareResourceCondition(projectId, mode, conditions);
        prepareTypeCondition(projectId, type, mode, conditions, params);
        prepareTimeRangeCondition(projectId, lastModifiedAfter, lastModifiedBefore, conditions, params);
        prepareReleasedTimeRangeCondition(projectId, releasedAfter, releasedBefore, conditions, params);
        prepareExpiredTimeRangeCondition(projectId, expiredAfter, expiredBefore, conditions, params);
        preparePathCondition(projectId, parentPath, mode, conditions, params);
        prepareStateCondition(projectId, state, mode, conditions, params);

        // now read matching resources within the subtree
        ResultSet res = null;
        PreparedStatement stmt = null;
        Connection conn = null;

        try {
            conn = m_sqlManager.getConnection(dbc);
            StringBuffer queryBuf = new StringBuffer(256);
            queryBuf.append(m_sqlManager.readQuery(projectId, "C_RESOURCES_READ_TREE"));
            queryBuf.append(conditions);
            queryBuf.append(" ");
            queryBuf.append(m_sqlManager.readQuery(projectId, "C_RESOURCES_ORDER_BY_PATH"));
            stmt = m_sqlManager.getPreparedStatementForSql(conn, queryBuf.toString());

            for (int i = 0; i < params.size(); i++) {
                if (params.get(i) instanceof Integer) {
                    stmt.setInt(i + 1, ((Integer)params.get(i)).intValue());
                } else if (params.get(i) instanceof Long) {
                    stmt.setLong(i + 1, ((Long)params.get(i)).longValue());
                } else {
                    stmt.setString(i + 1, (String)params.get(i));
                }
            }

            res = stmt.executeQuery();
            while (res.next()) {
                CmsResource resource = createResource(res, projectId);
                result.add(resource);
            }

        } catch (SQLException e) {
            throw new CmsDbSqlException(Messages.get().container(
                Messages.ERR_GENERIC_SQL_1,
                CmsDbSqlException.getErrorQuery(stmt)), e);
        } finally {
            m_sqlManager.closeAll(dbc, conn, stmt, res);
        }

        return result;
    }

    /**
     * @see org.opencms.db.I_CmsVfsDriver#readSiblings(org.opencms.db.CmsDbContext, CmsUUID, org.opencms.file.CmsResource, boolean)
     */
    public List<CmsResource> readSiblings(
        CmsDbContext dbc,
        CmsUUID projectId,
        CmsResource resource,
        boolean includeDeleted) throws CmsDataAccessException {

        PreparedStatement stmt = null;
        Connection conn = null;
        ResultSet res = null;
        CmsResource currentResource = null;
        List<CmsResource> vfsLinks = new ArrayList<CmsResource>();

        try {
            conn = m_sqlManager.getConnection(dbc);

            if (includeDeleted) {
                stmt = m_sqlManager.getPreparedStatement(conn, projectId, "C_SELECT_VFS_SIBLINGS");
            } else {
                stmt = m_sqlManager.getPreparedStatement(conn, projectId, "C_SELECT_NONDELETED_VFS_SIBLINGS");
            }

            stmt.setString(1, resource.getResourceId().toString());
            res = stmt.executeQuery();

            while (res.next()) {
                currentResource = createFile(res, projectId, false);
                vfsLinks.add(currentResource);
            }
        } catch (SQLException e) {
            throw new CmsDbSqlException(Messages.get().container(
                Messages.ERR_GENERIC_SQL_1,
                CmsDbSqlException.getErrorQuery(stmt)), e);
        } finally {
            m_sqlManager.closeAll(dbc, conn, stmt, res);
        }

        return vfsLinks;
    }

    /**
     * Reads the URL name mapping entries which match a given filter.<p>
     *
     * @param dbc the database context
     * @param online if true, reads from the online mapping, else from the offline mapping
     * @param filter the filter which the entries to be read should match
     *
     * @return the mapping entries which match the given filter
     *
     * @throws CmsDataAccessException if something goes wrong
     */
    public List<CmsUrlNameMappingEntry> readUrlNameMappingEntries(
        CmsDbContext dbc,
        boolean online,
        CmsUrlNameMappingFilter filter) throws CmsDataAccessException {

        Connection conn = null;
        ResultSet resultSet = null;
        PreparedStatement stmt = null;
        List<CmsUrlNameMappingEntry> result = new ArrayList<CmsUrlNameMappingEntry>();
        try {
            conn = m_sqlManager.getConnection(dbc);
            String query = m_sqlManager.readQuery("C_READ_URLNAME_MAPPINGS");
            query = replaceProject(query, online);
            stmt = getPreparedStatementForFilter(conn, query, filter);
            resultSet = stmt.executeQuery();
            while (resultSet.next()) {
                CmsUrlNameMappingEntry entry = internalCreateUrlNameMappingEntry(resultSet);
                result.add(entry);
            }
            return result;
        } catch (SQLException e) {
            throw wrapException(stmt, e);
        } finally {
            m_sqlManager.closeAll(dbc, conn, stmt, resultSet);
        }
    }

    /**
     * @see org.opencms.db.I_CmsVfsDriver#readVersions(org.opencms.db.CmsDbContext, org.opencms.util.CmsUUID, org.opencms.util.CmsUUID, org.opencms.util.CmsUUID)
     */
    public Map<String, Integer> readVersions(
        CmsDbContext dbc,
        CmsUUID projectId,
        CmsUUID resourceId,
        CmsUUID structureId) throws CmsDataAccessException {

        int structureVersion = -1;
        int resourceVersion = -1;

        Connection conn = null;
        PreparedStatement stmt = null;
        ResultSet res = null;

        try {
            conn = m_sqlManager.getConnection(dbc);

            // read the offline version numbers, first for the resource entry
            stmt = m_sqlManager.getPreparedStatement(conn, projectId, "C_RESOURCES_READ_VERSION_RES");
            stmt.setString(1, resourceId.toString());
            res = stmt.executeQuery();
            if (res.next()) {
                resourceVersion = res.getInt(m_sqlManager.readQuery("C_RESOURCES_VERSION"));
                while (res.next()) {
                    // do nothing only move through all rows because of mssql odbc driver
                }
            }
            m_sqlManager.closeAll(dbc, null, stmt, res);
            // then for the structure entry
            stmt = m_sqlManager.getPreparedStatement(conn, projectId, "C_RESOURCES_READ_VERSION_STR");
            stmt.setString(1, structureId.toString());
            res = stmt.executeQuery();
            if (res.next()) {
                structureVersion = res.getInt(m_sqlManager.readQuery("C_RESOURCES_STRUCTURE_VERSION"));
                while (res.next()) {
                    // do nothing only move through all rows because of mssql odbc driver
                }
            }
        } catch (SQLException e) {
            throw new CmsDbSqlException(Messages.get().container(
                Messages.ERR_GENERIC_SQL_1,
                CmsDbSqlException.getErrorQuery(stmt)), e);
        } finally {
            m_sqlManager.closeAll(dbc, conn, stmt, res);
        }
        Map<String, Integer> result = new HashMap<String, Integer>();
        result.put("structure", new Integer(structureVersion));
        result.put(I_CmsEventListener.KEY_RESOURCE, new Integer(resourceVersion));
        return result;
    }

    /**
     * @see org.opencms.db.I_CmsVfsDriver#removeFile(org.opencms.db.CmsDbContext, CmsUUID, org.opencms.file.CmsResource)
     */
    public void removeFile(CmsDbContext dbc, CmsUUID projectId, CmsResource resource) throws CmsDataAccessException {

        PreparedStatement stmt = null;
        Connection conn = null;
        int siblingCount = 0;

        try {
            conn = m_sqlManager.getConnection(dbc);

            // delete the structure record
            stmt = m_sqlManager.getPreparedStatement(conn, projectId, "C_STRUCTURE_DELETE_BY_STRUCTUREID");
            stmt.setString(1, resource.getStructureId().toString());
            stmt.executeUpdate();

            m_sqlManager.closeAll(dbc, conn, stmt, null);

            // count the references to the resource
            siblingCount = countSiblings(dbc, projectId, resource.getResourceId());

            conn = m_sqlManager.getConnection(dbc);
            if (siblingCount > 0) {
                // update the link Count
                stmt = m_sqlManager.getPreparedStatement(conn, projectId, "C_RESOURCES_UPDATE_SIBLING_COUNT");
                stmt.setInt(1, siblingCount);
                stmt.setString(2, resource.getResourceId().toString());
                stmt.executeUpdate();

                m_sqlManager.closeAll(dbc, null, stmt, null);

                // update the resource flags
                stmt = m_sqlManager.getPreparedStatement(conn, projectId, "C_RESOURCES_UPDATE_FLAGS");
                stmt.setInt(1, resource.getFlags());
                stmt.setString(2, resource.getResourceId().toString());
                stmt.executeUpdate();

            } else {
                // if not referenced any longer, also delete the resource and the content record
                stmt = m_sqlManager.getPreparedStatement(conn, projectId, "C_RESOURCES_DELETE_BY_RESOURCEID");
                stmt.setString(1, resource.getResourceId().toString());
                stmt.executeUpdate();

                m_sqlManager.closeAll(dbc, null, stmt, null);

                boolean dbcHasProjectId = (dbc.getProjectId() != null) && !dbc.getProjectId().isNullUUID();

                // if online we have to keep historical content
                if (projectId.equals(CmsProject.ONLINE_PROJECT_ID)) {
                    // put the online content in the history
                    stmt = m_sqlManager.getPreparedStatement(conn, "C_ONLINE_CONTENTS_HISTORY");
                    stmt.setString(1, resource.getResourceId().toString());
                    stmt.executeUpdate();
                } else if (dbcHasProjectId) {
                    // remove current online version
                    stmt = m_sqlManager.getPreparedStatement(conn, "C_ONLINE_CONTENTS_DELETE");
                    stmt.setString(1, resource.getResourceId().toString());
                    stmt.executeUpdate();
                } else {
                    // delete content records with this resource id
                    stmt = m_sqlManager.getPreparedStatement(conn, projectId, "C_OFFLINE_FILE_CONTENT_DELETE");
                    stmt.setString(1, resource.getResourceId().toString());
                    stmt.executeUpdate();
                }
            }
        } catch (SQLException e) {
            throw new CmsDbSqlException(Messages.get().container(
                Messages.ERR_GENERIC_SQL_1,
                CmsDbSqlException.getErrorQuery(stmt)), e);
        } finally {
            m_sqlManager.closeAll(dbc, conn, stmt, null);
        }
    }

    /**
     * @see org.opencms.db.I_CmsVfsDriver#removeFolder(org.opencms.db.CmsDbContext, org.opencms.file.CmsProject, org.opencms.file.CmsResource)
     */
    public void removeFolder(CmsDbContext dbc, CmsProject currentProject, CmsResource resource)
    throws CmsDataAccessException {

        if ((dbc.getRequestContext() != null)
            && (dbc.getRequestContext().getAttribute(REQ_ATTR_CHECK_PERMISSIONS) != null)) {
            // only check write permissions
            checkWritePermissionsInFolder(dbc, resource);
            return;
        }

        // check if the folder has any resources in it
        Iterator<CmsResource> childResources = readChildResources(dbc, currentProject, resource, true, true).iterator();

        CmsUUID projectId = CmsProject.ONLINE_PROJECT_ID;
        if (currentProject.isOnlineProject()) {
            projectId = CmsUUID.getOpenCmsUUID(); // HACK: to get an offline project id
        }

        // collect the names of the resources inside the folder, excluding the moved resources
        I_CmsVfsDriver vfsDriver = m_driverManager.getVfsDriver(dbc);
        StringBuffer errorResNames = new StringBuffer(128);
        while (childResources.hasNext()) {
            CmsResource errorRes = childResources.next();
            // if deleting offline, or not moved, or just renamed inside the deleted folder
            // so, it may remain some orphan online entries for moved resources
            // which will be fixed during the publishing of the moved resources
            boolean error = !currentProject.isOnlineProject();
            if (!error) {
                try {
                    String originalPath = vfsDriver.readResource(dbc, projectId, errorRes.getRootPath(), true).getRootPath();
                    error = originalPath.equals(errorRes.getRootPath())
                        || originalPath.startsWith(resource.getRootPath());
                } catch (CmsVfsResourceNotFoundException e) {
                    // ignore
                }
            }
            if (error) {
                if (errorResNames.length() != 0) {
                    errorResNames.append(", ");
                }
                errorResNames.append("[" + dbc.removeSiteRoot(errorRes.getRootPath()) + "]");
            }
        }

        // the current implementation only deletes empty folders
        if (CmsStringUtil.isNotEmptyOrWhitespaceOnly(errorResNames.toString())) {

            throw new CmsVfsException(Messages.get().container(
                Messages.ERR_DELETE_NONEMTY_FOLDER_2,
                dbc.removeSiteRoot(resource.getRootPath()),
                errorResNames.toString()));
        }
        internalRemoveFolder(dbc, currentProject, resource);

        // remove project resources
        String deletedResourceRootPath = resource.getRootPath();
        if (dbc.getRequestContext() != null) {
            dbc.getRequestContext().setAttribute(CmsProjectDriver.DBC_ATTR_READ_PROJECT_FOR_RESOURCE, Boolean.TRUE);
            I_CmsProjectDriver projectDriver = m_driverManager.getProjectDriver(dbc);
            Iterator<CmsProject> itProjects = projectDriver.readProjects(dbc, deletedResourceRootPath).iterator();
            while (itProjects.hasNext()) {
                CmsProject project = itProjects.next();
                projectDriver.deleteProjectResource(dbc, project.getUuid(), deletedResourceRootPath);
            }
        }
    }

    /**
     * @see org.opencms.db.I_CmsVfsDriver#replaceResource(org.opencms.db.CmsDbContext, org.opencms.file.CmsResource, byte[], int)
     */
    public void replaceResource(CmsDbContext dbc, CmsResource newResource, byte[] resContent, int newResourceType)
    throws CmsDataAccessException {

        if (resContent == null) {
            // nothing to do
            return;
        }
        Connection conn = null;
        PreparedStatement stmt = null;
        try {
            // write the file content
            writeContent(dbc, newResource.getResourceId(), resContent);

            // update the resource record
            conn = m_sqlManager.getConnection(dbc);
            stmt = m_sqlManager.getPreparedStatement(conn, dbc.currentProject(), "C_RESOURCE_REPLACE");
            stmt.setInt(1, newResourceType);
            stmt.setInt(2, resContent.length);
            stmt.setLong(3, System.currentTimeMillis());
            stmt.setString(4, newResource.getResourceId().toString());
            stmt.executeUpdate();

        } catch (SQLException e) {
            throw new CmsDbSqlException(Messages.get().container(
                Messages.ERR_GENERIC_SQL_1,
                CmsDbSqlException.getErrorQuery(stmt)), e);
        } finally {
            m_sqlManager.closeAll(dbc, conn, stmt, null);
        }
    }

    /**
     * @see org.opencms.db.I_CmsVfsDriver#setDriverManager(org.opencms.db.CmsDriverManager)
     */
    public void setDriverManager(CmsDriverManager driverManager) {

        m_driverManager = driverManager;
    }

    /**
     * @see org.opencms.db.I_CmsVfsDriver#setSqlManager(org.opencms.db.CmsSqlManager)
     */
    public void setSqlManager(org.opencms.db.CmsSqlManager sqlManager) {

        m_sqlManager = (CmsSqlManager)sqlManager;
    }

    /**
     * @see org.opencms.db.I_CmsVfsDriver#transferResource(org.opencms.db.CmsDbContext, org.opencms.file.CmsProject, org.opencms.file.CmsResource, org.opencms.util.CmsUUID, org.opencms.util.CmsUUID)
     */
    public void transferResource(
        CmsDbContext dbc,
        CmsProject project,
        CmsResource resource,
        CmsUUID createdUser,
        CmsUUID lastModifiedUser) throws CmsDataAccessException {

        if (createdUser == null) {
            createdUser = resource.getUserCreated();
        }
        if (lastModifiedUser == null) {
            lastModifiedUser = resource.getUserLastModified();
        }

        PreparedStatement stmt = null;
        Connection conn = null;
        try {
            conn = m_sqlManager.getConnection(dbc);
            stmt = m_sqlManager.getPreparedStatement(conn, project, "C_RESOURCES_TRANSFER_RESOURCE");
            stmt.setString(1, createdUser.toString());
            stmt.setString(2, lastModifiedUser.toString());
            stmt.setString(3, resource.getResourceId().toString());
            stmt.executeUpdate();
        } catch (SQLException e) {
            throw new CmsDbSqlException(Messages.get().container(
                Messages.ERR_GENERIC_SQL_1,
                CmsDbSqlException.getErrorQuery(stmt)), e);
        } finally {
            m_sqlManager.closeAll(dbc, conn, stmt, null);
        }
    }

    /**
     * @see org.opencms.db.I_CmsVfsDriver#updateRelations(CmsDbContext, CmsProject, CmsResource)
     */
    public void updateRelations(CmsDbContext dbc, CmsProject onlineProject, CmsResource offlineResource)
    throws CmsDataAccessException {

        // delete online relations
        I_CmsVfsDriver vfsDriver = m_driverManager.getVfsDriver(dbc);
        vfsDriver.deleteRelations(dbc, onlineProject.getUuid(), offlineResource, CmsRelationFilter.TARGETS);

        CmsUUID projectId;
        if (!dbc.getProjectId().isNullUUID()) {
            projectId = CmsProject.ONLINE_PROJECT_ID;
        } else {
            projectId = dbc.currentProject().getUuid();
        }

        // copy offline to online relations
        CmsUUID dbcProjectId = dbc.getProjectId();
        dbc.setProjectId(CmsUUID.getNullUUID());
        Iterator<CmsRelation> itRelations = m_driverManager.getVfsDriver(dbc).readRelations(
            dbc,
            projectId,
            offlineResource,
            CmsRelationFilter.TARGETS).iterator();
        dbc.setProjectId(dbcProjectId);
        while (itRelations.hasNext()) {
            vfsDriver.createRelation(dbc, onlineProject.getUuid(), itRelations.next());
        }
    }

    /**
     * @see org.opencms.db.I_CmsVfsDriver#validateResourceIdExists(org.opencms.db.CmsDbContext, CmsUUID, org.opencms.util.CmsUUID)
     */
    public boolean validateResourceIdExists(CmsDbContext dbc, CmsUUID projectId, CmsUUID resourceId)
    throws CmsDataAccessException {

        Connection conn = null;
        PreparedStatement stmt = null;
        ResultSet res = null;
        boolean exists = false;

        try {
            conn = m_sqlManager.getConnection(dbc);
            stmt = m_sqlManager.getPreparedStatement(conn, projectId, "C_RESOURCES_READ_RESOURCE_STATE");
            stmt.setString(1, resourceId.toString());

            res = stmt.executeQuery();
            exists = res.next();
        } catch (SQLException e) {
            throw new CmsDbSqlException(Messages.get().container(
                Messages.ERR_GENERIC_SQL_1,
                CmsDbSqlException.getErrorQuery(stmt)), e);
        } finally {
            m_sqlManager.closeAll(dbc, conn, stmt, res);
        }

        return exists;
    }

    /**
     * @see org.opencms.db.I_CmsVfsDriver#validateStructureIdExists(org.opencms.db.CmsDbContext, CmsUUID, org.opencms.util.CmsUUID)
     */
    public boolean validateStructureIdExists(CmsDbContext dbc, CmsUUID projectId, CmsUUID structureId)
    throws CmsDataAccessException {

        Connection conn = null;
        PreparedStatement stmt = null;
        ResultSet res = null;
        boolean found = false;
        int count = 0;

        try {
            conn = m_sqlManager.getConnection(dbc);
            stmt = m_sqlManager.getPreparedStatement(conn, projectId, "C_RESOURCES_SELECT_STRUCTURE_ID");
            stmt.setString(1, structureId.toString());

            res = stmt.executeQuery();
            if (res.next()) {
                count = res.getInt(1);
                found = (count == 1);
                while (res.next()) {
                    // do nothing only move through all rows because of mssql odbc driver
                }
            } else {
                found = false;
            }
        } catch (SQLException e) {
            throw new CmsDbSqlException(Messages.get().container(
                Messages.ERR_GENERIC_SQL_1,
                CmsDbSqlException.getErrorQuery(stmt)), e);
        } finally {
            m_sqlManager.closeAll(dbc, conn, stmt, res);
        }

        return found;
    }

    /**
     * @see org.opencms.db.I_CmsVfsDriver#writeContent(org.opencms.db.CmsDbContext, org.opencms.util.CmsUUID, byte[])
     */
    public void writeContent(CmsDbContext dbc, CmsUUID resourceId, byte[] content) throws CmsDataAccessException {

        Connection conn = null;
        PreparedStatement stmt = null;

        try {
            conn = m_sqlManager.getConnection(dbc);
            stmt = m_sqlManager.getPreparedStatement(conn, dbc.currentProject(), "C_OFFLINE_CONTENTS_UPDATE");
            // update the file content in the database.
            if (content.length < 2000) {
                stmt.setBytes(1, content);
            } else {
                stmt.setBinaryStream(1, new ByteArrayInputStream(content), content.length);
            }
            stmt.setString(2, resourceId.toString());
            stmt.executeUpdate();
        } catch (SQLException e) {
            throw new CmsDbSqlException(Messages.get().container(
                Messages.ERR_GENERIC_SQL_1,
                CmsDbSqlException.getErrorQuery(stmt)), e);
        } finally {
            m_sqlManager.closeAll(dbc, conn, stmt, null);
        }
    }

    /**
     * @see org.opencms.db.I_CmsVfsDriver#writeLastModifiedProjectId(org.opencms.db.CmsDbContext, org.opencms.file.CmsProject, CmsUUID, org.opencms.file.CmsResource)
     */
    public void writeLastModifiedProjectId(CmsDbContext dbc, CmsProject project, CmsUUID projectId, CmsResource resource)
    throws CmsDataAccessException {

        Connection conn = null;
        PreparedStatement stmt = null;

        try {
            conn = m_sqlManager.getConnection(dbc);
            stmt = m_sqlManager.getPreparedStatement(conn, project, "C_RESOURCES_UPDATE_PROJECT_LASTMODIFIED");
            stmt.setString(1, projectId.toString());
            stmt.setString(2, resource.getResourceId().toString());
            stmt.executeUpdate();
        } catch (SQLException e) {
            throw new CmsDbSqlException(Messages.get().container(
                Messages.ERR_GENERIC_SQL_1,
                CmsDbSqlException.getErrorQuery(stmt)), e);
        } finally {
            m_sqlManager.closeAll(dbc, conn, stmt, null);
        }
    }

    /**
     * @see org.opencms.db.I_CmsVfsDriver#writePropertyObject(org.opencms.db.CmsDbContext, org.opencms.file.CmsProject, org.opencms.file.CmsResource, org.opencms.file.CmsProperty)
     */
    public void writePropertyObject(CmsDbContext dbc, CmsProject project, CmsResource resource, CmsProperty property)
    throws CmsDataAccessException {

        CmsUUID projectId = ((dbc.getProjectId() == null) || dbc.getProjectId().isNullUUID())
        ? project.getUuid()
        : dbc.getProjectId();

        // TODO: check if we need autocreation for link property definition types too
        CmsPropertyDefinition propertyDefinition = null;
        try {
            // read the property definition
            propertyDefinition = readPropertyDefinition(dbc, property.getName(), projectId);
        } catch (CmsDbEntryNotFoundException e) {
            if (property.autoCreatePropertyDefinition()) {
                propertyDefinition = createPropertyDefinition(
                    dbc,
                    projectId,
                    property.getName(),
                    CmsPropertyDefinition.TYPE_NORMAL);
                try {
                    readPropertyDefinition(dbc, property.getName(), CmsProject.ONLINE_PROJECT_ID);
                } catch (CmsDataAccessException e1) {
                    createPropertyDefinition(
                        dbc,
                        CmsProject.ONLINE_PROJECT_ID,
                        property.getName(),
                        CmsPropertyDefinition.TYPE_NORMAL);
                }
                try {
                    m_driverManager.getHistoryDriver(dbc).readPropertyDefinition(dbc, property.getName());
                } catch (CmsDataAccessException e1) {
                    m_driverManager.getHistoryDriver(dbc).createPropertyDefinition(
                        dbc,
                        property.getName(),
                        CmsPropertyDefinition.TYPE_NORMAL);
                }
                OpenCms.fireCmsEvent(new CmsEvent(
                    I_CmsEventListener.EVENT_PROPERTY_DEFINITION_CREATED,
                    Collections.<String, Object> singletonMap("propertyDefinition", propertyDefinition)));

            } else {
                throw new CmsDbEntryNotFoundException(Messages.get().container(
                    Messages.ERR_NO_PROPERTYDEF_WITH_NAME_1,
                    property.getName()));
            }
        }

        PreparedStatement stmt = null;
        Connection conn = null;

        try {
            // read the existing property to test if we need the
            // insert or update query to write a property value
            CmsProperty existingProperty = readPropertyObject(dbc, propertyDefinition.getName(), project, resource);

            if (existingProperty.isIdentical(property)) {
                // property already has the identical values set, no write required
                return;
            }

            conn = m_sqlManager.getConnection(dbc);

            for (int i = 0; i < 2; i++) {
                int mappingType = -1;
                String value = null;
                CmsUUID id = null;
                boolean existsPropertyValue = false;
                boolean deletePropertyValue = false;

                // 1) take any required decisions to choose and fill the correct SQL query

                if (i == 0) {
                    // write/delete the *structure value* on the first cycle
                    if ((existingProperty.getStructureValue() != null) && property.isDeleteStructureValue()) {
                        // this property value is marked to be deleted
                        deletePropertyValue = true;
                    } else {
                        value = property.getStructureValue();
                        if (CmsStringUtil.isEmptyOrWhitespaceOnly(value)) {
                            // no structure value set or the structure value is an empty string,
                            // continue with the resource value
                            continue;
                        }
                    }

                    // set the vars to be written to the database
                    mappingType = CmsProperty.STRUCTURE_RECORD_MAPPING;
                    id = resource.getStructureId();
                    existsPropertyValue = existingProperty.getStructureValue() != null;
                } else {
                    // write/delete the *resource value* on the second cycle
                    if ((existingProperty.getResourceValue() != null) && property.isDeleteResourceValue()) {
                        // this property value is marked to be deleted
                        deletePropertyValue = true;
                    } else {
                        value = property.getResourceValue();
                        if (CmsStringUtil.isEmptyOrWhitespaceOnly(value)) {
                            // no resource value set or the resource value is an empty string,
                            // break out of the loop
                            break;
                        }
                    }

                    // set the vars to be written to the database
                    mappingType = CmsProperty.RESOURCE_RECORD_MAPPING;
                    id = resource.getResourceId();
                    existsPropertyValue = existingProperty.getResourceValue() != null;
                }

                // 2) execute the SQL query
                try {
                    if (!deletePropertyValue) {
                        // insert/update the property value
                        if (existsPropertyValue) {
                            // {structure|resource} property value already exists- use update statement
                            stmt = m_sqlManager.getPreparedStatement(conn, projectId, "C_PROPERTIES_UPDATE");
                            stmt.setString(1, m_sqlManager.validateEmpty(value));
                            stmt.setString(2, id.toString());
                            stmt.setInt(3, mappingType);
                            stmt.setString(4, propertyDefinition.getId().toString());
                        } else {
                            // {structure|resource} property value doesn't exist- use create statement
                            stmt = m_sqlManager.getPreparedStatement(conn, projectId, "C_PROPERTIES_CREATE");
                            stmt.setString(1, new CmsUUID().toString());
                            stmt.setString(2, propertyDefinition.getId().toString());
                            stmt.setString(3, id.toString());
                            stmt.setInt(4, mappingType);
                            stmt.setString(5, m_sqlManager.validateEmpty(value));
                        }
                    } else {
                        // {structure|resource} property value marked as deleted- use delete statement
                        stmt = m_sqlManager.getPreparedStatement(conn, projectId, "C_PROPERTIES_DELETE");
                        stmt.setString(1, propertyDefinition.getId().toString());
                        stmt.setString(2, id.toString());
                        stmt.setInt(3, mappingType);
                    }
                    stmt.executeUpdate();
                } finally {
                    m_sqlManager.closeAll(dbc, null, stmt, null);
                }
            }
        } catch (SQLException e) {
            throw new CmsDbSqlException(Messages.get().container(
                Messages.ERR_GENERIC_SQL_1,
                CmsDbSqlException.getErrorQuery(stmt)), e);
        } finally {
            m_sqlManager.closeAll(dbc, conn, stmt, null);
        }
    }

    /**
     * @see org.opencms.db.I_CmsVfsDriver#writePropertyObjects(org.opencms.db.CmsDbContext, org.opencms.file.CmsProject, org.opencms.file.CmsResource, java.util.List)
     */
    public void writePropertyObjects(
        CmsDbContext dbc,
        CmsProject project,
        CmsResource resource,
        List<CmsProperty> properties) throws CmsDataAccessException {

        CmsProperty property = null;

        for (int i = 0; i < properties.size(); i++) {
            property = properties.get(i);
            writePropertyObject(dbc, project, resource, property);
        }
    }

    /**
     * @see org.opencms.db.I_CmsVfsDriver#writeResource(org.opencms.db.CmsDbContext, CmsUUID, org.opencms.file.CmsResource, int)
     */
    public void writeResource(CmsDbContext dbc, CmsUUID projectId, CmsResource resource, int changed)
    throws CmsDataAccessException {

        // validate the resource length
        internalValidateResourceLength(resource);

        String resourcePath = CmsFileUtil.removeTrailingSeparator(resource.getRootPath());

        // this task is split into two statements because some DBs (e.g. Oracle) doesn't support multi-table updates
        PreparedStatement stmt = null;
        Connection conn = null;
        long resourceDateModified;

        if (resource.isTouched()) {
            resourceDateModified = resource.getDateLastModified();
        } else {
            resourceDateModified = System.currentTimeMillis();
        }

        CmsResourceState structureState = resource.getState();
        CmsResourceState resourceState = resource.getState();
        CmsResourceState structureStateOld = internalReadStructureState(dbc, projectId, resource);
        CmsResourceState resourceStateOld = internalReadResourceState(dbc, projectId, resource);
        CmsUUID projectLastModified = projectId;

        if (changed == CmsDriverManager.UPDATE_RESOURCE_STATE) {
            resourceState = resourceStateOld;
            resourceState = (resourceState.isNew() ? CmsResource.STATE_NEW : CmsResource.STATE_CHANGED);
            structureState = structureStateOld;
        } else if (changed == CmsDriverManager.UPDATE_STRUCTURE_STATE) {
            structureState = structureStateOld;
            structureState = (structureState.isNew() ? CmsResource.STATE_NEW : CmsResource.STATE_CHANGED);
        } else if (changed == CmsDriverManager.NOTHING_CHANGED) {
            projectLastModified = resource.getProjectLastModified();
        } else {
            resourceState = resourceStateOld;
            resourceState = (resourceState.isNew() ? CmsResource.STATE_NEW : CmsResource.STATE_CHANGED);
            structureState = structureStateOld;
            structureState = (structureState.isNew() ? CmsResource.STATE_NEW : CmsResource.STATE_CHANGED);
        }

        try {

            // read the parent id
            String parentId = internalReadParentId(dbc, projectId, resourcePath);
            int sibCount = countSiblings(dbc, projectId, resource.getResourceId());

            conn = m_sqlManager.getConnection(dbc);

            if (changed != CmsDriverManager.UPDATE_STRUCTURE_STATE) {
                // if the resource was unchanged
                stmt = m_sqlManager.getPreparedStatement(conn, projectId, "C_RESOURCES_UPDATE_RESOURCES");
                stmt.setInt(1, resource.getTypeId());
                stmt.setInt(2, resource.getFlags());
                stmt.setLong(3, resourceDateModified);
                stmt.setString(4, resource.getUserLastModified().toString());
                stmt.setInt(5, resourceState.getState());
                stmt.setInt(6, resource.getLength());
                stmt.setLong(7, resource.getDateContent());
                stmt.setString(8, projectLastModified.toString());
                stmt.setInt(9, sibCount);
                stmt.setString(10, resource.getResourceId().toString());
                stmt.executeUpdate();
                m_sqlManager.closeAll(dbc, null, stmt, null);
            } else {
                stmt = m_sqlManager.getPreparedStatement(conn, projectId, "C_RESOURCES_UPDATE_RESOURCES_WITHOUT_STATE");
                stmt.setInt(1, resource.getTypeId());
                stmt.setInt(2, resource.getFlags());
                stmt.setLong(3, resourceDateModified);
                stmt.setString(4, resource.getUserLastModified().toString());
                stmt.setInt(5, resource.getLength());
                stmt.setLong(6, resource.getDateContent());
                stmt.setString(7, projectLastModified.toString());
                stmt.setInt(8, sibCount);
                stmt.setString(9, resource.getResourceId().toString());
                stmt.executeUpdate();
                m_sqlManager.closeAll(dbc, null, stmt, null);
            }

            // update the structure
            stmt = m_sqlManager.getPreparedStatement(conn, projectId, "C_RESOURCES_UPDATE_STRUCTURE");
            stmt.setString(1, resource.getResourceId().toString());
            stmt.setString(2, resourcePath);
            stmt.setInt(3, structureState.getState());
            stmt.setLong(4, resource.getDateReleased());
            stmt.setLong(5, resource.getDateExpired());
            stmt.setString(6, parentId);
            stmt.setString(7, resource.getStructureId().toString());
            stmt.executeUpdate();
        } catch (SQLException e) {
            throw new CmsDbSqlException(Messages.get().container(
                Messages.ERR_GENERIC_SQL_1,
                CmsDbSqlException.getErrorQuery(stmt)), e);
        } finally {
            m_sqlManager.closeAll(dbc, conn, stmt, null);
        }
    }

    /**
     * @see org.opencms.db.I_CmsVfsDriver#writeResourceState(org.opencms.db.CmsDbContext, org.opencms.file.CmsProject, org.opencms.file.CmsResource, int, boolean)
     */
    public void writeResourceState(
        CmsDbContext dbc,
        CmsProject project,
        CmsResource resource,
        int changed,
        boolean isPublishing) throws CmsDataAccessException {

        PreparedStatement stmt = null;
        Connection conn = null;

        if (project.getUuid().equals(CmsProject.ONLINE_PROJECT_ID)) {
            return;
        }

        try {
            conn = m_sqlManager.getConnection(dbc);

            if (changed == CmsDriverManager.UPDATE_RESOURCE_PROJECT) {
                stmt = m_sqlManager.getPreparedStatement(conn, project, "C_RESOURCES_UPDATE_RESOURCE_PROJECT");
                stmt.setInt(1, resource.getFlags());
                stmt.setString(2, project.getUuid().toString());
                stmt.setString(3, resource.getResourceId().toString());
                stmt.executeUpdate();
                m_sqlManager.closeAll(dbc, null, stmt, null);
            }

            if (changed == CmsDriverManager.UPDATE_RESOURCE) {
                stmt = m_sqlManager.getPreparedStatement(conn, project, "C_RESOURCES_UPDATE_RESOURCE_STATELASTMODIFIED");
                stmt.setInt(1, resource.getState().getState());
                stmt.setLong(2, resource.getDateLastModified());
                stmt.setString(3, resource.getUserLastModified().toString());
                stmt.setString(4, project.getUuid().toString());
                stmt.setString(5, resource.getResourceId().toString());
                stmt.executeUpdate();
                m_sqlManager.closeAll(dbc, null, stmt, null);
            }

            if ((changed == CmsDriverManager.UPDATE_RESOURCE_STATE) || (changed == CmsDriverManager.UPDATE_ALL)) {
                stmt = m_sqlManager.getPreparedStatement(conn, project, "C_RESOURCES_UPDATE_RESOURCE_STATE");
                stmt.setInt(1, resource.getState().getState());
                stmt.setString(2, project.getUuid().toString());
                stmt.setString(3, resource.getResourceId().toString());
                stmt.executeUpdate();
                m_sqlManager.closeAll(dbc, null, stmt, null);
            }

            if ((changed == CmsDriverManager.UPDATE_STRUCTURE)
                || (changed == CmsDriverManager.UPDATE_ALL)
                || (changed == CmsDriverManager.UPDATE_STRUCTURE_STATE)) {
                stmt = m_sqlManager.getPreparedStatement(conn, project, "C_RESOURCES_UPDATE_STRUCTURE_STATE");
                stmt.setInt(1, resource.getState().getState());
                stmt.setString(2, resource.getStructureId().toString());
                stmt.executeUpdate();
                m_sqlManager.closeAll(dbc, null, stmt, null);
            }

            if ((changed == CmsDriverManager.UPDATE_STRUCTURE) || (changed == CmsDriverManager.UPDATE_ALL)) {
                stmt = m_sqlManager.getPreparedStatement(conn, project, "C_RESOURCES_UPDATE_RELEASE_EXPIRED");
                stmt.setLong(1, resource.getDateReleased());
                stmt.setLong(2, resource.getDateExpired());
                stmt.setString(3, resource.getStructureId().toString());
                stmt.executeUpdate();
                m_sqlManager.closeAll(dbc, null, stmt, null);
            }
        } catch (SQLException e) {
            throw new CmsDbSqlException(Messages.get().container(
                Messages.ERR_GENERIC_SQL_1,
                CmsDbSqlException.getErrorQuery(stmt)), e);
        } finally {
            m_sqlManager.closeAll(dbc, conn, stmt, null);
        }

        if (isPublishing) {
            internalUpdateVersions(dbc, resource);
        }
    }

    /**
     * Checks that the current user has write permissions for all subresources of the given folder.<p>
     *
     * @param dbc the current database context
     * @param folder the folder to check
     *
     * @throws CmsDataAccessException if something goes wrong
     */
    protected void checkWritePermissionsInFolder(CmsDbContext dbc, CmsResource folder) throws CmsDataAccessException {

        ResultSet res = null;
        PreparedStatement stmt = null;
        Connection conn = null;

        CmsUUID projectId = dbc.getRequestContext().getCurrentProject().getUuid();

        // first read all subresources with ACEs
        List<CmsResource> resources = new ArrayList<CmsResource>();
        try {
            conn = m_sqlManager.getConnection(dbc);
            stmt = m_sqlManager.getPreparedStatement(conn, projectId, "C_RESOURCES_READ_WITH_ACE_1");
            stmt.setString(1, folder.getRootPath() + "%");
            res = stmt.executeQuery();

            while (res.next()) {
                resources.add(createResource(res, projectId));
            }
        } catch (SQLException e) {
            throw new CmsDbSqlException(Messages.get().container(
                Messages.ERR_GENERIC_SQL_1,
                CmsDbSqlException.getErrorQuery(stmt)), e);
        } finally {
            m_sqlManager.closeAll(dbc, conn, stmt, res);
        }

        // check current user write permission for each of these resources
        Iterator<CmsResource> itResources = resources.iterator();
        while (itResources.hasNext()) {
            CmsResource resource = itResources.next();
            try {
                m_driverManager.getSecurityManager().checkPermissions(
                    dbc.getRequestContext(),
                    resource,
                    CmsPermissionSet.ACCESS_WRITE,
                    false,
                    CmsResourceFilter.ALL);
            } catch (CmsException e) {
                throw new CmsDataAccessException(e.getMessageContainer(), e);
            }
        }

        // then check for possible jsp pages without permissions
        CmsResourceFilter filter = CmsResourceFilter.ALL;
        itResources = readTypesInResourceTree(
            dbc,
            projectId,
            folder.getRootPath(),
            CmsResourceTypeJsp.getJspResourceTypeIds(),
            filter.getState(),
            filter.getModifiedAfter(),
            filter.getModifiedBefore(),
            filter.getReleaseAfter(),
            filter.getReleaseBefore(),
            filter.getExpireAfter(),
            filter.getExpireBefore(),
            CmsDriverManager.READMODE_INCLUDE_TREE).iterator();
        while (itResources.hasNext()) {
            CmsResource resource = itResources.next();
            try {
                m_driverManager.getSecurityManager().checkPermissions(
                    dbc.getRequestContext(),
                    resource,
                    CmsPermissionSet.ACCESS_WRITE,
                    false,
                    CmsResourceFilter.ALL);
            } catch (CmsException e) {
                throw new CmsDataAccessException(e.getMessageContainer(), e);
            }
        }
    }

    /**
     * Returns the count of properties for a property definition.<p>
     *
     * @param dbc the current database context
     * @param propertyDefinition the property definition to test
     * @param projectId the ID of the current project
     *
     * @return the amount of properties for a property definition
     * @throws CmsDataAccessException if something goes wrong
     */
    protected int internalCountProperties(CmsDbContext dbc, CmsPropertyDefinition propertyDefinition, CmsUUID projectId)
    throws CmsDataAccessException {

        ResultSet res = null;
        PreparedStatement stmt = null;
        Connection conn = null;
        int count = 0;

        try {
            // create statement
            conn = m_sqlManager.getConnection(dbc);
            stmt = m_sqlManager.getPreparedStatement(conn, projectId, "C_PROPERTIES_READALL_COUNT");
            stmt.setString(1, propertyDefinition.getId().toString());
            res = stmt.executeQuery();

            if (res.next()) {
                count = res.getInt(1);
                while (res.next()) {
                    // do nothing only move through all rows because of mssql odbc driver
                }
            } else {
                throw new CmsDbConsistencyException(Messages.get().container(
                    Messages.ERR_COUNTING_PROPERTIES_1,
                    propertyDefinition.getName()));
            }
        } catch (SQLException e) {
            throw new CmsDbSqlException(Messages.get().container(
                Messages.ERR_GENERIC_SQL_1,
                CmsDbSqlException.getErrorQuery(stmt)), e);
        } finally {
            m_sqlManager.closeAll(dbc, conn, stmt, res);
        }

        return count;
    }

    /**
     * Creates a new counter.<p>
     *
     * @param dbc the database context
     * @param name the name of the counter to create
     * @param value the inital value of the counter
     *
     * @throws CmsDbSqlException if something goes wrong
     */
    protected void internalCreateCounter(CmsDbContext dbc, String name, int value) throws CmsDbSqlException {

        PreparedStatement stmt = null;
        Connection conn = null;
        try {
            conn = m_sqlManager.getConnection(dbc);
            stmt = m_sqlManager.getPreparedStatement(conn, CmsProject.ONLINE_PROJECT_ID, "C_CREATE_COUNTER");
            stmt.setString(1, name);
            stmt.setInt(2, value);
            stmt.executeUpdate();
        } catch (SQLException e) {
            throw wrapException(stmt, e);
        } finally {
            m_sqlManager.closeAll(dbc, conn, stmt, null);
        }
    }

    /**
     * Creates an URL name mapping entry from a result set.<p>
     *
     * @param resultSet a result set
     * @return the URL name mapping entry created from the result set
     *
     * @throws SQLException if something goes wrong
     */
    protected CmsUrlNameMappingEntry internalCreateUrlNameMappingEntry(ResultSet resultSet) throws SQLException {

        String name = resultSet.getString(1);
        CmsUUID structureId = new CmsUUID(resultSet.getString(2));
        int state = resultSet.getInt(3);
        long dateChanged = resultSet.getLong(4);
        String locale = resultSet.getString(5);
        return new CmsUrlNameMappingEntry(name, structureId, state, dateChanged, locale);
    }

    /**
     * Increments a counter.<p>
     *
     * @param dbc the current db context
     * @param name the name of the counter which should be incremented
     *
     * @throws CmsDbSqlException if something goes wrong
     */
    protected void internalIncrementCounter(CmsDbContext dbc, String name) throws CmsDbSqlException {

        PreparedStatement stmt = null;
        Connection conn = null;
        ResultSet resultSet = null;
        try {
            conn = m_sqlManager.getConnection(dbc);
            stmt = m_sqlManager.getPreparedStatement(conn, CmsProject.ONLINE_PROJECT_ID, "C_INCREMENT_COUNTER");
            stmt.setString(1, name);
            stmt.executeUpdate();

        } catch (SQLException e) {
            throw wrapException(stmt, e);
        } finally {
            m_sqlManager.closeAll(dbc, conn, stmt, resultSet);
        }
    }

    /**
     * Helper method to create an alias object from a result set.<p>
     *
     * @param resultset the result set
     * @return the alias object created from the result set
     *
     * @throws SQLException if something goes wrong
     */
    protected CmsAlias internalReadAlias(ResultSet resultset) throws SQLException {

        String siteRoot = resultset.getString(1);
        String path = resultset.getString(2);
        int mode = resultset.getInt(3);
        String structId = resultset.getString(4);
        return new CmsAlias(new CmsUUID(structId), siteRoot, path, CmsAliasMode.fromInt(mode));
    }

    /**
     * Reads the current value of a counter.<p>
     *
     * @param dbc the database context
     * @param name the name of the counter
     * @return the current value of the  counter, or null if the counter was not found
     *
     * @throws CmsDbSqlException if something goes wrong
     */
    protected Integer internalReadCounter(CmsDbContext dbc, String name) throws CmsDbSqlException {

        PreparedStatement stmt = null;
        Connection conn = null;
        ResultSet resultSet = null;
        try {
            conn = m_sqlManager.getConnection(dbc);
            stmt = m_sqlManager.getPreparedStatement(conn, CmsProject.ONLINE_PROJECT_ID, "C_READ_COUNTER");
            stmt.setString(1, name);
            resultSet = stmt.executeQuery();
            Integer result = null;
            if (resultSet.next()) {
                int counter = resultSet.getInt(1);
                result = new Integer(counter);
                while (resultSet.next()) {
                    // for MSSQL
                }
            }
            return result;
        } catch (SQLException e) {
            throw wrapException(stmt, e);
        } finally {
            m_sqlManager.closeAll(dbc, conn, stmt, resultSet);
        }
    }

    /**
     * Returns the parent id of the given resource.<p>
     *
     * @param dbc the current database context
     * @param projectId the current project id
     * @param resourcename the resource name to read the parent id for
     *
     * @return  the parent id of the given resource
     *
     * @throws CmsDataAccessException if something goes wrong
     */
    protected String internalReadParentId(CmsDbContext dbc, CmsUUID projectId, String resourcename)
    throws CmsDataAccessException {

        if ("/".equalsIgnoreCase(resourcename)) {
            return CmsUUID.getNullUUID().toString();
        }

        String parent = CmsResource.getParentFolder(resourcename);
        parent = CmsFileUtil.removeTrailingSeparator(parent);

        ResultSet res = null;
        PreparedStatement stmt = null;
        Connection conn = null;
        String parentId = null;

        try {
            conn = m_sqlManager.getConnection(dbc);
            stmt = m_sqlManager.getPreparedStatement(conn, projectId, "C_RESOURCES_READ_PARENT_STRUCTURE_ID");
            stmt.setString(1, parent);
            res = stmt.executeQuery();

            if (res.next()) {
                parentId = res.getString(1);
                while (res.next()) {
                    // do nothing only move through all rows because of mssql odbc driver
                }
            } else {
                throw new CmsVfsResourceNotFoundException(Messages.get().container(
                    Messages.ERR_READ_PARENT_ID_1,
                    dbc.removeSiteRoot(resourcename)));
            }
        } catch (SQLException e) {
            throw new CmsDbSqlException(Messages.get().container(
                Messages.ERR_GENERIC_SQL_1,
                CmsDbSqlException.getErrorQuery(stmt)), e);
        } finally {
            m_sqlManager.closeAll(dbc, conn, stmt, res);
        }

        return parentId;
    }

    /**
     * Creates a new {@link CmsRelation} object from the given result set entry.<p>
     *
     * @param res the result set
     *
     * @return the new {@link CmsRelation} object
     *
     * @throws SQLException if something goes wrong
     */
    protected CmsRelation internalReadRelation(ResultSet res) throws SQLException {

        CmsUUID sourceId = new CmsUUID(res.getString(m_sqlManager.readQuery("C_RELATION_SOURCE_ID")));
        String sourcePath = res.getString(m_sqlManager.readQuery("C_RELATION_SOURCE_PATH"));
        CmsUUID targetId = new CmsUUID(res.getString(m_sqlManager.readQuery("C_RELATION_TARGET_ID")));
        String targetPath = res.getString(m_sqlManager.readQuery("C_RELATION_TARGET_PATH"));
        int type = res.getInt(m_sqlManager.readQuery("C_RELATION_TYPE"));
        return new CmsRelation(sourceId, sourcePath, targetId, targetPath, CmsRelationType.valueOf(type));
    }

    /**
     * Returns the resource state of the given resource.<p>
     *
     * @param dbc the database context
     * @param projectId the id of the project
     * @param resource the resource to read the resource state for
     *
     * @return the resource state of the given resource
     *
     * @throws CmsDbSqlException if something goes wrong
     */
    protected CmsResourceState internalReadResourceState(CmsDbContext dbc, CmsUUID projectId, CmsResource resource)
    throws CmsDbSqlException {

        CmsResourceState state = CmsResource.STATE_KEEP;

        Connection conn = null;
        PreparedStatement stmt = null;
        ResultSet res = null;
        try {
            conn = m_sqlManager.getConnection(dbc);
            stmt = m_sqlManager.getPreparedStatement(conn, projectId, "C_READ_RESOURCE_STATE");
            stmt.setString(1, resource.getResourceId().toString());
            res = stmt.executeQuery();
            if (res.next()) {
                state = CmsResourceState.valueOf(res.getInt(m_sqlManager.readQuery("C_RESOURCES_STATE")));
                while (res.next()) {
                    // do nothing only move through all rows because of mssql odbc driver
                }
            }
        } catch (SQLException e) {
            throw new CmsDbSqlException(Messages.get().container(
                Messages.ERR_GENERIC_SQL_1,
                CmsDbSqlException.getErrorQuery(stmt)), e);
        } finally {
            m_sqlManager.closeAll(dbc, conn, stmt, res);
        }
        return state;
    }

    /**
     * Returns the structure state of the given resource.<p>
     *
     * @param dbc the database context
     * @param projectId the id of the project
     * @param resource the resource to read the structure state for
     *
     * @return the structure state of the given resource
     *
     * @throws CmsDbSqlException if something goes wrong
     */
    protected CmsResourceState internalReadStructureState(CmsDbContext dbc, CmsUUID projectId, CmsResource resource)
    throws CmsDbSqlException {

        CmsResourceState state = CmsResource.STATE_KEEP;

        Connection conn = null;
        PreparedStatement stmt = null;
        ResultSet res = null;
        try {
            conn = m_sqlManager.getConnection(dbc);
            stmt = m_sqlManager.getPreparedStatement(conn, projectId, "C_READ_STRUCTURE_STATE");
            stmt.setString(1, resource.getStructureId().toString());
            res = stmt.executeQuery();
            if (res.next()) {
                state = CmsResourceState.valueOf(res.getInt(m_sqlManager.readQuery("C_RESOURCES_STRUCTURE_STATE")));
                while (res.next()) {
                    // do nothing only move through all rows because of mssql odbc driver
                }
            }
        } catch (SQLException e) {
            throw new CmsDbSqlException(Messages.get().container(
                Messages.ERR_GENERIC_SQL_1,
                CmsDbSqlException.getErrorQuery(stmt)), e);
        } finally {
            m_sqlManager.closeAll(dbc, conn, stmt, res);
        }
        return state;
    }

    /**
     * Removes a resource physically in the database.<p>
     *
     * @param dbc the current database context
     * @param currentProject the current project
     * @param resource the folder to remove
     *
     * @throws CmsDataAccessException if something goes wrong
     */
    protected void internalRemoveFolder(CmsDbContext dbc, CmsProject currentProject, CmsResource resource)
    throws CmsDataAccessException {

        PreparedStatement stmt = null;
        Connection conn = null;

        try {
            conn = m_sqlManager.getConnection(dbc);

            // delete the structure record
            stmt = m_sqlManager.getPreparedStatement(conn, currentProject, "C_STRUCTURE_DELETE_BY_STRUCTUREID");
            stmt.setString(1, resource.getStructureId().toString());
            stmt.executeUpdate();

            m_sqlManager.closeAll(dbc, null, stmt, null);

            // delete the resource record
            stmt = m_sqlManager.getPreparedStatement(conn, currentProject, "C_RESOURCES_DELETE_BY_RESOURCEID");
            stmt.setString(1, resource.getResourceId().toString());
            stmt.executeUpdate();
        } catch (SQLException e) {
            throw new CmsDbSqlException(Messages.get().container(
                Messages.ERR_GENERIC_SQL_1,
                CmsDbSqlException.getErrorQuery(stmt)), e);
        } finally {
            m_sqlManager.closeAll(dbc, conn, stmt, null);
        }
    }

    /**
     * Updates the offline version numbers.<p>
     *
     * @param dbc the current database context
     * @param resource the resource to update the version number for
     *
     * @throws CmsDataAccessException if something goes wrong
     */
    protected void internalUpdateVersions(CmsDbContext dbc, CmsResource resource) throws CmsDataAccessException {

        if (dbc.getRequestContext() == null) {
            // no needed during initialization
            return;
        }
        if (dbc.currentProject().isOnlineProject()) {
            // this method is supposed to be used only in the offline project
            return;
        }

        // read the online version numbers
        Map<String, Integer> onlineVersions = readVersions(
            dbc,
            CmsProject.ONLINE_PROJECT_ID,
            resource.getResourceId(),
            resource.getStructureId());
        int onlineStructureVersion = onlineVersions.get("structure").intValue();
        int onlineResourceVersion = onlineVersions.get("resource").intValue();

        Connection conn = null;
        PreparedStatement stmt = null;
        ResultSet res = null;

        try {
            conn = m_sqlManager.getConnection(dbc);

            // update the resource version
            stmt = m_sqlManager.getPreparedStatement(conn, dbc.currentProject(), "C_RESOURCES_UPDATE_RESOURCE_VERSION");
            stmt.setInt(1, onlineResourceVersion);
            stmt.setString(2, resource.getResourceId().toString());
            stmt.executeUpdate();
            m_sqlManager.closeAll(dbc, null, stmt, null);

            // update the structure version
            stmt = m_sqlManager.getPreparedStatement(conn, dbc.currentProject(), "C_RESOURCES_UPDATE_STRUCTURE_VERSION");
            stmt.setInt(1, onlineStructureVersion);
            stmt.setString(2, resource.getStructureId().toString());
            stmt.executeUpdate();
            m_sqlManager.closeAll(dbc, null, stmt, null);

        } catch (SQLException e) {
            throw new CmsDbSqlException(Messages.get().container(
                Messages.ERR_GENERIC_SQL_1,
                CmsDbSqlException.getErrorQuery(stmt)), e);
        } finally {
            m_sqlManager.closeAll(dbc, conn, stmt, res);
        }
    }

    /**
     * Validates that the length setting of a resource is always correct.<p>
     *
     * Files need to have a resource length of >= 0, while folders require
     * a resource length of -1.<p>
     *
     * @param resource the resource to check the length for
     * @throws CmsDataAccessException if the resource length is not correct
     */
    protected void internalValidateResourceLength(CmsResource resource) throws CmsDataAccessException {

        if (resource.isFolder() && (resource.getLength() == -1)) {
            return;
        }

        if (resource.isFile() && (resource.getLength() >= 0)) {
            return;
        }

        throw new CmsDataAccessException(Messages.get().container(
            Messages.ERR_INVALID_RESOURCE_LENGTH_2,
            new Integer(resource.getLength()),
            resource.getRootPath()));
    }

    /**
     * Moves all relations of a resource to the new path.<p>
     *
     * @param dbc the current database context
     * @param projectId the id of the project to apply the changes
     * @param structureId the structure id of the resource to apply the changes to
     * @param rootPath the new root path
     *
     * @throws CmsDataAccessException if something goes wrong
     */
    protected void moveRelations(CmsDbContext dbc, CmsUUID projectId, CmsUUID structureId, String rootPath)
    throws CmsDataAccessException {

        Connection conn = null;
        PreparedStatement stmt = null;

        try {
            conn = m_sqlManager.getConnection(dbc);
            stmt = m_sqlManager.getPreparedStatement(conn, projectId, "C_MOVE_RELATIONS_SOURCE");
            stmt.setString(1, rootPath);
            stmt.setString(2, structureId.toString());

            stmt.executeUpdate();
            m_sqlManager.closeAll(dbc, null, stmt, null);

            stmt = m_sqlManager.getPreparedStatement(conn, projectId, "C_MOVE_RELATIONS_TARGET");
            stmt.setString(1, rootPath);
            stmt.setString(2, structureId.toString());

            stmt.executeUpdate();
        } catch (SQLException e) {
            throw new CmsDbSqlException(Messages.get().container(
                Messages.ERR_GENERIC_SQL_1,
                CmsDbSqlException.getErrorQuery(stmt)), e);
        } finally {
            m_sqlManager.closeAll(dbc, conn, stmt, null);
        }
    }

    /**
     * Appends the appropriate selection criteria related with the expiration date.<p>
     *
     * @param projectId the id of the project of the resources
     * @param startTime the start time
     * @param endTime the end time
     * @param conditions buffer to append the selection criteria
     * @param params list to append the selection parameters
     */
    protected void prepareExpiredTimeRangeCondition(
        CmsUUID projectId,
        long startTime,
        long endTime,
        StringBuffer conditions,
        List<Object> params) {

        if (startTime > 0L) {
            // READ_IGNORE_TIME: if NOT set, add condition to match expired date against startTime
            conditions.append(BEGIN_INCLUDE_CONDITION);
            conditions.append(m_sqlManager.readQuery(projectId, "C_STRUCTURE_SELECT_BY_DATE_EXPIRED_AFTER"));
            conditions.append(END_CONDITION);
            params.add(new Long(startTime));
        }

        if (endTime > 0L) {
            // READ_IGNORE_TIME: if NOT set, add condition to match expired date against endTime
            conditions.append(BEGIN_INCLUDE_CONDITION);
            conditions.append(m_sqlManager.readQuery(projectId, "C_STRUCTURE_SELECT_BY_DATE_EXPIRED_BEFORE"));
            conditions.append(END_CONDITION);
            params.add(new Long(endTime));
        }
    }

    /**
     * Appends the appropriate selection criteria related with the parentPath.<p>
     *
     * @param projectId the id of the project of the resources
     * @param parent the parent path or UUID (if mode is C_READMODE_EXCLUDE_TREE)
     * @param mode the selection mode
     * @param conditions buffer to append the selection criteria
     * @param params list to append the selection parameters
     */
    protected void preparePathCondition(
        CmsUUID projectId,
        String parent,
        int mode,
        StringBuffer conditions,
        List<Object> params) {

        if (parent == CmsDriverManager.READ_IGNORE_PARENT) {
            // parent can be ignored
            return;
        }

        if ((mode & CmsDriverManager.READMODE_EXCLUDE_TREE) > 0) {
            // only return immediate children - use UUID optimization
            conditions.append(BEGIN_INCLUDE_CONDITION);
            conditions.append(m_sqlManager.readQuery(projectId, "C_RESOURCES_SELECT_BY_PARENT_UUID"));
            conditions.append(END_CONDITION);
            params.add(parent);
            return;
        }

        if ("/".equalsIgnoreCase(parent)) {
            // if root folder is parent, no additional condition is needed since all resources match anyway
            return;
        }

        // add condition to read path subtree
        conditions.append(BEGIN_INCLUDE_CONDITION);
        conditions.append(m_sqlManager.readQuery(projectId, "C_RESOURCES_SELECT_BY_PATH_PREFIX"));
        conditions.append(END_CONDITION);
        params.add(CmsFileUtil.addTrailingSeparator(escapeDbWildcard(parent)) + "%");
    }

    /**
     * Appends the appropriate selection criteria related with the projectId.<p>
     *
     * @param projectId the id of the project of the resources
     * @param mode the selection mode
     * @param conditions buffer to append the selection criteria
     * @param params list to append the selection parameters
     */
    protected void prepareProjectCondition(CmsUUID projectId, int mode, StringBuffer conditions, List<Object> params) {

        if ((mode & CmsDriverManager.READMODE_INCLUDE_PROJECT) > 0) {
            // C_READMODE_INCLUDE_PROJECT: add condition to match the PROJECT_ID
            conditions.append(BEGIN_INCLUDE_CONDITION);
            conditions.append(m_sqlManager.readQuery(projectId, "C_RESOURCES_SELECT_BY_PROJECT_LASTMODIFIED"));
            conditions.append(END_CONDITION);
            params.add(projectId.toString());
        }
    }

    /**
     * Build the whole WHERE sql statement part for the given relation filter.<p>
     *
     * @param projectId the current project id
     * @param filter the filter
     * @param resource the resource (may be null, if you want to delete all relations for the resource in the filter)
     * @param params the parameter values (return parameter)
     * @param checkSource if the query is for the source relations
     *
     * @return the WHERE sql statement part string
     */
    protected String prepareRelationConditions(
        CmsUUID projectId,
        CmsRelationFilter filter,
        CmsResource resource,
        List<Object> params,
        boolean checkSource) {

        StringBuffer conditions = new StringBuffer(128);
        params.clear(); // be sure the parameters list is clear

        // source or target filter
        if (filter.isSource() || filter.isTarget()) {
            // source or target id filter from resource
            if (resource != null) {
                conditions.append(BEGIN_CONDITION);
                if (filter.isSource() && checkSource) {
                    if (!filter.isIncludeSubresources()) {
                        conditions.append(m_sqlManager.readQuery(projectId, "C_RELATION_FILTER_TARGET_ID"));
                        params.add(resource.getStructureId().toString());
                    } else {
                        conditions.append(m_sqlManager.readQuery(projectId, "C_RELATION_FILTER_TARGET_PATH"));
                        params.add(resource.getRootPath() + '%');
                    }
                } else if (filter.isTarget() && !checkSource) {
                    if (!filter.isIncludeSubresources()) {
                        conditions.append(m_sqlManager.readQuery(projectId, "C_RELATION_FILTER_SOURCE_ID"));
                        params.add(resource.getStructureId().toString());
                    } else {
                        conditions.append(m_sqlManager.readQuery(projectId, "C_RELATION_FILTER_SOURCE_PATH"));
                        params.add(resource.getRootPath() + '%');
                    }
                }
                conditions.append(END_CONDITION);
            }

            // target or source id filter from filter parameter
            if (filter.getStructureId() != null) {
                if (conditions.length() == 0) {
                    conditions.append(BEGIN_CONDITION);
                } else {
                    conditions.append(BEGIN_INCLUDE_CONDITION);
                }

                if (filter.isSource() && checkSource) {
                    conditions.append(m_sqlManager.readQuery(projectId, "C_RELATION_FILTER_SOURCE_ID"));
                    params.add(filter.getStructureId().toString());
                } else if (filter.isTarget() && !checkSource) {
                    conditions.append(m_sqlManager.readQuery(projectId, "C_RELATION_FILTER_TARGET_ID"));
                    params.add(filter.getStructureId().toString());
                }
                conditions.append(END_CONDITION);
            }

            // target or source path filter from filter parameter
            if (CmsStringUtil.isNotEmptyOrWhitespaceOnly(filter.getPath())) {
                if (conditions.length() == 0) {
                    conditions.append(BEGIN_CONDITION);
                } else {
                    conditions.append(BEGIN_INCLUDE_CONDITION);
                }

                String queryPath = filter.getPath();
                if (filter.isIncludeSubresources()) {
                    queryPath += '%';
                }
                if (filter.isSource() && checkSource) {
                    conditions.append(m_sqlManager.readQuery(projectId, "C_RELATION_FILTER_SOURCE_PATH"));
                    params.add(queryPath);
                } else if (filter.isTarget() && !checkSource) {
                    conditions.append(m_sqlManager.readQuery(projectId, "C_RELATION_FILTER_TARGET_PATH"));
                    params.add(queryPath);
                }
                conditions.append(END_CONDITION);
            }
        }

        // relation type filter
        Set<CmsRelationType> types = filter.getTypes();
        if (!types.isEmpty()) {
            if (conditions.length() == 0) {
                conditions.append(BEGIN_CONDITION);
            } else {
                conditions.append(BEGIN_INCLUDE_CONDITION);
            }
            conditions.append(m_sqlManager.readQuery(projectId, "C_RELATION_FILTER_TYPE"));
            conditions.append(BEGIN_CONDITION);
            Iterator<CmsRelationType> it = types.iterator();
            while (it.hasNext()) {
                CmsRelationType type = it.next();
                conditions.append("?");
                params.add(new Integer(type.getId()));
                if (it.hasNext()) {
                    conditions.append(", ");
                }
            }
            conditions.append(END_CONDITION);
            conditions.append(END_CONDITION);
        }
        return conditions.toString();
    }

    /**
     * Appends the appropriate selection criteria related with the released date.<p>
     *
     * @param projectId the id of the project
     * @param startTime the start time
     * @param endTime the stop time
     * @param conditions buffer to append the selection criteria
     * @param params list to append the selection parameters
     */
    protected void prepareReleasedTimeRangeCondition(
        CmsUUID projectId,
        long startTime,
        long endTime,
        StringBuffer conditions,
        List<Object> params) {

        if (startTime > 0L) {
            // READ_IGNORE_TIME: if NOT set, add condition to match released date against startTime
            conditions.append(BEGIN_INCLUDE_CONDITION);
            conditions.append(m_sqlManager.readQuery(projectId, "C_STRUCTURE_SELECT_BY_DATE_RELEASED_AFTER"));
            conditions.append(END_CONDITION);
            params.add(new Long(startTime));
        }

        if (endTime > 0L) {
            // READ_IGNORE_TIME: if NOT set, add condition to match released date against endTime
            conditions.append(BEGIN_INCLUDE_CONDITION);
            conditions.append(m_sqlManager.readQuery(projectId, "C_STRUCTURE_SELECT_BY_DATE_RELEASED_BEFORE"));
            conditions.append(END_CONDITION);
            params.add(new Long(endTime));
        }
    }

    /**
     * Appends the appropriate selection criteria related with the read mode.<p>
     *
     * @param projectId the id of the project of the resources
     * @param mode the selection mode
     * @param conditions buffer to append the selection criteria
     */
    protected void prepareResourceCondition(CmsUUID projectId, int mode, StringBuffer conditions) {

        if ((mode & CmsDriverManager.READMODE_ONLY_FOLDERS) > 0) {
            // C_READMODE_ONLY_FOLDERS: add condition to match only folders
            conditions.append(BEGIN_INCLUDE_CONDITION);
            conditions.append(m_sqlManager.readQuery(projectId, "C_RESOURCES_SELECT_ONLY_FOLDERS"));
            conditions.append(END_CONDITION);
        } else if ((mode & CmsDriverManager.READMODE_ONLY_FILES) > 0) {
            // C_READMODE_ONLY_FILES: add condition to match only files
            conditions.append(BEGIN_INCLUDE_CONDITION);
            conditions.append(m_sqlManager.readQuery(projectId, "C_RESOURCES_SELECT_ONLY_FILES"));
            conditions.append(END_CONDITION);
        }
    }

    /**
     * Appends the appropriate selection criteria related with the resource state.<p>
     *
     * @param projectId the id of the project of the resources
     * @param state the resource state
     * @param mode the selection mode
     * @param conditions buffer to append the selection criteria
     * @param params list to append the selection parameters
     */
    protected void prepareStateCondition(
        CmsUUID projectId,
        CmsResourceState state,
        int mode,
        StringBuffer conditions,
        List<Object> params) {

        if (state != null) {
            if ((mode & CmsDriverManager.READMODE_EXCLUDE_STATE) > 0) {
                // C_READ_MODIFIED_STATES: add condition to match against any state but not given state
                conditions.append(BEGIN_EXCLUDE_CONDITION);
            } else {
                // otherwise add condition to match against given state if necessary
                conditions.append(BEGIN_INCLUDE_CONDITION);
            }
            conditions.append(m_sqlManager.readQuery(projectId, "C_RESOURCES_SELECT_BY_RESOURCE_STATE"));
            conditions.append(END_CONDITION);
            params.add(new Integer(state.getState()));
            params.add(new Integer(state.getState()));
        }
    }

    /**
     * Appends the appropriate selection criteria related with the date of the last modification.<p>
     *
     * @param projectId the id of the project of the resources
     * @param startTime start of the time range
     * @param endTime end of the time range
     * @param conditions buffer to append the selection criteria
     * @param params list to append the selection parameters
     */
    protected void prepareTimeRangeCondition(
        CmsUUID projectId,
        long startTime,
        long endTime,
        StringBuffer conditions,
        List<Object> params) {

        if (startTime > 0L) {
            // READ_IGNORE_TIME: if NOT set, add condition to match last modified date against startTime
            conditions.append(BEGIN_INCLUDE_CONDITION);
            conditions.append(m_sqlManager.readQuery(projectId, "C_RESOURCES_SELECT_BY_DATE_LASTMODIFIED_AFTER"));
            conditions.append(END_CONDITION);
            params.add(new Long(startTime));
        }

        if (endTime > 0L) {
            // READ_IGNORE_TIME: if NOT set, add condition to match last modified date against endTime
            conditions.append(BEGIN_INCLUDE_CONDITION);
            conditions.append(m_sqlManager.readQuery(projectId, "C_RESOURCES_SELECT_BY_DATE_LASTMODIFIED_BEFORE"));
            conditions.append(END_CONDITION);
            params.add(new Long(endTime));
        }
    }

    /**
     * Appends the appropriate selection criteria related with the resource type.<p>
     *
     * @param projectId the id of the project of the resources
     * @param type the resource type
     * @param mode the selection mode
     * @param conditions buffer to append the selection criteria
     * @param params list to append the selection parameters
     */
    protected void prepareTypeCondition(
        CmsUUID projectId,
        int type,
        int mode,
        StringBuffer conditions,
        List<Object> params) {

        if (type != CmsDriverManager.READ_IGNORE_TYPE) {
            if ((mode & CmsDriverManager.READMODE_EXCLUDE_TYPE) > 0) {
                // C_READ_FILE_TYPES: add condition to match against any type, but not given type
                conditions.append(BEGIN_EXCLUDE_CONDITION);
                conditions.append(m_sqlManager.readQuery(projectId, "C_RESOURCES_SELECT_BY_RESOURCE_TYPE"));
                conditions.append(END_CONDITION);
                params.add(new Integer(type));
            } else {
                //otherwise add condition to match against given type if necessary
                conditions.append(BEGIN_INCLUDE_CONDITION);
                conditions.append(m_sqlManager.readQuery(projectId, "C_RESOURCES_SELECT_BY_RESOURCE_TYPE"));
                conditions.append(END_CONDITION);
                params.add(new Integer(type));
            }
        }
    }

    /**
     * Appends the appropriate selection criteria related with the resource type.<p>
     *
     * @param projectId the id of the project of the resources
     * @param types the resource type id's
     * @param mode the selection mode
     * @param conditions buffer to append the selection criteria
     * @param params list to append the selection parameters
     */
    protected void prepareTypesCondition(
        CmsUUID projectId,
        List<Integer> types,
        int mode,
        StringBuffer conditions,
        List<Object> params) {

        if ((mode & CmsDriverManager.READMODE_EXCLUDE_TYPE) > 0) {
            // C_READ_FILE_TYPES: add condition to match against any type, but not given type
            conditions.append(BEGIN_EXCLUDE_CONDITION);
            conditions.append(m_sqlManager.readQuery(projectId, "C_RESOURCES_SELECT_BY_RESOURCE_TYPE"));
            conditions.append(END_CONDITION);
            params.add(new Integer(CmsDriverManager.READ_IGNORE_TYPE));
        } else if (!((types == null) || types.isEmpty())) {
            //otherwise add condition to match against given type if necessary
            conditions.append(BEGIN_INCLUDE_CONDITION);
            Iterator<Integer> typeIt = types.iterator();
            while (typeIt.hasNext()) {
                conditions.append(m_sqlManager.readQuery(projectId, "C_RESOURCES_SELECT_BY_RESOURCE_TYPE"));
                params.add(typeIt.next());
                if (typeIt.hasNext()) {
                    conditions.append(OR_CONDITION);
                }
            }
            conditions.append(END_CONDITION);
        }
    }

    /**
     * Reads all resources inside a given project matching the criteria specified by parameter values.<p>
     *
     * Important: If {@link CmsDriverManager#READMODE_EXCLUDE_TREE} is true (or {@link CmsDriverManager#READMODE_INCLUDE_TREE} is false),
     * the provided parent String must be the UUID of the parent folder, NOT the parent folder path.<p>
     *
     * @param dbc the current database context
     * @param projectId the project id for matching resources
<<<<<<< HEAD
     * @param parentPath the path to the resource used as root of the searched subtree or {@link CmsDriverManager#READ_IGNORE_PARENT}, 
     *               {@link CmsDriverManager#READMODE_EXCLUDE_TREE} means to read immediate children only 
     * @param types the resource types of matching resources or <code>null</code> (meaning inverted by {@link CmsDriverManager#READMODE_EXCLUDE_TYPE}
     * @param state the state of matching resources (meaning inverted by {@link CmsDriverManager#READMODE_EXCLUDE_STATE} or <code>null</code> to ignore
     * @param lastModifiedAfter the start of the time range for the last modification date of matching resources or READ_IGNORE_TIME 
=======
     * @param parentPath the path to the resource used as root of the searched subtree or {@link CmsDriverManager#READ_IGNORE_PARENT},
     *               {@link CmsDriverManager#READMODE_EXCLUDE_TREE} means to read immediate children only
     * @param types the resource types of matching resources or <code>null</code> (meaning inverted by {@link CmsDriverManager#READMODE_EXCLUDE_TYPE}
     * @param state the state of matching resources (meaning inverted by {@link CmsDriverManager#READMODE_EXCLUDE_STATE} or <code>null</code> to ignore
     * @param lastModifiedAfter the start of the time range for the last modification date of matching resources or READ_IGNORE_TIME
>>>>>>> 4d37fee1
     * @param lastModifiedBefore the end of the time range for the last modification date of matching resources or READ_IGNORE_TIME
     * @param releasedAfter the start of the time range for the release date of matching resources
     * @param releasedBefore the end of the time range for the release date of matching resources
     * @param expiredAfter the start of the time range for the expire date of matching resources
     * @param expiredBefore the end of the time range for the expire date of matching resources
     * @param mode additional mode flags:
     * <ul>
     *  <li>{@link CmsDriverManager#READMODE_INCLUDE_TREE}
     *  <li>{@link CmsDriverManager#READMODE_EXCLUDE_TREE}
     *  <li>{@link CmsDriverManager#READMODE_INCLUDE_PROJECT}
     *  <li>{@link CmsDriverManager#READMODE_EXCLUDE_TYPE}
     *  <li>{@link CmsDriverManager#READMODE_EXCLUDE_STATE}
     * </ul>
     *
     * @return a list of CmsResource objects matching the given criteria
     *
     * @throws CmsDataAccessException if something goes wrong
     */
    protected List<CmsResource> readTypesInResourceTree(
        CmsDbContext dbc,
        CmsUUID projectId,
        String parentPath,
        List<Integer> types,
        CmsResourceState state,
        long lastModifiedAfter,
        long lastModifiedBefore,
        long releasedAfter,
        long releasedBefore,
        long expiredAfter,
        long expiredBefore,
        int mode) throws CmsDataAccessException {

        List<CmsResource> result = new ArrayList<CmsResource>();

        StringBuffer conditions = new StringBuffer();
        List<Object> params = new ArrayList<Object>(5);

        // prepare the selection criteria
        prepareProjectCondition(projectId, mode, conditions, params);
        prepareResourceCondition(projectId, mode, conditions);
        prepareTypesCondition(projectId, types, mode, conditions, params);
        prepareTimeRangeCondition(projectId, lastModifiedAfter, lastModifiedBefore, conditions, params);
        prepareReleasedTimeRangeCondition(projectId, releasedAfter, releasedBefore, conditions, params);
        prepareExpiredTimeRangeCondition(projectId, expiredAfter, expiredBefore, conditions, params);
        preparePathCondition(projectId, parentPath, mode, conditions, params);
        prepareStateCondition(projectId, state, mode, conditions, params);

        // now read matching resources within the subtree
        ResultSet res = null;
        PreparedStatement stmt = null;
        Connection conn = null;

        try {
            conn = m_sqlManager.getConnection(dbc);
            StringBuffer queryBuf = new StringBuffer(256);
            queryBuf.append(m_sqlManager.readQuery(projectId, "C_RESOURCES_READ_TREE"));
            queryBuf.append(conditions);
            queryBuf.append(" ");
            queryBuf.append(m_sqlManager.readQuery(projectId, "C_RESOURCES_ORDER_BY_PATH"));
            stmt = m_sqlManager.getPreparedStatementForSql(conn, queryBuf.toString());

            for (int i = 0; i < params.size(); i++) {
                if (params.get(i) instanceof Integer) {
                    stmt.setInt(i + 1, ((Integer)params.get(i)).intValue());
                } else if (params.get(i) instanceof Long) {
                    stmt.setLong(i + 1, ((Long)params.get(i)).longValue());
                } else {
                    stmt.setString(i + 1, (String)params.get(i));
                }
            }

            res = stmt.executeQuery();
            while (res.next()) {
                CmsResource resource = createResource(res, projectId);
                result.add(resource);
            }

        } catch (SQLException e) {
            throw new CmsDbSqlException(Messages.get().container(
                Messages.ERR_GENERIC_SQL_1,
                CmsDbSqlException.getErrorQuery(stmt)), e);
        } finally {
            m_sqlManager.closeAll(dbc, conn, stmt, res);
        }

        return result;
    }

    /**
     * Repairs broken links.<p>
     *
     * When a resource is created any relation pointing to it is updated to use the right id.<p>
     *
     * @param dbc the current database context
     * @param projectId the project id
     * @param structureId the structure id of the resource that may help to repair broken links
     * @param rootPath the path of the resource that may help to repair broken links
     *
     * @throws CmsDataAccessException if something goes wrong
     */
    protected void repairBrokenRelations(CmsDbContext dbc, CmsUUID projectId, CmsUUID structureId, String rootPath)
    throws CmsDataAccessException {

        PreparedStatement stmt = null;
        Connection conn = null;

        try {
            conn = m_sqlManager.getConnection(dbc);
            stmt = m_sqlManager.getPreparedStatement(conn, projectId, "C_RELATIONS_REPAIR_BROKEN");
            stmt.setString(1, structureId.toString());
            stmt.setString(2, rootPath);
            stmt.executeUpdate();
        } catch (SQLException e) {
            throw new CmsDbSqlException(Messages.get().container(
                Messages.ERR_GENERIC_SQL_1,
                CmsDbSqlException.getErrorQuery(stmt)), e);
        } finally {
            m_sqlManager.closeAll(dbc, conn, stmt, null);
        }
    }

    /**
     * Updates broken links.<p>
     *
     * When a resource is deleted, then the relations pointing to
     * the deleted resource are set to the null uuid.<p>
     *
     * @param dbc the current database context
     * @param projectId the project id
     * @param rootPath the root path of the resource that has been deleted
     *
     * @throws CmsDataAccessException if something goes wrong
     */
    protected void updateBrokenRelations(CmsDbContext dbc, CmsUUID projectId, String rootPath)
    throws CmsDataAccessException {

        PreparedStatement stmt = null;
        Connection conn = null;

        try {
            conn = m_sqlManager.getConnection(dbc);
            stmt = m_sqlManager.getPreparedStatement(conn, projectId, "C_RELATIONS_UPDATE_BROKEN");
            stmt.setString(1, rootPath);
            stmt.executeUpdate();
        } catch (SQLException e) {
            throw new CmsDbSqlException(Messages.get().container(
                Messages.ERR_GENERIC_SQL_1,
                CmsDbSqlException.getErrorQuery(stmt)), e);
        } finally {
            m_sqlManager.closeAll(dbc, conn, stmt, null);
        }
    }

    /**
     * Wrap a SQL exception into a CmsDbSqlException.<p>
<<<<<<< HEAD
     * 
     * @param stmt the used statement
     * @param e the exception
     * 
=======
     *
     * @param stmt the used statement
     * @param e the exception
     *
>>>>>>> 4d37fee1
     * @return the CmsDbSqlException
     */
    protected CmsDbSqlException wrapException(PreparedStatement stmt, SQLException e) {

        return new CmsDbSqlException(Messages.get().container(
            Messages.ERR_GENERIC_SQL_1,
            CmsDbSqlException.getErrorQuery(stmt)), e);
    }

    /**
     * Creates a prepared statement by combining a base query with the generated SQL conditions for a given
     * URL name mapping filter.<p>
     *
     * @param conn the connection to use for creating the prepared statement
     * @param baseQuery the base query to which the conditions should be appended
     * @param filter the filter from which to generate the conditions
     *
     * @return the created prepared statement
     *
     * @throws SQLException if something goes wrong
     */
    PreparedStatement getPreparedStatementForFilter(Connection conn, String baseQuery, CmsUrlNameMappingFilter filter)
    throws SQLException {

        CmsPair<String, List<I_CmsPreparedStatementParameter>> conditionData = prepareUrlNameMappingConditions(filter);
        String whereClause = "";
        if (!conditionData.getFirst().equals("")) {
            whereClause = " WHERE " + conditionData.getFirst();
        }
        String query = baseQuery + whereClause;
        PreparedStatement stmt = m_sqlManager.getPreparedStatementForSql(conn, query);
        int counter = 1;
        for (I_CmsPreparedStatementParameter param : conditionData.getSecond()) {
            param.insertIntoStatement(stmt, counter);
            counter += 1;
        }
        return stmt;
    }

    /**
     * Replaces the %(PROJECT) macro inside a query with either ONLINE or OFFLINE, depending on the value
     * of a flag.<p>
     *
     * We use this instead of the ${PROJECT} replacement mechanism when we need explicit control over the
     * project, and don't want to implicitly use the project of the DB context.<p>
     *
     * @param query the query in which the macro should be replaced
     * @param online if true, the macro will be replaced with "ONLINE", else "OFFLINE"
     *
     * @return the query with the replaced macro
     */
    private String replaceProject(String query, boolean online) {

        return query.replace("%(PROJECT)", online ? ONLINE : OFFLINE);
    }

}<|MERGE_RESOLUTION|>--- conflicted
+++ resolved
@@ -110,11 +110,7 @@
     /** The driver manager. */
     protected CmsDriverManager m_driverManager;
 
-<<<<<<< HEAD
-    /** 
-=======
-    /**
->>>>>>> 4d37fee1
+    /**
      * This field is temporarily used to compute the versions during publishing.<p>
      *
      * @see #publishVersions(CmsDbContext, CmsResource, boolean)
@@ -4375,19 +4371,11 @@
      *
      * @param dbc the current database context
      * @param projectId the project id for matching resources
-<<<<<<< HEAD
-     * @param parentPath the path to the resource used as root of the searched subtree or {@link CmsDriverManager#READ_IGNORE_PARENT}, 
-     *               {@link CmsDriverManager#READMODE_EXCLUDE_TREE} means to read immediate children only 
-     * @param types the resource types of matching resources or <code>null</code> (meaning inverted by {@link CmsDriverManager#READMODE_EXCLUDE_TYPE}
-     * @param state the state of matching resources (meaning inverted by {@link CmsDriverManager#READMODE_EXCLUDE_STATE} or <code>null</code> to ignore
-     * @param lastModifiedAfter the start of the time range for the last modification date of matching resources or READ_IGNORE_TIME 
-=======
      * @param parentPath the path to the resource used as root of the searched subtree or {@link CmsDriverManager#READ_IGNORE_PARENT},
      *               {@link CmsDriverManager#READMODE_EXCLUDE_TREE} means to read immediate children only
      * @param types the resource types of matching resources or <code>null</code> (meaning inverted by {@link CmsDriverManager#READMODE_EXCLUDE_TYPE}
      * @param state the state of matching resources (meaning inverted by {@link CmsDriverManager#READMODE_EXCLUDE_STATE} or <code>null</code> to ignore
      * @param lastModifiedAfter the start of the time range for the last modification date of matching resources or READ_IGNORE_TIME
->>>>>>> 4d37fee1
      * @param lastModifiedBefore the end of the time range for the last modification date of matching resources or READ_IGNORE_TIME
      * @param releasedAfter the start of the time range for the release date of matching resources
      * @param releasedBefore the end of the time range for the release date of matching resources
@@ -4543,17 +4531,10 @@
 
     /**
      * Wrap a SQL exception into a CmsDbSqlException.<p>
-<<<<<<< HEAD
-     * 
+     *
      * @param stmt the used statement
      * @param e the exception
-     * 
-=======
-     *
-     * @param stmt the used statement
-     * @param e the exception
-     *
->>>>>>> 4d37fee1
+     *
      * @return the CmsDbSqlException
      */
     protected CmsDbSqlException wrapException(PreparedStatement stmt, SQLException e) {
