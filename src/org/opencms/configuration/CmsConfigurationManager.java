/*
 * This library is part of OpenCms -
 * the Open Source Content Management System
 *
 * Copyright (c) Alkacon Software GmbH (http://www.alkacon.com)
 *
 * This library is free software; you can redistribute it and/or
 * modify it under the terms of the GNU Lesser General Public
 * License as published by the Free Software Foundation; either
 * version 2.1 of the License, or (at your option) any later version.
 *
 * This library is distributed in the hope that it will be useful,
 * but WITHOUT ANY WARRANTY; without even the implied warranty of
 * MERCHANTABILITY or FITNESS FOR A PARTICULAR PURPOSE. See the GNU
 * Lesser General Public License for more details.
 *
 * For further information about Alkacon Software GmbH, please see the
 * company website: http://www.alkacon.com
 *
 * For further information about OpenCms, please see the
 * project website: http://www.opencms.org
 *
 * You should have received a copy of the GNU Lesser General Public
 * License along with this library; if not, write to the Free Software
 * Foundation, Inc., 59 Temple Place, Suite 330, Boston, MA  02111-1307  USA
 */

package org.opencms.configuration;

import org.opencms.i18n.CmsEncoder;
import org.opencms.main.CmsLog;
import org.opencms.util.CmsFileUtil;
import org.opencms.util.CmsStringUtil;
import org.opencms.xml.CmsXmlEntityResolver;
import org.opencms.xml.CmsXmlErrorHandler;

import java.io.ByteArrayInputStream;
import java.io.ByteArrayOutputStream;
import java.io.File;
import java.io.FileOutputStream;
import java.io.IOException;
import java.io.OutputStream;
import java.net.InetAddress;
import java.net.URL;
import java.text.SimpleDateFormat;
import java.util.ArrayList;
import java.util.Date;
import java.util.Iterator;
import java.util.List;

import javax.xml.parsers.ParserConfigurationException;
import javax.xml.parsers.SAXParserFactory;
import javax.xml.transform.OutputKeys;
import javax.xml.transform.Result;
import javax.xml.transform.Source;
import javax.xml.transform.Transformer;
import javax.xml.transform.TransformerException;
import javax.xml.transform.TransformerFactory;
import javax.xml.transform.sax.SAXSource;
import javax.xml.transform.stream.StreamResult;
import javax.xml.transform.stream.StreamSource;

import org.apache.commons.digester.Digester;
import org.apache.commons.logging.Log;

import org.dom4j.Document;
import org.dom4j.DocumentHelper;
import org.dom4j.Element;
import org.dom4j.dom.DOMDocumentType;
import org.dom4j.io.OutputFormat;
import org.dom4j.io.XMLWriter;
import org.xml.sax.InputSource;
import org.xml.sax.SAXException;
import org.xml.sax.XMLReader;

/**
 * Configuration manager for digesting the OpenCms XML configuration.<p>
 *
 * Reads the individual configuration class nodes first and creaes new
 * instances of the "base" configuration classes.<p>
 *
 * @since 6.0.0
 */
public class CmsConfigurationManager implements I_CmsXmlConfiguration {

    /** The location of the OpenCms configuration DTD if the default prefix is the system ID. */
    public static final String DEFAULT_DTD_LOCATION = "org/opencms/configuration/";

    /** Location of the optional XSLT file used to transform the configuration. */
    public static final String DEFAULT_XSLT_FILENAME = "opencms-configuration.xslt";

    /** The default prefix for the OpenCms configuration DTD. */
    public static final String DEFAULT_DTD_PREFIX = "http://www.opencms.org/dtd/6.0/";

    /** The name of the default XML file for this configuration. */
    public static final String DEFAULT_XML_FILE_NAME = "opencms.xml";

    /** The name of the DTD file for this configuration. */
    public static final String DTD_FILE_NAME = "opencms-configuration.dtd";

    /** The "opencms" root node of the XML configuration. */
    public static final String N_ROOT = "opencms";

    /** Postfix for original configuration files. */
    public static final String POSTFIX_ORI = ".ori";

    /** The config node. */
    protected static final String N_CONFIG = "config";

    /** The configurations node. */
    protected static final String N_CONFIGURATION = "configuration";

    /** Date format for the backup file time prefix. */
    private static final SimpleDateFormat BACKUP_DATE_FORMAT = new SimpleDateFormat("yyyy-MM-dd_HH-mm-ss_");

    /** The log object for this class. */
    private static final Log LOG = CmsLog.getLog(CmsConfigurationManager.class);

    /** The number of days to keep old backups for. */
    private static final long MAX_BACKUP_DAYS = 15;

    /** The folder where to store the backup files of the configuration. */
    private File m_backupFolder;

    /** The base folder where the configuration files are located. */
    private File m_baseFolder;

    /** The initialized configuration classes. */
    private List<I_CmsXmlConfiguration> m_configurations;

    /** The digester for reading the XML configuration. */
    private Digester m_digester;

    /** The configuration based on <code>opencms.properties</code>. */
    private CmsParameterConfiguration m_propertyConfiguration;

    /**
     * Creates a new OpenCms configuration manager.<p>
     *
     * @param baseFolder base folder where XML configurations to load are located
     */
    public CmsConfigurationManager(String baseFolder) {

        m_baseFolder = new File(baseFolder);
        if (!m_baseFolder.exists()) {
            if (LOG.isErrorEnabled()) {
                LOG.error(
                    Messages.get().getBundle().key(
                        Messages.LOG_INVALID_CONFIG_BASE_FOLDER_1,
                        m_baseFolder.getAbsolutePath()));
            }
        }
        m_backupFolder = new File(m_baseFolder.getAbsolutePath() + File.separatorChar + "backup");
        if (!m_backupFolder.exists()) {
            if (LOG.isDebugEnabled()) {
                LOG.debug(
                    Messages.get().getBundle().key(
                        Messages.LOG_CREATE_CONFIG_BKP_FOLDER_1,
                        m_backupFolder.getAbsolutePath()));
            }
            m_backupFolder.mkdirs();
        }
        if (LOG.isDebugEnabled()) {
            LOG.debug(
                Messages.get().getBundle().key(Messages.LOG_CONFIG_BASE_FOLDER_1, m_baseFolder.getAbsolutePath()));
            LOG.debug(
                Messages.get().getBundle().key(Messages.LOG_CONFIG_BKP_FOLDER_1, m_backupFolder.getAbsolutePath()));
        }
        cacheDtdSystemId(this);
        m_configurations = new ArrayList<I_CmsXmlConfiguration>();
    }

    /**
     * Adds a configuration object to the configuration manager.<p>
     *
     * @param configuration the configuration to add
     */
    public void addConfiguration(I_CmsXmlConfiguration configuration) {

        if (LOG.isDebugEnabled()) {
            LOG.debug(Messages.get().getBundle().key(Messages.LOG_ADD_CONFIG_1, configuration));
        }
        m_configurations.add(configuration);
        cacheDtdSystemId(configuration);
    }

    /**
     * @see org.opencms.configuration.I_CmsConfigurationParameterHandler#addConfigurationParameter(java.lang.String, java.lang.String)
     */
    public void addConfigurationParameter(String paramName, String paramValue) {

        // noop, this configuration has no additional parameters
    }

    /**
     * @see org.opencms.configuration.I_CmsXmlConfiguration#addXmlDigesterRules(org.apache.commons.digester.Digester)
     */
    public void addXmlDigesterRules(Digester digester) {

        // add rule for <configuration> node
        digester.addObjectCreate(
            "*/" + N_CONFIGURATION + "/" + N_CONFIG,
            I_CmsXmlConfiguration.A_CLASS,
            CmsConfigurationException.class);
        digester.addSetNext("*/" + N_CONFIGURATION + "/" + N_CONFIG, "addConfiguration");
    }

    /**
     * @see org.opencms.configuration.I_CmsXmlConfiguration#generateXml(org.dom4j.Element)
     */
    public Element generateXml(Element parent) {

        // add the <configuration> node
        Element configurationElement = parent.addElement(N_CONFIGURATION);
        for (int i = 0; i < m_configurations.size(); i++) {
            // append the individual configuration
            I_CmsXmlConfiguration configuration = m_configurations.get(i);
            configurationElement.addElement(N_CONFIG).addAttribute(
                I_CmsXmlConfiguration.A_CLASS,
                configuration.getClass().getName());
        }
        return parent;
    }

    /**
     * Creates the XML document build from the provided configuration.<p>
     *
     * @param configuration the configuration to build the XML for
     * @return the XML document build from the provided configuration
     */
    public Document generateXml(I_CmsXmlConfiguration configuration) {

        // create a new document
        Document result = DocumentHelper.createDocument();

        // set the document type
        DOMDocumentType docType = new DOMDocumentType();
        docType.setElementName(N_ROOT);
        docType.setSystemID(configuration.getDtdUrlPrefix() + configuration.getDtdFilename());
        result.setDocType(docType);

        Element root = result.addElement(N_ROOT);
        // start the XML generation
        configuration.generateXml(root);

        // return the resulting document
        return result;
    }

    /**
     * Returns the backup folder.<p>
     *
     * @return the backup folder
     */
    public File getBackupFolder() {

        return m_backupFolder;
    }

    /**
     * Returns the properties read from <code>opencms.properties</code>.<p>
     *
     * @see #setConfiguration(CmsParameterConfiguration)
     * @see org.opencms.configuration.I_CmsConfigurationParameterHandler#getConfiguration()
     */
    public CmsParameterConfiguration getConfiguration() {

        return m_propertyConfiguration;
    }

    /**
     * Returns a specific configuration from the list of initialized configurations.<p>
     *
     * @param clazz the configuration class that should be returned
     * @return the initialized configuration class instance, or <code>null</code> if this is not found
     */
    public I_CmsXmlConfiguration getConfiguration(Class<?> clazz) {

        for (int i = 0; i < m_configurations.size(); i++) {
            I_CmsXmlConfiguration configuration = m_configurations.get(i);
            if (clazz.equals(configuration.getClass())) {
                return configuration;
            }
        }
        return null;
    }

    /**
     * Returns the list of all initialized configurations.<p>
     *
     * @return the list of all initialized configurations
     */
    public List<I_CmsXmlConfiguration> getConfigurations() {

        return m_configurations;
    }

    /**
     * @see org.opencms.configuration.I_CmsXmlConfiguration#getDtdFilename()
     */
    public String getDtdFilename() {

        return DTD_FILE_NAME;
    }

    /**
     * @see org.opencms.configuration.I_CmsXmlConfiguration#getDtdSystemLocation()
     */
    public String getDtdSystemLocation() {

        return DEFAULT_DTD_LOCATION;
    }

    /**
     * @see org.opencms.configuration.I_CmsXmlConfiguration#getDtdUrlPrefix()
     */
    public String getDtdUrlPrefix() {

        return DEFAULT_DTD_PREFIX;
    }

    /**
     * @see org.opencms.configuration.I_CmsXmlConfiguration#getXmlFileName()
     */
    public String getXmlFileName() {

        return DEFAULT_XML_FILE_NAME;
    }

    /**
     * @see org.opencms.configuration.I_CmsConfigurationParameterHandler#initConfiguration()
     */
    public void initConfiguration() {

        // does not need to be initialized
        if (LOG.isDebugEnabled()) {
            LOG.debug(Messages.get().getBundle().key(Messages.LOG_INIT_CONFIGURATION_1, this));
        }
    }

    /**
     * Loads the OpenCms configuration from the given XML file.<p>
     *
     * @throws SAXException in case of XML parse errors
     * @throws IOException in case of file IO errors
     */
    public void loadXmlConfiguration() throws SAXException, IOException {

        URL baseUrl = m_baseFolder.toURI().toURL();
        if (LOG.isDebugEnabled()) {
            LOG.debug(Messages.get().getBundle().key(Messages.LOG_BASE_URL_1, baseUrl));
        }

        // first load the base configuration
        loadXmlConfiguration(baseUrl, this);

        // now iterate all sub-configurations
        Iterator<I_CmsXmlConfiguration> i = m_configurations.iterator();
        while (i.hasNext()) {
            loadXmlConfiguration(baseUrl, i.next());
        }

        // remove the old backups
        removeOldBackups(MAX_BACKUP_DAYS);
    }

    /**
     * Sets the configuration read from the <code>opencms.properties</code>.<p>
     *
     * @param propertyConfiguration the configuration read from the <code>opencms.properties</code>
     *
     * @see #getConfiguration()
     */
    public void setConfiguration(CmsParameterConfiguration propertyConfiguration) {

        m_propertyConfiguration = propertyConfiguration;
    }

    /**
     * Writes the XML configuration for the provided configuration instance.<p>
     *
     * @param clazz the configuration class to write the XML for
     * @throws IOException in case of I/O errors while writing
     * @throws CmsConfigurationException if the given class is not a valid configuration class
     */
    public void writeConfiguration(Class<?> clazz) throws IOException, CmsConfigurationException {

        I_CmsXmlConfiguration configuration = getConfiguration(clazz);
        if (configuration == null) {
            throw new CmsConfigurationException(
                Messages.get().container(Messages.ERR_CONFIG_WITH_UNKNOWN_CLASS_1, clazz.getName()));
        }

        // generate the file URL for the XML input
        File file = new File(m_baseFolder, configuration.getXmlFileName());
        if (LOG.isDebugEnabled()) {
            LOG.debug(Messages.get().getBundle().key(Messages.LOG_WRITE_CONFIG_XMLFILE_1, file.getAbsolutePath()));
        }

        // generate the XML document
        Document config = generateXml(configuration);

        // output the document
        XMLWriter writer = null;
        OutputFormat format = OutputFormat.createPrettyPrint();
        format.setIndentSize(4);
        format.setTrimText(false);
        format.setEncoding(CmsEncoder.ENCODING_UTF_8);

        try {
            OutputStream out = new FileOutputStream(file);
            writer = new XMLWriter(out, format);
            writer.write(config);
            writer.flush();
        } finally {
            if (writer != null) {
                writer.close();
            }
        }

        if (LOG.isInfoEnabled()) {
            LOG.info(
                Messages.get().getBundle().key(
                    Messages.LOG_WRITE_CONFIG_SUCCESS_2,
                    file.getAbsolutePath(),
                    configuration.getClass().getName()));
        }
    }

    /**
     * Gets the path to the XSLT transformation file that should be used for the configuration.<p>
     *  
     * @return the path to the XSLT transformation 
     */
    String getTransformationPath() {

        String path = System.getProperty("opencms.config.transform");
        if (path == null) {
            path = CmsStringUtil.joinPaths(m_baseFolder.getAbsolutePath(), DEFAULT_XSLT_FILENAME);
        }
        return path;
    }

    /** 
     * Checks if an XSLT transformation file is available.<p>
     * 
     * @return true if an XSLT transformation file is available 
     */
    boolean hasTransformation() {

        String transformationPath = getTransformationPath();
        boolean result = (transformationPath != null) && new File(transformationPath).exists();
        return result;
    }

    /**
     * Transforms the given configuration using an XSLT transformation.<p>
     * 
     * @param url the URL of the base folder 
     * @param config the configuration object
     *  
     * @return the InputSource to feed the configuration digester 
     * 
     * @throws TransformerException if the transformation fails 
     * @throws IOException if an error occurs while reading the configuration or transformation 
     * @throws SAXException if parsing the configuration file fails 
     * @throws ParserConfigurationException if something goes wrong with configuring the parser 
     */
    InputSource transformConfiguration(URL url, I_CmsXmlConfiguration config)
    throws TransformerException, IOException, SAXException, ParserConfigurationException {

        String configPath = CmsStringUtil.joinPaths(url.getFile(), config.getXmlFileName());
        String transformPath = getTransformationPath();
        TransformerFactory factory = TransformerFactory.newInstance();
        LOG.info("Transforming '" + configPath + "' with transformation '" + transformPath + "'");
        Transformer transformer = factory.newTransformer(new StreamSource(new File(transformPath)));
        transformer.setOutputProperty(OutputKeys.ENCODING, "UTF-8");
        transformer.setParameter("file", config.getXmlFileName());
        InetAddress localhost = InetAddress.getLocalHost();
        transformer.setParameter("hostName", localhost.getHostName());
        transformer.setParameter("canonicalHostName", localhost.getCanonicalHostName());
        transformer.setParameter("hostAddress", localhost.getHostAddress());
        // use a SAXSource here because we need to set the correct entity resolver to prevent errors   
        SAXParserFactory parserFactory = SAXParserFactory.newInstance();
        parserFactory.setNamespaceAware(true);
        parserFactory.setValidating(false); // Turn off validation
        XMLReader reader = parserFactory.newSAXParser().getXMLReader();
        reader.setEntityResolver(new CmsXmlEntityResolver(null));
        Source source = new SAXSource(reader, new InputSource(configPath));

        ByteArrayOutputStream baos = new ByteArrayOutputStream();
        Result target = new StreamResult(baos);

        transformer.transform(source, target);
        byte[] transformedConfig = baos.toByteArray();
        // We can't set the doctype dynamically from inside the XSLT transform using XSLT 1.0, and XSLT 2.0 
        // isn't supported by the standard implementation in the JDK. So we do some macro replacement after the 
        // transformation.
        String transformedConfigStr = new String(transformedConfig, "UTF-8").replaceFirst(
            "@dtd@",
            config.getDtdUrlPrefix() + config.getDtdFilename());
        if (LOG.isDebugEnabled()) {
            LOG.debug("");
            LOG.debug("=================== Transformation result for config file '" + config.getXmlFileName() + "':");
            LOG.debug(transformedConfigStr);
        }
        return new InputSource(new ByteArrayInputStream(transformedConfigStr.getBytes("UTF-8")));
    }

    /**
     * Creates a backup of the given XML configurations input file.<p>
     *
     * @param configuration the configuration for which the input file should be backed up
     */
    private void backupXmlConfiguration(I_CmsXmlConfiguration configuration) {

        String fromName = m_baseFolder.getAbsolutePath() + File.separatorChar + configuration.getXmlFileName();
        String toDatePrefix = BACKUP_DATE_FORMAT.format(new Date());
        String toName = m_backupFolder.getAbsolutePath()
            + File.separatorChar
            + toDatePrefix
            + configuration.getXmlFileName();

        if (LOG.isDebugEnabled()) {
            LOG.debug(Messages.get().getBundle().key(Messages.LOG_CREATE_CONFIG_BKP_2, fromName, toName));
        }

        try {
            CmsFileUtil.copy(fromName, toName);
        } catch (IOException e) {
            LOG.error(Messages.get().getBundle().key(Messages.LOG_CREATE_CONFIG_BKP_FAILURE_1, toName), e);
        }
    }

    /**
     * Adds a new DTD system id prefix mapping for internal resolution of external URLs.<p>
     *
     * @param configuration the configuration to add the mapping from
     */
    private void cacheDtdSystemId(I_CmsXmlConfiguration configuration) {

        if (configuration.getDtdSystemLocation() != null) {
            try {
                String file = CmsFileUtil.readFile(
                    configuration.getDtdSystemLocation() + configuration.getDtdFilename(),
                    CmsEncoder.ENCODING_UTF_8);
                CmsXmlEntityResolver.cacheSystemId(
                    configuration.getDtdUrlPrefix() + configuration.getDtdFilename(),
                    file.getBytes(CmsEncoder.ENCODING_UTF_8));
                if (LOG.isDebugEnabled()) {
                    LOG.debug(
                        Messages.get().getBundle().key(
                            Messages.LOG_CACHE_DTD_SYSTEM_ID_1,
                            configuration.getDtdUrlPrefix()
                                + configuration.getDtdFilename()
                                + " --> "
                                + configuration.getDtdSystemLocation()
                                + configuration.getDtdFilename()));
                }
            } catch (IOException e) {
                LOG.error(
                    Messages.get().getBundle().key(
                        Messages.LOG_CACHE_DTD_SYSTEM_ID_FAILURE_1,
                        configuration.getDtdSystemLocation() + configuration.getDtdFilename()),
                    e);
            }
        }
    }

    /**
     * Loads the OpenCms configuration from the given XML URL.<p>
     *
     * @param url the base URL of the XML configuration to load
     * @param configuration the configuration to load
     * @throws SAXException in case of XML parse errors
     * @throws IOException in case of file IO errors
     */
    private void loadXmlConfiguration(URL url, I_CmsXmlConfiguration configuration) throws SAXException, IOException {

        // generate the file URL for the XML input
        URL fileUrl = new URL(url, configuration.getXmlFileName());
        if (LOG.isDebugEnabled()) {
            LOG.debug(Messages.get().getBundle().key(Messages.LOG_LOAD_CONFIG_XMLFILE_1, fileUrl));
        }

        // create a backup of the configuration
        backupXmlConfiguration(configuration);

        // instantiate Digester and enable XML validation
        m_digester = new Digester();
        m_digester.setUseContextClassLoader(true);
        //TODO: For this to work with transformed configurations, we need to add the correct DOCTYPE declarations to the transformed files 
        m_digester.setValidating(true);
        m_digester.setEntityResolver(new CmsXmlEntityResolver(null));
        m_digester.setRuleNamespaceURI(null);
        m_digester.setErrorHandler(new CmsXmlErrorHandler(fileUrl.getFile()));

        // add this class to the Digester
        m_digester.push(configuration);

        configuration.addXmlDigesterRules(m_digester);

<<<<<<< HEAD
        InputSource inputSource = null;
        if (hasTransformation()) {
            try {
                inputSource = transformConfiguration(url, configuration);
            } catch (Exception e) {
                LOG.error("Error transforming " + configuration.getXmlFileName() + ": " + e.getLocalizedMessage(), e);
            }
        }
        if (inputSource == null) {
            inputSource = new InputSource(fileUrl.openStream());
        }
        // start the parsing process        
        m_digester.parse(inputSource);
=======
        // start the parsing process
        m_digester.parse(fileUrl.openStream());
>>>>>>> d46a8b9b
    }

    /**
     * Removes all backups that are older then the given number of days.<p>
     *
     * @param daysToKeep the days to keep the backups for
     */
    private void removeOldBackups(long daysToKeep) {

        long maxAge = (System.currentTimeMillis() - (daysToKeep * 24 * 60 * 60 * 1000));
        File[] files = m_backupFolder.listFiles();
        for (int i = 0; i < files.length; i++) {
            File file = files[i];
            long lastMod = file.lastModified();
            if ((lastMod < maxAge) & (!file.getAbsolutePath().endsWith(CmsConfigurationManager.POSTFIX_ORI))) {
                file.delete();
                if (LOG.isDebugEnabled()) {
                    LOG.debug(
                        Messages.get().getBundle().key(Messages.LOG_REMOVE_CONFIG_FILE_1, file.getAbsolutePath()));
                }
            }
        }
    }
}<|MERGE_RESOLUTION|>--- conflicted
+++ resolved
@@ -429,8 +429,8 @@
 
     /**
      * Gets the path to the XSLT transformation file that should be used for the configuration.<p>
-     *  
-     * @return the path to the XSLT transformation 
+     *
+     * @return the path to the XSLT transformation
      */
     String getTransformationPath() {
 
@@ -441,10 +441,10 @@
         return path;
     }
 
-    /** 
+    /**
      * Checks if an XSLT transformation file is available.<p>
-     * 
-     * @return true if an XSLT transformation file is available 
+     *
+     * @return true if an XSLT transformation file is available
      */
     boolean hasTransformation() {
 
@@ -455,16 +455,16 @@
 
     /**
      * Transforms the given configuration using an XSLT transformation.<p>
-     * 
-     * @param url the URL of the base folder 
+     *
+     * @param url the URL of the base folder
      * @param config the configuration object
-     *  
-     * @return the InputSource to feed the configuration digester 
-     * 
-     * @throws TransformerException if the transformation fails 
-     * @throws IOException if an error occurs while reading the configuration or transformation 
-     * @throws SAXException if parsing the configuration file fails 
-     * @throws ParserConfigurationException if something goes wrong with configuring the parser 
+     *
+     * @return the InputSource to feed the configuration digester
+     *
+     * @throws TransformerException if the transformation fails
+     * @throws IOException if an error occurs while reading the configuration or transformation
+     * @throws SAXException if parsing the configuration file fails
+     * @throws ParserConfigurationException if something goes wrong with configuring the parser
      */
     InputSource transformConfiguration(URL url, I_CmsXmlConfiguration config)
     throws TransformerException, IOException, SAXException, ParserConfigurationException {
@@ -480,7 +480,7 @@
         transformer.setParameter("hostName", localhost.getHostName());
         transformer.setParameter("canonicalHostName", localhost.getCanonicalHostName());
         transformer.setParameter("hostAddress", localhost.getHostAddress());
-        // use a SAXSource here because we need to set the correct entity resolver to prevent errors   
+        // use a SAXSource here because we need to set the correct entity resolver to prevent errors
         SAXParserFactory parserFactory = SAXParserFactory.newInstance();
         parserFactory.setNamespaceAware(true);
         parserFactory.setValidating(false); // Turn off validation
@@ -493,8 +493,8 @@
 
         transformer.transform(source, target);
         byte[] transformedConfig = baos.toByteArray();
-        // We can't set the doctype dynamically from inside the XSLT transform using XSLT 1.0, and XSLT 2.0 
-        // isn't supported by the standard implementation in the JDK. So we do some macro replacement after the 
+        // We can't set the doctype dynamically from inside the XSLT transform using XSLT 1.0, and XSLT 2.0
+        // isn't supported by the standard implementation in the JDK. So we do some macro replacement after the
         // transformation.
         String transformedConfigStr = new String(transformedConfig, "UTF-8").replaceFirst(
             "@dtd@",
@@ -589,7 +589,7 @@
         // instantiate Digester and enable XML validation
         m_digester = new Digester();
         m_digester.setUseContextClassLoader(true);
-        //TODO: For this to work with transformed configurations, we need to add the correct DOCTYPE declarations to the transformed files 
+        //TODO: For this to work with transformed configurations, we need to add the correct DOCTYPE declarations to the transformed files
         m_digester.setValidating(true);
         m_digester.setEntityResolver(new CmsXmlEntityResolver(null));
         m_digester.setRuleNamespaceURI(null);
@@ -600,7 +600,6 @@
 
         configuration.addXmlDigesterRules(m_digester);
 
-<<<<<<< HEAD
         InputSource inputSource = null;
         if (hasTransformation()) {
             try {
@@ -612,12 +611,8 @@
         if (inputSource == null) {
             inputSource = new InputSource(fileUrl.openStream());
         }
-        // start the parsing process        
+        // start the parsing process
         m_digester.parse(inputSource);
-=======
-        // start the parsing process
-        m_digester.parse(fileUrl.openStream());
->>>>>>> d46a8b9b
     }
 
     /**
