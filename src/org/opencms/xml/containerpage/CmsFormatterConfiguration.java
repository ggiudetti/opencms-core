/*
 * This library is part of OpenCms -
 * the Open Source Content Management System
 *
 * Copyright (c) Alkacon Software GmbH (http://www.alkacon.com)
 *
 * This library is free software; you can redistribute it and/or
 * modify it under the terms of the GNU Lesser General Public
 * License as published by the Free Software Foundation; either
 * version 2.1 of the License, or (at your option) any later version.
 *
 * This library is distributed in the hope that it will be useful,
 * but WITHOUT ANY WARRANTY; without even the implied warranty of
 * MERCHANTABILITY or FITNESS FOR A PARTICULAR PURPOSE. See the GNU
 * Lesser General Public License for more details.
 *
 * For further information about Alkacon Software, please see the
 * company website: http://www.alkacon.com
 *
 * For further information about OpenCms, please see the
 * project website: http://www.opencms.org
 *
 * You should have received a copy of the GNU Lesser General Public
 * License along with this library; if not, write to the Free Software
 * Foundation, Inc., 59 Temple Place, Suite 330, Boston, MA  02111-1307  USA
 */

package org.opencms.xml.containerpage;

import org.opencms.ade.containerpage.shared.CmsFormatterConfig;
import org.opencms.file.CmsObject;
import org.opencms.file.CmsResource;
import org.opencms.file.types.CmsResourceTypeJsp;
import org.opencms.main.CmsException;
import org.opencms.main.CmsLog;
import org.opencms.main.OpenCms;
import org.opencms.security.CmsRole;
import org.opencms.util.CmsStringUtil;
import org.opencms.util.CmsUUID;

import java.util.ArrayList;
import java.util.Arrays;
import java.util.Collection;
import java.util.Collections;
import java.util.Comparator;
import java.util.LinkedHashMap;
import java.util.List;
import java.util.Map;
import java.util.Set;

import org.apache.commons.logging.Log;

import com.google.common.base.Optional;
import com.google.common.base.Predicate;
import com.google.common.base.Predicates;
import com.google.common.collect.Collections2;
import com.google.common.collect.ComparisonChain;
import com.google.common.collect.Iterables;
import com.google.common.collect.Maps;
import com.google.common.collect.Sets;

/**
 * Represents a formatter configuration.<p>
 *
 * A formatter configuration can be either defined in the XML schema XSD of a XML content,
 * or in a special sitemap configuration file.<p>
 *
 * @since 8.0.0
 */
public final class CmsFormatterConfiguration {

    /**
     * This class is used to sort lists of formatter beans in order of importance.<p>
     */
    public static class FormatterComparator implements Comparator<I_CmsFormatterBean> {

        /**
         * @see java.util.Comparator#compare(java.lang.Object, java.lang.Object)
         */
        public int compare(I_CmsFormatterBean first, I_CmsFormatterBean second) {

            return ComparisonChain.start().compare(second.getRank(), first.getRank()).compare(
                second.isTypeFormatter() ? 1 : 0,
                first.isTypeFormatter() ? 1 : 0).compare(second.getMinWidth(), first.getMinWidth()).result();
        }
    }

    /**
     * Predicate which checks whether the given formatter is a detail formatter.<p>
     */
    public static class IsDetail implements Predicate<I_CmsFormatterBean> {

        /**
         * @see com.google.common.base.Predicate#apply(java.lang.Object)
         */
        public boolean apply(I_CmsFormatterBean formatter) {

            return formatter.isDetailFormatter();
        }
    }

    /**
     * Predicate to check whether the formatter is from a schema.<p>
     */
    public static class IsSchemaFormatter implements Predicate<I_CmsFormatterBean> {

        /**
         * @see com.google.common.base.Predicate#apply(java.lang.Object)
         */
        public boolean apply(I_CmsFormatterBean formatter) {

            return !formatter.isFromFormatterConfigFile();

        }
    }

    /**
     * Predicate which checks whether a formatter matches the given container type or width.<p>
     */
    private class MatchesTypeOrWidth implements Predicate<I_CmsFormatterBean> {

        /** If nested containers are allowed. */
        private boolean m_allowNested;

        /** The set of container types to match. */
        private Set<String> m_types = Sets.newHashSet();

        /** The container width. */
        private int m_width;

<<<<<<< HEAD
        /** 
=======
        /** If nested containers are allowed. */
        private boolean m_allowNested;

        /**
>>>>>>> d46a8b9b
         * Creates a new matcher instance.<p>
         *
         * @param type the container type
         * @param width the container width
         * @param allowNested if nested containers are allowed
         */
        public MatchesTypeOrWidth(String type, int width, boolean allowNested) {

            if (!CmsStringUtil.isEmptyOrWhitespaceOnly(type)) {
                // split with comma and optionally spaces to the left/right of the comma as separator 
                m_types.addAll(Arrays.asList(type.trim().split(" *, *")));
            }
            m_width = width;
            m_allowNested = allowNested;
        }

        /**
         * @see com.google.common.base.Predicate#apply(java.lang.Object)
         */
        public boolean apply(I_CmsFormatterBean formatter) {

            if (!m_allowNested && formatter.hasNestedContainers()) {
                return false;
            }
            if (formatter.isMatchAll()) {
                return true;
            }
            if (formatter.isTypeFormatter()) {
                return !Sets.intersection(m_types, formatter.getContainerTypes()).isEmpty();
            } else {
                return (m_width == MATCH_ALL_CONTAINER_WIDTH)
                    || ((formatter.getMinWidth() <= m_width) && (m_width <= formatter.getMaxWidth()));
            }
        }
    }

    /** The empty formatter configuration. */
    public static final CmsFormatterConfiguration EMPTY_CONFIGURATION = new CmsFormatterConfiguration(null, null);

    /** The log instance for this class. */
    public static final Log LOG = CmsLog.getLog(CmsFormatterConfiguration.class);

    /** The container width to match all width configured formatters. */
    public static final int MATCH_ALL_CONTAINER_WIDTH = -2;

    /** CmsObject used to read the JSP resources configured in the XSD schema. */
    private static CmsObject m_adminCms;

    /** All formatters that have been added to this configuration. */
    private List<I_CmsFormatterBean> m_allFormatters;

    /** Cache for the searchContent option. */
    private Map<CmsUUID, Boolean> m_searchContent = Maps.newHashMap();

    /**
     * Creates a new formatter configuration based on the given list of formatters.<p>
     *
     * @param cms the current users OpenCms context
     * @param formatters the list of configured formatters
     */
    private CmsFormatterConfiguration(CmsObject cms, List<I_CmsFormatterBean> formatters) {

        if (formatters == null) {
            // this is needed for the empty configuration
            m_allFormatters = Collections.emptyList();
        } else {
            m_allFormatters = new ArrayList<I_CmsFormatterBean>(formatters);
        }
        init(cms, m_adminCms);
    }

    /**
     * Returns the formatter configuration for the current project based on the given list of formatters.<p>
     *
     * @param cms the current users OpenCms context, required to know which project to read the JSP from
     * @param formatters the list of configured formatters
     *
     * @return the formatter configuration for the current project based on the given list of formatters
     */
    public static CmsFormatterConfiguration create(CmsObject cms, List<I_CmsFormatterBean> formatters) {

        if ((formatters != null) && (formatters.size() > 0) && (cms != null)) {
            return new CmsFormatterConfiguration(cms, formatters);
        } else {
            return EMPTY_CONFIGURATION;
        }
    }

    /**
     * Initialize the formatter configuration.<p>
     *
     * @param cms an initialized admin OpenCms user context
     *
     * @throws CmsException in case the initialization fails
     */
    public static void initialize(CmsObject cms) throws CmsException {

        OpenCms.getRoleManager().checkRole(cms, CmsRole.ADMINISTRATOR);
        try {
            // store the Admin cms to index Cms resources
            m_adminCms = OpenCms.initCmsObject(cms);
            m_adminCms.getRequestContext().setSiteRoot("");
        } catch (CmsException e) {
            // this should never happen
        }
    }

    /**
     * Gets a list of all defined formatters.<p>
     *
     * @return the list of all formatters
     */
    public List<I_CmsFormatterBean> getAllFormatters() {

        return new ArrayList<I_CmsFormatterBean>(m_allFormatters);
    }

    /**
     * Gets the formatters which are available for the given container type and width.<p>
<<<<<<< HEAD
     * 
     * @param containerTypes the container types (comma separated) 
     * @param containerWidth the container width 
=======
     *
     * @param containerType the container type
     * @param containerWidth the container width
>>>>>>> d46a8b9b
     * @param allowNested if nested containers are allowed
     *
     * @return the list of available formatters
     */
    public List<I_CmsFormatterBean> getAllMatchingFormatters(
        String containerTypes,
        int containerWidth,
        boolean allowNested) {

<<<<<<< HEAD
        return new ArrayList<I_CmsFormatterBean>(Collections2.filter(m_allFormatters, new MatchesTypeOrWidth(
            containerTypes,
            containerWidth,
            allowNested)));
=======
        return new ArrayList<I_CmsFormatterBean>(
            Collections2.filter(m_allFormatters, new MatchesTypeOrWidth(containerType, containerWidth, allowNested)));
>>>>>>> d46a8b9b

    }

    /**
     * Selects the best matching formatter for the provided type and width from this configuration.<p>
     *
     * This method first tries to find the formatter for the provided container type.
     * If this fails, it returns the width based formatter that matched the container width.<p>
<<<<<<< HEAD
     * 
     * @param containerTypes the container types (comma separated) 
=======
     *
     * @param containerType the container type
>>>>>>> d46a8b9b
     * @param containerWidth the container width
     * @param allowNested if nested containers are allowed
     *
     * @return the matching formatter, or <code>null</code> if none was found
     */
    public I_CmsFormatterBean getDefaultFormatter(
        final String containerTypes,
        final int containerWidth,
        final boolean allowNested) {

<<<<<<< HEAD
        Optional<I_CmsFormatterBean> result = Iterables.tryFind(m_allFormatters, new MatchesTypeOrWidth(
            containerTypes,
            containerWidth,
            allowNested));
=======
        Optional<I_CmsFormatterBean> result = Iterables.tryFind(
            m_allFormatters,
            new MatchesTypeOrWidth(containerType, containerWidth, allowNested));
>>>>>>> d46a8b9b
        return result.orNull();
    }

    /**
     * Selects the best matching schema formatter for the provided type and width from this configuration.<p>
<<<<<<< HEAD
     * 
     * @param containerTypes the container types (comma separated) 
=======
     *
     * @param containerType the container type
>>>>>>> d46a8b9b
     * @param containerWidth the container width
     *
     * @return the matching formatter, or <code>null</code> if none was found
     */
    public I_CmsFormatterBean getDefaultSchemaFormatter(final String containerTypes, final int containerWidth) {

        Optional<I_CmsFormatterBean> result = Iterables.tryFind(
            m_allFormatters,
            Predicates.and(new IsSchemaFormatter(), new MatchesTypeOrWidth(containerTypes, containerWidth, false)));
        return result.orNull();
    }

    /**
     * Gets the detail formatter to use for the given type and container width.<p>
<<<<<<< HEAD
     * 
     * @param types the container types (comma separated) 
     * @param containerWidth the container width 
     * 
     * @return the detail formatter to use 
=======
     *
     * @param type the container type
     * @param containerWidth the container width
     *
     * @return the detail formatter to use
>>>>>>> d46a8b9b
     */
    public I_CmsFormatterBean getDetailFormatter(String types, int containerWidth) {

<<<<<<< HEAD
        // detail formatters must still match the type or width 
        Predicate<I_CmsFormatterBean> checkValidDetailFormatter = Predicates.and(new MatchesTypeOrWidth(
            types,
            containerWidth,
            true), new IsDetail());
=======
        // detail formatters must still match the type or width
        Predicate<I_CmsFormatterBean> checkValidDetailFormatter = Predicates.and(
            new MatchesTypeOrWidth(type, containerWidth, true),
            new IsDetail());
>>>>>>> d46a8b9b
        Optional<I_CmsFormatterBean> result = Iterables.tryFind(m_allFormatters, checkValidDetailFormatter);
        return result.orNull();
    }

    /**
     * Gets all detail formatters.<p>
     *
     * @return the detail formatters
     */
    public Collection<I_CmsFormatterBean> getDetailFormatters() {

        return Collections.<I_CmsFormatterBean> unmodifiableCollection(
            Collections2.filter(m_allFormatters, new IsDetail()));
    }

    /**
     * Returns the formatters available for selection for the given container type and width.<p>
<<<<<<< HEAD
     * 
     * @param containerTypes the container types (comma separated)  
     * @param containerWidth the container width 
=======
     *
     * @param containerType the container type
     * @param containerWidth the container width
>>>>>>> d46a8b9b
     * @param allowNested if nested containers are allowed
     *
     * @return the list of available formatters
     */
    public Map<String, I_CmsFormatterBean> getFormatterSelection(
        String containerTypes,
        int containerWidth,
        boolean allowNested) {

        Map<String, I_CmsFormatterBean> result = new LinkedHashMap<String, I_CmsFormatterBean>();
        boolean hasSchemaFormatter = false;
<<<<<<< HEAD
        for (I_CmsFormatterBean formatter : Collections2.filter(m_allFormatters, new MatchesTypeOrWidth(
            containerTypes,
            containerWidth,
            allowNested))) {
=======
        for (I_CmsFormatterBean formatter : Collections2.filter(
            m_allFormatters,
            new MatchesTypeOrWidth(containerType, containerWidth, allowNested))) {
>>>>>>> d46a8b9b
            if (formatter.isFromFormatterConfigFile()) {
                result.put(formatter.getId(), formatter);
            } else if (!hasSchemaFormatter) {
                hasSchemaFormatter = true;
                result.put(CmsFormatterConfig.SCHEMA_FORMATTER_ID, formatter);
            }
        }
        return result;
    }

    /**
     * Returns the formatter from this configuration that is to be used for the preview in the ADE gallery GUI,
     * or <code>null</code> if there is no preview formatter configured.<p>
     *
     * @return the formatter from this configuration that is to be used for the preview in the ADE gallery GUI,
     * or <code>null</code> if there is no preview formatter configured
     */
    public I_CmsFormatterBean getPreviewFormatter() {

        Optional<I_CmsFormatterBean> result;
        result = Iterables.tryFind(m_allFormatters, new Predicate<I_CmsFormatterBean>() {

            public boolean apply(I_CmsFormatterBean formatter) {

                return formatter.isPreviewFormatter();
            }
        });
        if (!result.isPresent()) {
            result = Iterables.tryFind(m_allFormatters, new Predicate<I_CmsFormatterBean>() {

                public boolean apply(I_CmsFormatterBean formatter) {

                    if (formatter.isTypeFormatter()) {
                        return formatter.getContainerTypes().contains(CmsFormatterBean.PREVIEW_TYPE);
                    } else {
                        return (formatter.getMinWidth() <= CmsFormatterBean.PREVIEW_WIDTH)
                            && (CmsFormatterBean.PREVIEW_WIDTH <= formatter.getMaxWidth());
                    }
                }
            });
        }
        if (!result.isPresent()) {
            result = Iterables.tryFind(m_allFormatters, new Predicate<I_CmsFormatterBean>() {

                public boolean apply(I_CmsFormatterBean formatter) {

                    return !formatter.isTypeFormatter() && (formatter.getMaxWidth() >= CmsFormatterBean.PREVIEW_WIDTH);

                }
            });
        }
        if (!result.isPresent() && !m_allFormatters.isEmpty()) {
            result = Optional.fromNullable(m_allFormatters.iterator().next());
        }
        return result.orNull();
    }

    /**
     * Returns the provided <code>true</code> in case this configuration has a formatter
     * for the given type / width parameters.<p>
<<<<<<< HEAD
     * 
     * @param containerTypes the container types (comma separated)  
=======
     *
     * @param containerType the container type
>>>>>>> d46a8b9b
     * @param containerWidth the container width
     * @param allowNested if nested containers are allowed
     *
     * @return the provided <code>true</code> in case this configuration has a formatter
     *      for the given type / width parameters.
     */
    public boolean hasFormatter(String containerTypes, int containerWidth, boolean allowNested) {

        return getDefaultFormatter(containerTypes, containerWidth, allowNested) != null;
    }

    /**
     * Returns <code>true</code> in case there is at least one usable formatter configured in this configuration.<p>
     *
     * @return <code>true</code> in case there is at least one usable formatter configured in this configuration
     */
    public boolean hasFormatters() {

        return !m_allFormatters.isEmpty();
    }

    /**
     * Returns <code>true</code> in case this configuration contains a formatter with the
     * provided structure id that has been configured for including the formatted content in the online search.<p>
     *
     * @param formatterStructureId the formatter structure id
     *
     * @return <code>true</code> in case this configuration contains a formatter with the
     * provided structure id that has been configured for including the formatted content in the online search
     */
    public boolean isSearchContent(CmsUUID formatterStructureId) {

        if (EMPTY_CONFIGURATION == this) {
            // don't search if this is just the empty configuration
            return false;
        }
        // lookup the cache
        Boolean result = m_searchContent.get(formatterStructureId);
        if (result == null) {
            // result so far unknown
            for (I_CmsFormatterBean formatter : m_allFormatters) {
                if (formatter.getJspStructureId().equals(formatterStructureId)) {
                    // found the match
                    result = Boolean.valueOf(formatter.isSearchContent());
                    // first match rules
                    break;
                }
            }
            if (result == null) {
                // no match found, in this case dont search the content
                result = Boolean.FALSE;
            }
            // store result in the cache
            m_searchContent.put(formatterStructureId, result);
        }

        return result.booleanValue();
    }

    /**
     * Initializes all formatters of this configuration.<p>
     *
     * It is also checked if the configured JSP root path exists, if not the formatter is removed
     * as it is unusable.<p>
     *
     * @param userCms the current users OpenCms context, used for selecting the right project
     * @param adminCms the Admin user context to use for reading the JSP resources
     */
    private void init(CmsObject userCms, CmsObject adminCms) {

        List<I_CmsFormatterBean> filteredFormatters = new ArrayList<I_CmsFormatterBean>();
        for (I_CmsFormatterBean formatter : m_allFormatters) {

            if (formatter.getJspStructureId() == null) {
                // a formatter may have been re-used so the structure id is already available
                CmsResource res = null;
                // first we make sure that the JSP exists at all (and also we read the UUID that way)
                try {
                    // first get a cms copy so we can mess up the context without modifying the original
                    CmsObject cmsCopy = OpenCms.initCmsObject(adminCms);
                    cmsCopy.getRequestContext().setCurrentProject(userCms.getRequestContext().getCurrentProject());
                    // switch to the root site
                    cmsCopy.getRequestContext().setSiteRoot("");
                    // now read the JSP
                    res = cmsCopy.readResource(formatter.getJspRootPath());
                } catch (CmsException e) {
                    //if this happens the result is null and we write a LOG error
                }
                if ((res == null) || !CmsResourceTypeJsp.isJsp(res)) {
                    // the formatter must exist and it must be a JSP
                    LOG.error(
                        Messages.get().getBundle().key(
                            Messages.ERR_FORMATTER_JSP_DONT_EXIST_1,
                            formatter.getJspRootPath()));
                } else {
                    formatter.setJspStructureId(res.getStructureId());
                    // res may still be null in case of failure
                }
            }

            if (formatter.getJspStructureId() != null) {
                filteredFormatters.add(formatter);
            } else {
                LOG.warn("Invalid formatter: " + formatter.getJspRootPath());
            }
        }
        Collections.sort(filteredFormatters, new FormatterComparator());
        m_allFormatters = Collections.unmodifiableList(filteredFormatters);
    }

}<|MERGE_RESOLUTION|>--- conflicted
+++ resolved
@@ -128,14 +128,7 @@
         /** The container width. */
         private int m_width;
 
-<<<<<<< HEAD
-        /** 
-=======
-        /** If nested containers are allowed. */
-        private boolean m_allowNested;
-
         /**
->>>>>>> d46a8b9b
          * Creates a new matcher instance.<p>
          *
          * @param type the container type
@@ -145,7 +138,7 @@
         public MatchesTypeOrWidth(String type, int width, boolean allowNested) {
 
             if (!CmsStringUtil.isEmptyOrWhitespaceOnly(type)) {
-                // split with comma and optionally spaces to the left/right of the comma as separator 
+                // split with comma and optionally spaces to the left/right of the comma as separator
                 m_types.addAll(Arrays.asList(type.trim().split(" *, *")));
             }
             m_width = width;
@@ -255,15 +248,9 @@
 
     /**
      * Gets the formatters which are available for the given container type and width.<p>
-<<<<<<< HEAD
-     * 
-     * @param containerTypes the container types (comma separated) 
-     * @param containerWidth the container width 
-=======
-     *
-     * @param containerType the container type
+     *
+     * @param containerTypes the container types (comma separated)
      * @param containerWidth the container width
->>>>>>> d46a8b9b
      * @param allowNested if nested containers are allowed
      *
      * @return the list of available formatters
@@ -273,15 +260,8 @@
         int containerWidth,
         boolean allowNested) {
 
-<<<<<<< HEAD
-        return new ArrayList<I_CmsFormatterBean>(Collections2.filter(m_allFormatters, new MatchesTypeOrWidth(
-            containerTypes,
-            containerWidth,
-            allowNested)));
-=======
         return new ArrayList<I_CmsFormatterBean>(
-            Collections2.filter(m_allFormatters, new MatchesTypeOrWidth(containerType, containerWidth, allowNested)));
->>>>>>> d46a8b9b
+            Collections2.filter(m_allFormatters, new MatchesTypeOrWidth(containerTypes, containerWidth, allowNested)));
 
     }
 
@@ -290,13 +270,8 @@
      *
      * This method first tries to find the formatter for the provided container type.
      * If this fails, it returns the width based formatter that matched the container width.<p>
-<<<<<<< HEAD
-     * 
-     * @param containerTypes the container types (comma separated) 
-=======
-     *
-     * @param containerType the container type
->>>>>>> d46a8b9b
+     *
+     * @param containerTypes the container types (comma separated)
      * @param containerWidth the container width
      * @param allowNested if nested containers are allowed
      *
@@ -307,28 +282,16 @@
         final int containerWidth,
         final boolean allowNested) {
 
-<<<<<<< HEAD
-        Optional<I_CmsFormatterBean> result = Iterables.tryFind(m_allFormatters, new MatchesTypeOrWidth(
-            containerTypes,
-            containerWidth,
-            allowNested));
-=======
         Optional<I_CmsFormatterBean> result = Iterables.tryFind(
             m_allFormatters,
-            new MatchesTypeOrWidth(containerType, containerWidth, allowNested));
->>>>>>> d46a8b9b
+            new MatchesTypeOrWidth(containerTypes, containerWidth, allowNested));
         return result.orNull();
     }
 
     /**
      * Selects the best matching schema formatter for the provided type and width from this configuration.<p>
-<<<<<<< HEAD
-     * 
-     * @param containerTypes the container types (comma separated) 
-=======
-     *
-     * @param containerType the container type
->>>>>>> d46a8b9b
+     *
+     * @param containerTypes the container types (comma separated)
      * @param containerWidth the container width
      *
      * @return the matching formatter, or <code>null</code> if none was found
@@ -343,34 +306,18 @@
 
     /**
      * Gets the detail formatter to use for the given type and container width.<p>
-<<<<<<< HEAD
-     * 
-     * @param types the container types (comma separated) 
-     * @param containerWidth the container width 
-     * 
-     * @return the detail formatter to use 
-=======
-     *
-     * @param type the container type
+     *
+     * @param types the container types (comma separated)
      * @param containerWidth the container width
      *
      * @return the detail formatter to use
->>>>>>> d46a8b9b
      */
     public I_CmsFormatterBean getDetailFormatter(String types, int containerWidth) {
 
-<<<<<<< HEAD
-        // detail formatters must still match the type or width 
-        Predicate<I_CmsFormatterBean> checkValidDetailFormatter = Predicates.and(new MatchesTypeOrWidth(
-            types,
-            containerWidth,
-            true), new IsDetail());
-=======
         // detail formatters must still match the type or width
         Predicate<I_CmsFormatterBean> checkValidDetailFormatter = Predicates.and(
-            new MatchesTypeOrWidth(type, containerWidth, true),
+            new MatchesTypeOrWidth(types, containerWidth, true),
             new IsDetail());
->>>>>>> d46a8b9b
         Optional<I_CmsFormatterBean> result = Iterables.tryFind(m_allFormatters, checkValidDetailFormatter);
         return result.orNull();
     }
@@ -388,15 +335,9 @@
 
     /**
      * Returns the formatters available for selection for the given container type and width.<p>
-<<<<<<< HEAD
-     * 
-     * @param containerTypes the container types (comma separated)  
-     * @param containerWidth the container width 
-=======
-     *
-     * @param containerType the container type
+     *
+     * @param containerTypes the container types (comma separated)
      * @param containerWidth the container width
->>>>>>> d46a8b9b
      * @param allowNested if nested containers are allowed
      *
      * @return the list of available formatters
@@ -408,16 +349,9 @@
 
         Map<String, I_CmsFormatterBean> result = new LinkedHashMap<String, I_CmsFormatterBean>();
         boolean hasSchemaFormatter = false;
-<<<<<<< HEAD
-        for (I_CmsFormatterBean formatter : Collections2.filter(m_allFormatters, new MatchesTypeOrWidth(
-            containerTypes,
-            containerWidth,
-            allowNested))) {
-=======
         for (I_CmsFormatterBean formatter : Collections2.filter(
             m_allFormatters,
-            new MatchesTypeOrWidth(containerType, containerWidth, allowNested))) {
->>>>>>> d46a8b9b
+            new MatchesTypeOrWidth(containerTypes, containerWidth, allowNested))) {
             if (formatter.isFromFormatterConfigFile()) {
                 result.put(formatter.getId(), formatter);
             } else if (!hasSchemaFormatter) {
@@ -478,13 +412,8 @@
     /**
      * Returns the provided <code>true</code> in case this configuration has a formatter
      * for the given type / width parameters.<p>
-<<<<<<< HEAD
-     * 
-     * @param containerTypes the container types (comma separated)  
-=======
-     *
-     * @param containerType the container type
->>>>>>> d46a8b9b
+     *
+     * @param containerTypes the container types (comma separated)
      * @param containerWidth the container width
      * @param allowNested if nested containers are allowed
      *
