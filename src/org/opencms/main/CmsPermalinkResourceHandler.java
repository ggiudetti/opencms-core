--- conflicted
+++ resolved
@@ -31,7 +31,6 @@
 import org.opencms.file.CmsResource;
 import org.opencms.i18n.CmsMessageContainer;
 import org.opencms.security.CmsPermissionViolationException;
-import org.opencms.util.CmsStringUtil;
 import org.opencms.util.CmsUUID;
 
 import java.util.regex.Matcher;
@@ -47,11 +46,11 @@
  *
  * The permalink must have following format:<br>
  * <code>/${CONTEXT}/${SERVLET}/permalink/${UUID}.${EXT}</code><p>
- * 
+ *
  * for example:<br>
  * <code>/opencms/opencms/permalink/a7b5d298-b3ab-11d8-b3e3-514d35713fed.html</code><p>
- * 
- * @since 6.3 
+ *
+ * @since 6.3
  */
 public class CmsPermalinkResourceHandler implements I_CmsResourceInit {
 
@@ -90,7 +89,7 @@
     public CmsResource initResource(CmsResource resource, CmsObject cms, HttpServletRequest req, HttpServletResponse res)
     throws CmsResourceInitException, CmsPermissionViolationException {
 
-        // only do something if the resource was not found 
+        // only do something if the resource was not found
         if (resource == null) {
             String uri = cms.getRequestContext().getUri();
             // check if the resource starts with the PERMALINK_HANDLER
@@ -127,7 +126,7 @@
                 matcher = m_detailPattern.matcher(uri);
                 // detail page permalink. Handle the cases 'getI18NInfo' and 'showResource' differently:
                 // In the 'showResource' case, we do a redirect to the real detail page URL
-                // In the 'getI18NInfo' case, we return the container page so the locale in the CmsRequestContext is set correctly for the 'showResource' case 
+                // In the 'getI18NInfo' case, we return the container page so the locale in the CmsRequestContext is set correctly for the 'showResource' case
                 if (matcher.find()) {
                     try {
                         CmsUUID pageId = new CmsUUID(matcher.group(1));
@@ -135,9 +134,8 @@
                         CmsResource pageResource = cms.readResource(pageId);
                         if (res != null) {
                             CmsResource detailResource = cms.readResource(detailId);
-                            String detailName = cms.getDetailName(detailResource, cms.getRequestContext().getLocale(), // the locale in the request context should be the locale of the container page 
+                            String detailName = cms.getDetailName(detailResource, cms.getRequestContext().getLocale(), // the locale in the request context should be the locale of the container page
                                 OpenCms.getLocaleManager().getDefaultLocales());
-<<<<<<< HEAD
                             CmsResource parentFolder;
                             if (pageResource.isFile()) {
                                 parentFolder = cms.readParentFolder(pageResource.getStructureId());
@@ -146,11 +144,6 @@
                             }
                             String baseLink = OpenCms.getLinkManager().substituteLink(cms, parentFolder);
                             String redirectLink = baseLink + (baseLink.endsWith("/") ? "" : "/") + detailName;
-=======
-                            CmsResource parentFolder = cms.readParentFolder(pageResource.getStructureId());
-                            String baseLink = OpenCms.getLinkManager().substituteLink(cms, parentFolder);
-                            String redirectLink = CmsStringUtil.joinPaths(baseLink, detailName);
->>>>>>> c4e95c33
                             CmsResourceInitException resInitException = new CmsResourceInitException(getClass());
 
                             resInitException.setClearErrors(true);
