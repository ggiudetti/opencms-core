/*
 * This library is part of OpenCms -
 * the Open Source Content Management System
 *
 * Copyright (c) Alkacon Software GmbH (http://www.alkacon.com)
 *
 * This library is free software; you can redistribute it and/or
 * modify it under the terms of the GNU Lesser General Public
 * License as published by the Free Software Foundation; either
 * version 2.1 of the License, or (at your option) any later version.
 *
 * This library is distributed in the hope that it will be useful,
 * but WITHOUT ANY WARRANTY; without even the implied warranty of
 * MERCHANTABILITY or FITNESS FOR A PARTICULAR PURPOSE. See the GNU
 * Lesser General Public License for more details.
 *
 * For further information about Alkacon Software GmbH, please see the
 * company website: http://www.alkacon.com
 *
 * For further information about OpenCms, please see the
 * project website: http://www.opencms.org
 *
 * You should have received a copy of the GNU Lesser General Public
 * License along with this library; if not, write to the Free Software
 * Foundation, Inc., 59 Temple Place, Suite 330, Boston, MA  02111-1307  USA
 */

package org.opencms.main;

import java.io.File;
import java.net.URISyntaxException;
import java.net.URL;
import java.net.URLDecoder;
import java.nio.charset.Charset;

import org.apache.commons.collections.ExtendedProperties;
import org.apache.commons.logging.Log;
import org.apache.commons.logging.LogFactory;
import org.apache.log4j.PropertyConfigurator;
import org.apache.log4j.helpers.Loader;

/**
 * Provides the OpenCms logging mechanism.<p>
 *
 * The OpenCms logging mechanism is based on Apache Commons Logging.
 * However, log4j is shipped with OpenCms and assumed to be used as default logging mechanism.
 * Since apparently Commons Logging may cause issues in more complex classloader scenarios,
 * we may switch the logging interface to log4j <code>UGLI</code> once the final release is available.<p>
 *
 * The log4j configuration file shipped with OpenCms is located
 * in <code>${opencms.WEB-INF}/classes/log4j.properties</code>. OpenCms will auto-configure itself
 * to write it's log file to <code>${opencms.WEB-INF}/logs/opencms.log</code>. This default behaviour
 * can be supressed by either using a log4j configuration file from another location, or by setting the
 * special property <code>${opencms.set.logfile}</code> in the log4j configuration file to <code>false</code>.
 *
 * @since 6.0.0
 */
public final class CmsLog {

    /** The name of the opencms.log file. */
    public static final String FILE_LOG = "opencms.log";

    /** Path to the "logs" folder relative to the "WEB-INF" directory of the application. */
    public static final String FOLDER_LOGS = "logs" + File.separatorChar;

    /** Log for initialization messages. */
    public static Log INIT;

    /** The absolute path to the folder of the main OpenCms log file (in the "real" file system). */
    private static String m_logFileRfsFolder;

    /** The absolute path to the OpenCms log file (in the "real" file system). */
    private static String m_logFileRfsPath;

    /**
     * Initializes the OpenCms logger configuration.<p>
     */
    static {
        //
        // DO NOT USE ANY OPENCMS CLASSES THAT USE STATIC LOGGER INSTANCES IN THIS STATIC BLOCK
        // OTHERWISE THEIR LOGGER WOULD NOT BE INITIALIZED PROPERLY
        //
        try {
            // look for the log4j.properties that shipped with OpenCms
            URL url = Loader.getResource("log4j.properties");
            if (url != null) {
                // found some log4j properties, let's see if these are the ones used by OpenCms
<<<<<<< HEAD
                File log4jProps = getFileForURL(url);
=======
                File log4jProps = new File(URLDecoder.decode(url.getPath(), Charset.defaultCharset().name()));
>>>>>>> 602ea4d9
                String path = log4jProps.getAbsolutePath();
                // in a default OpenCms configuration, the following path would point to the OpenCms "WEB-INF" folder
                String webInfPath = log4jProps.getParent();
                webInfPath = webInfPath.substring(0, webInfPath.lastIndexOf(File.separatorChar) + 1);

                // check for the OpenCms configuration file
                // check for the OpenCms tld file
                String tldFilePath = webInfPath + CmsSystemInfo.FILE_TLD;
                File tldFile = new File(tldFilePath);
                if (tldFile.exists()) {
                    // assume this is a default OpenCms log configuration
                    ExtendedProperties configuration = new ExtendedProperties(path);
                    // check if OpenCms should set the log file environment variable
                    boolean setLogFile = configuration.getBoolean("opencms.set.logfile", false);
                    if (setLogFile) {
                        // set "opencms.log" variable
                        String logFilePath = webInfPath + FOLDER_LOGS + FILE_LOG;
                        File logFile = new File(logFilePath);
                        m_logFileRfsPath = logFile.getAbsolutePath();
                        m_logFileRfsFolder = logFile.getParent() + File.separatorChar;
                        System.setProperty("opencms.logfile", m_logFileRfsPath);
                        System.setProperty("opencms.logfolder", m_logFileRfsFolder);
                        // re-read the configuration with the new environment variable available
                        PropertyConfigurator.configure(path);
                    }
                }
                // can't localize this message since this would end in an endless logger init loop
                INIT = LogFactory.getLog("org.opencms.init");
                INIT.info(". Log4j config file    : " + path);
            }
        } catch (SecurityException e) {
            // may be caused if environment can't be written
            e.printStackTrace(System.err);
        } catch (Exception e) {
            // unexpected but nothing we can do about it, print stack trace and continue
            e.printStackTrace(System.err);
        }
    }

    /**
     * Hides the public constructor.<p>
     */
    private CmsLog() {

        // hides the public constructor
    }

    /**
     * Returns the log for the selected object.<p>
     *
     * If the provided object is a String, this String will
     * be used as channel name. Otherwise the objects
     * class name will be used as channel name.<p>
     *
     * @param obj the object channel to use
     * @return the log for the selected object channel
     */
    public static Log getLog(Object obj) {

        if (obj instanceof String) {
            return LogFactory.getLog((String)obj);
        } else if (obj instanceof Class<?>) {
            return LogFactory.getLog((Class<?>)obj);
        } else {
            return LogFactory.getLog(obj.getClass());
        }
    }

    /**
     * Returns the filename of the log file (in the "real" file system).<p>
     *
     * If the method returns <code>null</code>, this means that the log
     * file is not managed by OpenCms.<p>
     *
     * @return the filename of the log file (in the "real" file system)
     */
    protected static String getLogFileRfsPath() {

        return m_logFileRfsPath;
    }

    /**
     * Helper method to get the java.io.File corresponding to the given URL.<p>
     *
     * This is needed to deal with escaped spaces in URLs.
     *
     * @param url the URL
     * @return the file
     */
    private static File getFileForURL(URL url) {

        File result;
        try {
            result = new File(url.toURI());
        } catch (URISyntaxException e) {
            result = new File(url.getPath());
        }
        return result;
    }

}<|MERGE_RESOLUTION|>--- conflicted
+++ resolved
@@ -85,11 +85,7 @@
             URL url = Loader.getResource("log4j.properties");
             if (url != null) {
                 // found some log4j properties, let's see if these are the ones used by OpenCms
-<<<<<<< HEAD
-                File log4jProps = getFileForURL(url);
-=======
                 File log4jProps = new File(URLDecoder.decode(url.getPath(), Charset.defaultCharset().name()));
->>>>>>> 602ea4d9
                 String path = log4jProps.getAbsolutePath();
                 // in a default OpenCms configuration, the following path would point to the OpenCms "WEB-INF" folder
                 String webInfPath = log4jProps.getParent();
