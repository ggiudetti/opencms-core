/*
 * This library is part of OpenCms -
 * the Open Source Content Management System
 *
 * Copyright (c) Alkacon Software GmbH (http://www.alkacon.com)
 *
 * This library is free software; you can redistribute it and/or
 * modify it under the terms of the GNU Lesser General Public
 * License as published by the Free Software Foundation; either
 * version 2.1 of the License, or (at your option) any later version.
 *
 * This library is distributed in the hope that it will be useful,
 * but WITHOUT ANY WARRANTY; without even the implied warranty of
 * MERCHANTABILITY or FITNESS FOR A PARTICULAR PURPOSE. See the GNU
 * Lesser General Public License for more details.
 *
 * For further information about Alkacon Software, please see the
 * company website: http://www.alkacon.com
 *
 * For further information about OpenCms, please see the
 * project website: http://www.opencms.org
 * 
 * You should have received a copy of the GNU Lesser General Public
 * License along with this library; if not, write to the Free Software
 * Foundation, Inc., 59 Temple Place, Suite 330, Boston, MA  02111-1307  USA
 */

package org.opencms.gwt.client.rpc;

import org.opencms.gwt.client.Messages;
import org.opencms.gwt.client.ui.CmsErrorDialog;
import org.opencms.gwt.client.ui.CmsNotification;

import com.google.gwt.event.shared.UmbrellaException;
import com.google.gwt.user.client.Timer;
import com.google.gwt.user.client.rpc.AsyncCallback;
import com.google.gwt.user.client.rpc.StatusCodeException;

/**
 * Consistently manages RPCs errors and 'loading' state.<p>
 * 
 * @param <T> The type of the expected return value
 * 
 * @since 8.0
 */
public abstract class CmsRpcAction<T> implements AsyncCallback<T> {

    /** The message displayed when loading. */
    private String m_loadingMessage = Messages.get().key(Messages.GUI_LOADING_0);

    /** The result, used only for synchronized request. */
    private T m_result;

    /** The timer to control the display of the 'loading' state, if the action takes too long. */
    private Timer m_timer;

    /**
     * Executes the current RPC call.<p>
     * 
     * Initializes client-server communication and will
     */
    public abstract void execute();

    /**
     * Executes a synchronized request.<p>
     *
     * @return the RPC result
     * 
     * @see #execute()
     */
    public T executeSync() {

        execute();
        return m_result;
    }

    /**
     * Handle errors.<p>
     * 
     * @see com.google.gwt.user.client.rpc.AsyncCallback#onFailure(java.lang.Throwable)
     */
    public void onFailure(Throwable t) {

<<<<<<< HEAD
        CmsErrorDialog.handleException(t);
=======
        // a status code exception indicates the session is no longer valid
        if ((t instanceof StatusCodeException) && (((StatusCodeException)t).getStatusCode() == 500)) {
            CmsErrorDialog dialog = new CmsErrorDialog(Messages.get().key(Messages.GUI_SESSION_EXPIRED_0), null);
            dialog.center();
        } else {
            CmsErrorDialog.handleException(t);
        }
>>>>>>> 4d37fee1
        // remove the overlay
        stop(false);
    }

    /**
     * @see com.google.gwt.user.client.rpc.AsyncCallback#onSuccess(java.lang.Object)
     */
    public void onSuccess(T value) {

        try {
            m_result = value;
            onResponse(value);
        } catch (UmbrellaException exception) {
            Throwable wrappedException = exception.getCauses().iterator().next();
            onFailure(wrappedException);
        } catch (RuntimeException error) {
            onFailure(error);
        }
    }

    /**
     * Sets the loading message.<p>
     *
     * @param loadingMessage the loading message to set
     */
    public void setLoadingMessage(String loadingMessage) {

        m_loadingMessage = loadingMessage;
    }

    /**
     * Starts the timer for showing the 'loading' state.<p>
     * 
     * Note: Has to be called manually before calling the RPC service.<p>
     * 
     * @param delay the delay in milliseconds
     * @param blocking shows an blocking overlay if <code>true</code> 
     */
    public void start(int delay, final boolean blocking) {

        if (delay <= 0) {
            show(blocking);
            return;
        }
        m_timer = new Timer() {

            /**
             * @see com.google.gwt.user.client.Timer#run()
             */
            @Override
            public void run() {

                show(blocking);
            }
        };
        m_timer.schedule(delay);
    }

    /**
     * Stops the timer.<p>
     * 
     * Note: Has to be called manually on success.<p>
     * 
     * @param displayDone <code>true</code> if you want to tell the user that the operation was successful
     */
    public void stop(boolean displayDone) {

        if (m_timer != null) {
            m_timer.cancel();
            m_timer = null;
        }
        CmsNotification.get().hide();
        if (displayDone) {
            CmsNotification.get().send(CmsNotification.Type.NORMAL, Messages.get().key(Messages.GUI_DONE_0));
        }
    }

    /**
     * Handles the result when received from server.<p>
     * 
     * @param result the result from server
     * 
     * @see AsyncCallback#onSuccess(Object)
     */
    protected abstract void onResponse(T result);

    /**
     * Shows the 'loading message'.<p>
     * 
     * Overwrite to customize the message.<p>
     * 
     * @param blocking shows an blocking overlay if <code>true</code> 
     */
    protected void show(boolean blocking) {

        if (blocking) {
            CmsNotification.get().sendBlocking(CmsNotification.Type.NORMAL, m_loadingMessage);
        } else {
            CmsNotification.get().sendSticky(CmsNotification.Type.NORMAL, m_loadingMessage);
        }
    }
}<|MERGE_RESOLUTION|>--- conflicted
+++ resolved
@@ -81,9 +81,6 @@
      */
     public void onFailure(Throwable t) {
 
-<<<<<<< HEAD
-        CmsErrorDialog.handleException(t);
-=======
         // a status code exception indicates the session is no longer valid
         if ((t instanceof StatusCodeException) && (((StatusCodeException)t).getStatusCode() == 500)) {
             CmsErrorDialog dialog = new CmsErrorDialog(Messages.get().key(Messages.GUI_SESSION_EXPIRED_0), null);
@@ -91,7 +88,6 @@
         } else {
             CmsErrorDialog.handleException(t);
         }
->>>>>>> 4d37fee1
         // remove the overlay
         stop(false);
     }
