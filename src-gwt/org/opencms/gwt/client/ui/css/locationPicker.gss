--- conflicted
+++ resolved
@@ -93,14 +93,6 @@
 	min-height: 40px;
 	border: 1px solid #bbbbbb;
 	padding: 2px;
-<<<<<<< HEAD
-	position: absolute;
-	left: 0px;
-	right: 0px;
-	bottom: 0px;
-	top: 29px;
-=======
->>>>>>> c68770ae
 	max-height: 80px;
 	overflow: auto;
 }
