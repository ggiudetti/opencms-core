--- conflicted
+++ resolved
@@ -1,4910 +1,2448 @@
-<<<<<<< HEAD
-/*
- * This library is part of OpenCms -
- * the Open Source Content Management System
- *
- * Copyright (c) Alkacon Software GmbH (http://www.alkacon.com)
- *
- * This library is free software; you can redistribute it and/or
- * modify it under the terms of the GNU Lesser General Public
- * License as published by the Free Software Foundation; either
- * version 2.1 of the License, or (at your option) any later version.
- *
- * This library is distributed in the hope that it will be useful,
- * but WITHOUT ANY WARRANTY; without even the implied warranty of
- * MERCHANTABILITY or FITNESS FOR A PARTICULAR PURPOSE. See the GNU
- * Lesser General Public License for more details.
- *
- * For further information about Alkacon Software, please see the
- * company website: http://www.alkacon.com
- *
- * For further information about OpenCms, please see the
- * project website: http://www.opencms.org
- *
- * You should have received a copy of the GNU Lesser General Public
- * License along with this library; if not, write to the Free Software
- * Foundation, Inc., 59 Temple Place, Suite 330, Boston, MA  02111-1307  USA
- */
-
-package org.opencms.ade.contenteditor.client;
-
-import org.opencms.acacia.client.CmsAttributeHandler;
-import org.opencms.acacia.client.CmsEditorBase;
-import org.opencms.acacia.client.CmsUndoRedoHandler;
-import org.opencms.acacia.client.CmsUndoRedoHandler.UndoRedoState;
-import org.opencms.acacia.client.CmsValidationContext;
-import org.opencms.acacia.client.CmsValueFocusHandler;
-import org.opencms.acacia.client.I_CmsEntityRenderer;
-import org.opencms.acacia.client.I_CmsInlineFormParent;
-import org.opencms.acacia.client.entity.CmsEntityBackend;
-import org.opencms.acacia.shared.CmsEntity;
-import org.opencms.acacia.shared.CmsEntityAttribute;
-import org.opencms.acacia.shared.CmsTabInfo;
-import org.opencms.acacia.shared.CmsType;
-import org.opencms.acacia.shared.CmsValidationResult;
-import org.opencms.ade.contenteditor.client.css.I_CmsLayoutBundle;
-import org.opencms.ade.contenteditor.shared.CmsComplexWidgetData;
-import org.opencms.ade.contenteditor.shared.CmsContentDefinition;
-import org.opencms.ade.contenteditor.shared.rpc.I_CmsContentService;
-import org.opencms.ade.contenteditor.shared.rpc.I_CmsContentServiceAsync;
-import org.opencms.ade.contenteditor.widgetregistry.client.WidgetRegistry;
-import org.opencms.ade.publish.client.CmsPublishDialog;
-import org.opencms.ade.publish.shared.CmsPublishOptions;
-import org.opencms.gwt.client.CmsCoreProvider;
-import org.opencms.gwt.client.rpc.CmsRpcAction;
-import org.opencms.gwt.client.rpc.CmsRpcPrefetcher;
-import org.opencms.gwt.client.ui.CmsConfirmDialog;
-import org.opencms.gwt.client.ui.CmsErrorDialog;
-import org.opencms.gwt.client.ui.CmsInfoHeader;
-import org.opencms.gwt.client.ui.CmsModelSelectDialog;
-import org.opencms.gwt.client.ui.CmsNotification;
-import org.opencms.gwt.client.ui.CmsNotification.Type;
-import org.opencms.gwt.client.ui.CmsNotificationMessage;
-import org.opencms.gwt.client.ui.CmsPushButton;
-import org.opencms.gwt.client.ui.CmsToggleButton;
-import org.opencms.gwt.client.ui.CmsToolbar;
-import org.opencms.gwt.client.ui.I_CmsButton;
-import org.opencms.gwt.client.ui.I_CmsButton.ButtonStyle;
-import org.opencms.gwt.client.ui.I_CmsButton.Size;
-import org.opencms.gwt.client.ui.I_CmsConfirmDialogHandler;
-import org.opencms.gwt.client.ui.I_CmsModelSelectHandler;
-import org.opencms.gwt.client.ui.input.CmsSelectBox;
-import org.opencms.gwt.client.util.CmsDebugLog;
-import org.opencms.gwt.client.util.CmsDomUtil;
-import org.opencms.gwt.client.util.I_CmsSimpleCallback;
-import org.opencms.gwt.shared.CmsIconUtil;
-import org.opencms.util.CmsStringUtil;
-import org.opencms.util.CmsUUID;
-
-import java.util.ArrayList;
-import java.util.Collection;
-import java.util.Collections;
-import java.util.HashMap;
-import java.util.HashSet;
-import java.util.List;
-import java.util.Map;
-import java.util.Map.Entry;
-import java.util.Set;
-
-import com.google.gwt.core.client.GWT;
-import com.google.gwt.core.client.JavaScriptObject;
-import com.google.gwt.core.client.Scheduler;
-import com.google.gwt.core.client.Scheduler.ScheduledCommand;
-import com.google.gwt.dom.client.Element;
-import com.google.gwt.dom.client.NodeList;
-import com.google.gwt.dom.client.Style;
-import com.google.gwt.dom.client.Style.Overflow;
-import com.google.gwt.dom.client.Style.Position;
-import com.google.gwt.dom.client.Style.Unit;
-import com.google.gwt.dom.client.Style.VerticalAlign;
-import com.google.gwt.event.dom.client.ClickEvent;
-import com.google.gwt.event.dom.client.ClickHandler;
-import com.google.gwt.event.dom.client.KeyCodes;
-import com.google.gwt.event.logical.shared.CloseEvent;
-import com.google.gwt.event.logical.shared.CloseHandler;
-import com.google.gwt.event.logical.shared.ValueChangeEvent;
-import com.google.gwt.event.logical.shared.ValueChangeHandler;
-import com.google.gwt.event.shared.HandlerRegistration;
-import com.google.gwt.user.client.Command;
-import com.google.gwt.user.client.Event;
-import com.google.gwt.user.client.Event.NativePreviewEvent;
-import com.google.gwt.user.client.Event.NativePreviewHandler;
-import com.google.gwt.user.client.Window;
-import com.google.gwt.user.client.Window.ClosingEvent;
-import com.google.gwt.user.client.Window.ClosingHandler;
-import com.google.gwt.user.client.rpc.AsyncCallback;
-import com.google.gwt.user.client.rpc.SerializationException;
-import com.google.gwt.user.client.rpc.ServiceDefTarget;
-import com.google.gwt.user.client.ui.FlowPanel;
-import com.google.gwt.user.client.ui.Label;
-import com.google.gwt.user.client.ui.PopupPanel;
-import com.google.gwt.user.client.ui.RootPanel;
-import com.google.gwt.user.client.ui.SimplePanel;
-import com.google.gwt.user.client.ui.TextBox;
-
-/**
- * The content editor.<p>
- */
-public final class CmsContentEditor extends CmsEditorBase {
-
-    /**
-     * CmsEntity change handler to watch for changes within given scopes and call the editor change handlers accordingly.<p>
-     */
-    class EditorChangeHandler implements ValueChangeHandler<CmsEntity> {
-
-        /** The scope values. */
-        Map<String, String> m_scopeValues;
-
-        /** The change handler registration. */
-        private HandlerRegistration m_handlerRegistration;
-
-        /** The observed entity. */
-        private CmsEntity m_observerdEntity;
-
-        /**
-         * Constructor.<p>
-         *
-         * @param entity the entity to observe
-         * @param changeScopes the value scopes to watch for changes
-         */
-        public EditorChangeHandler(CmsEntity entity, Collection<String> changeScopes) {
-
-            m_observerdEntity = entity;
-            m_handlerRegistration = entity.addValueChangeHandler(this);
-            m_scopeValues = new HashMap<String, String>();
-            for (String scope : changeScopes) {
-                m_scopeValues.put(scope, CmsContentDefinition.getValueForPath(m_observerdEntity, scope));
-            }
-        }
-
-        /**
-         * Removes this observer from the entities change handler registration and clears registered listeners.<p>
-         */
-        public void clear() {
-
-            if (m_handlerRegistration != null) {
-                m_handlerRegistration.removeHandler();
-                m_handlerRegistration = null;
-            }
-            m_scopeValues.clear();
-            m_observerdEntity = null;
-        }
-
-        /**
-         * @see com.google.gwt.event.logical.shared.ValueChangeHandler#onValueChange(com.google.gwt.event.logical.shared.ValueChangeEvent)
-         */
-        public void onValueChange(ValueChangeEvent<CmsEntity> event) {
-
-            final CmsEntity entity = event.getValue();
-            m_needsValueChangeProcessing = true;
-            Scheduler.get().scheduleFinally(new ScheduledCommand() {
-
-                public void execute() {
-
-                    if (m_needsValueChangeProcessing) {
-                        m_needsValueChangeProcessing = false;
-                        Set<String> changedScopes = new HashSet<String>();
-                        for (String scope : m_scopeValues.keySet()) {
-                            String scopeValue = CmsContentDefinition.getValueForPath(entity, scope);
-                            String previousValue = m_scopeValues.get(scope);
-                            if (((scopeValue != null) && !scopeValue.equals(previousValue))
-                                || ((scopeValue == null) && (previousValue != null))) {
-                                // the value within this scope has changed, notify all listeners
-
-                                changedScopes.add(scope);
-                                m_scopeValues.put(scope, scopeValue);
-                            }
-                        }
-                        if (!changedScopes.isEmpty()) {
-                            callEditorChangeHandlers(changedScopes);
-                        }
-
-                    }
-                }
-            });
-        }
-    }
-
-    /** The add change listener method name. */
-    private static final String ADD_CHANGE_LISTENER_METHOD = "cmsAddEntityChangeListener";
-
-    /** The get current entity method name. */
-    private static final String GET_CURRENT_ENTITY_METHOD = "cmsGetCurrentEntity";
-
-    /** The in-line editor instance. */
-    private static CmsContentEditor INSTANCE;
-
-    /** Flag indicating that an AJAX call for the editor change handler is running. */
-    protected boolean m_callingChangeHandlers;
-
-    /** The current content locale. */
-    protected String m_locale;
-
-    /** The on close call back. */
-    protected Command m_onClose;
-
-    /** The edit tool-bar. */
-    protected CmsToolbar m_toolbar;
-
-    /** Flag indicating that we need to collect changed values. */
-    boolean m_needsValueChangeProcessing;
-
-    /** Value of the auto-unlock option from the configuration. */
-    private boolean m_autoUnlock;
-
-    /** The available locales. */
-    private Map<String, String> m_availableLocales;
-
-    /** The form editing base panel. */
-    private FlowPanel m_basePanel;
-
-    /** The cancel button. */
-    private CmsPushButton m_cancelButton;
-
-    /** The id's of the changed entities. */
-    private Set<String> m_changedEntityIds;
-
-    /** Changed scopes which still haven't been sent to the editor change handlers. */
-    private Set<String> m_changedScopes = new HashSet<String>();
-
-    /** The window closing handler registration. */
-    private HandlerRegistration m_closingHandlerRegistration;
-
-    /** The locales present within the edited content. */
-    private Set<String> m_contentLocales;
-
-    /** The editor context. */
-    private CmsEditorContext m_context;
-
-    /** The copy locale button. */
-    private CmsPushButton m_copyLocaleButton;
-
-    /** The loaded content definitions by locale. */
-    private Map<String, CmsContentDefinition> m_definitions;
-
-    /** The entities to delete. */
-    private Set<String> m_deletedEntities;
-
-    /** The delete locale button. */
-    private CmsPushButton m_deleteLocaleButton;
-
-    /** Flag indicating the resource needs to removed on cancel. */
-    private boolean m_deleteOnCancel;
-
-    /** The entity value change handler calling configured editor change handlers. */
-    private EditorChangeHandler m_editorChangeHandler;
-
-    /** The entity observer instance. */
-    private CmsEntityObserver m_entityObserver;
-
-    /** The hide help bubbles button. */
-    private CmsToggleButton m_hideHelpBubblesButton;
-
-    /** Flag which indicate whether the directedit parameter was set to true when loading the editor. */
-    private boolean m_isDirectEdit;
-
-    /** Flag indicating the editor was opened as the stand alone version, not from within any other module. */
-    private boolean m_isStandAlone;
-
-    /** The locale select box. */
-    private CmsSelectBox m_localeSelect;
-
-    /** The open form button. */
-    private CmsPushButton m_openFormButton;
-
-    /** The event preview handler registration. */
-    private HandlerRegistration m_previewHandlerRegistration;
-
-    /** The publish button. */
-    private CmsPushButton m_publishButton;
-
-    /** The redo button. */
-    private CmsPushButton m_redoButton;
-
-    /** The registered entity id's. */
-    private Set<String> m_registeredEntities;
-
-    /** The resource type name. */
-    private String m_resourceTypeName;
-
-    /** The save button. */
-    private CmsPushButton m_saveButton;
-
-    /** The save and exit button. */
-    private CmsPushButton m_saveExitButton;
-
-    /** The content service. */
-    private I_CmsContentServiceAsync m_service;
-
-    /** The resource site path. */
-    private String m_sitePath;
-
-    /** The tab informations for this form. */
-    private List<CmsTabInfo> m_tabInfos;
-
-    /** The resource title. */
-    private String m_title;
-
-    /** The undo button. */
-    private CmsPushButton m_undoButton;
-
-    /** The undo redo event handler registration. */
-    private HandlerRegistration m_undoRedoHandlerRegistration;
-
-    /**
-     * Constructor.<p>
-     */
-    private CmsContentEditor() {
-
-        super((I_CmsContentServiceAsync)GWT.create(I_CmsContentService.class), new CmsDefaultWidgetService());
-        m_service = (I_CmsContentServiceAsync)super.getService();
-        String serviceUrl = CmsCoreProvider.get().link("org.opencms.ade.contenteditor.CmsContentService.gwt");
-        ((ServiceDefTarget)m_service).setServiceEntryPoint(serviceUrl);
-        getWidgetService().setWidgetFactories(WidgetRegistry.getInstance().getWidgetFactories());
-        for (I_CmsEntityRenderer renderer : WidgetRegistry.getInstance().getRenderers()) {
-            getWidgetService().addRenderer(renderer);
-        }
-        // set the acacia editor message bundle
-        setDictionary(Messages.get().getDictionary());
-        I_CmsLayoutBundle.INSTANCE.editorCss().ensureInjected();
-        m_changedEntityIds = new HashSet<String>();
-        m_registeredEntities = new HashSet<String>();
-        m_availableLocales = new HashMap<String, String>();
-        m_contentLocales = new HashSet<String>();
-        m_deletedEntities = new HashSet<String>();
-        m_definitions = new HashMap<String, CmsContentDefinition>();
-        addValidationChangeHandler(new ValueChangeHandler<CmsValidationContext>() {
-
-            public void onValueChange(ValueChangeEvent<CmsValidationContext> event) {
-
-                handleValidationChange(event.getValue());
-            }
-        });
-    }
-
-    /**
-     * Adds an entity change listener.<p>
-     *
-     * @param changeListener the change listener
-     * @param changeScope the change scope
-     */
-    public static void addEntityChangeListener(I_CmsEntityChangeListener changeListener, String changeScope) {
-
-        CmsDebugLog.getInstance().printLine("trying to ad change listener for scope: " + changeScope);
-        if ((INSTANCE == null) || (INSTANCE.m_entityObserver == null)) {
-            CmsDebugLog.getInstance().printLine("handling external registration");
-            if (isObserverExported()) {
-                CmsDebugLog.getInstance().printLine("registration is available");
-                try {
-                    addNativeListener(changeListener, changeScope);
-                } catch (Exception e) {
-
-                    CmsDebugLog.getInstance().printLine(
-                        "Exception occured during listener registration" + e.getMessage());
-                }
-            } else {
-                throw new RuntimeException("Editor is not initialized yet.");
-            }
-        } else {
-            INSTANCE.m_entityObserver.addEntityChangeListener(changeListener, changeScope);
-        }
-    }
-
-    /**
-     * Returns the currently edited entity.<p>
-     *
-     * @return the currently edited entity
-     */
-    public static CmsEntity getEntity() {
-
-        if ((INSTANCE == null) || (INSTANCE.m_entityObserver == null)) {
-            CmsDebugLog.getInstance().printLine("handling external registration");
-            if (isObserverExported()) {
-                return CmsEntityBackend.createFromNativeWrapper(nativeGetEntity());
-            } else {
-                throw new RuntimeException("Editor is not initialized yet.");
-            }
-        } else {
-            return INSTANCE.getCurrentEntity();
-        }
-    }
-
-    /**
-     * Returns the in-line editor instance.<p>
-     *
-     * @return the in-line editor instance
-     */
-    public static CmsContentEditor getInstance() {
-
-        if (INSTANCE == null) {
-            INSTANCE = new CmsContentEditor();
-        }
-        return INSTANCE;
-    }
-
-    /**
-     * Returns if the given element or it's descendants are inline editable.<p>
-     *
-     * @param element the element
-     *
-     * @return <code>true</code> if the element has editable descendants
-     */
-    public static boolean hasEditable(Element element) {
-
-        NodeList<Element> children = CmsDomUtil.querySelectorAll("[property^=\"opencms://\"]", element);
-        return (children != null) && (children.getLength() > 0);
-    }
-
-    /**
-     * Checks whether the given element is annotated for inline editing.<p>
-     *
-     * @param element the element to check
-     *
-     * @return <code>true</code> if the given element is annotated for inline editing
-     */
-    public static boolean isEditable(Element element) {
-
-        String property = element.getAttribute("property");
-        return (property != null) && property.startsWith("opencms://");
-    }
-
-    /**
-     * Replaces the id's within about attributes of the given element and all it's children.<p>
-     *
-     * @param element the element
-     * @param oldId the old id
-     * @param newId the new id
-     */
-    public static void replaceResourceIds(Element element, String oldId, String newId) {
-
-        NodeList<Element> children = CmsDomUtil.querySelectorAll(
-            "[property^=\"opencms://\"][about*=\"" + oldId + "\"]",
-            element);
-        if (children.getLength() > 0) {
-            for (int i = 0; i < children.getLength(); i++) {
-                Element child = children.getItem(i);
-                String about = child.getAttribute("about");
-                about = about.replace(oldId, newId);
-                child.setAttribute("about", about);
-            }
-        }
-    }
-
-    /**
-     * Sets all annotated child elements editable.<p>
-     *
-     * @param element the element
-     * @param serverId the editable resource structure id
-     * @param editable <code>true</code> to enable editing
-     *
-     * @return <code>true</code> if the element had editable elements
-     */
-    public static boolean setEditable(Element element, String serverId, boolean editable) {
-
-        I_CmsLayoutBundle.INSTANCE.editorCss().ensureInjected();
-        NodeList<Element> children = CmsDomUtil.querySelectorAll(
-            "[property^=\"opencms://\"][about*=\"" + serverId + "\"]",
-            element);
-        if (children.getLength() > 0) {
-            for (int i = 0; i < children.getLength(); i++) {
-                Element child = children.getItem(i);
-                if (editable) {
-                    child.addClassName(I_CmsLayoutBundle.INSTANCE.editorCss().inlineEditable());
-                } else {
-                    child.removeClassName(I_CmsLayoutBundle.INSTANCE.editorCss().inlineEditable());
-                }
-            }
-            return true;
-        }
-        return false;
-    }
-
-    /**
-     * Adds the change listener.<p>
-     *
-     * @param changeListener the change listener
-     * @param changeScope the change scope
-     */
-    static native void addNativeListener(I_CmsEntityChangeListener changeListener, String changeScope)/*-{
-        var instance = changeListener;
-        var nat = {
-            onChange : function(entity) {
-                var cmsEntity = @org.opencms.acacia.client.entity.CmsEntityBackend::createFromNativeWrapper(Lcom/google/gwt/core/client/JavaScriptObject;)(entity);
-                instance.@org.opencms.ade.contenteditor.client.I_CmsEntityChangeListener::onEntityChange(Lorg/opencms/acacia/shared/CmsEntity;)(cmsEntity);
-            }
-        }
-        var method = $wnd[@org.opencms.ade.contenteditor.client.CmsContentEditor::ADD_CHANGE_LISTENER_METHOD];
-        if (typeof method == 'function') {
-            method(nat, changeScope);
-        }
-    }-*/;
-
-    /**
-     * Checks whether the add entity change listener method has been exported.<p>
-     *
-     * @return <code>true</code> if the add entity change listener method has been exported
-     */
-    private static native boolean isObserverExported()/*-{
-        var method = $wnd[@org.opencms.ade.contenteditor.client.CmsContentEditor::ADD_CHANGE_LISTENER_METHOD];
-        if (typeof method == 'function') {
-            return true;
-        } else {
-            return false;
-        }
-    }-*/;
-
-    /**
-     * Returns the current entity.<p>
-     *
-     * @return the current entity
-     */
-    private static native JavaScriptObject nativeGetEntity()/*-{
-        return $wnd[@org.opencms.ade.contenteditor.client.CmsContentEditor::GET_CURRENT_ENTITY_METHOD]();
-    }-*/;
-
-    /**
-     * Closes the editor.<p>
-     * May be used from outside the editor module.<p>
-     */
-    public void closeEditor() {
-
-        if (m_saveButton != null) {
-            if (m_saveButton.isEnabled()) {
-                CmsConfirmDialog dialog = new CmsConfirmDialog(
-                    org.opencms.gwt.client.Messages.get().key(org.opencms.gwt.client.Messages.GUI_DIALOG_RESET_TITLE_0),
-                    Messages.get().key(Messages.GUI_CONFIRM_LEAVING_EDITOR_0));
-                dialog.setHandler(new I_CmsConfirmDialogHandler() {
-
-                    public void onClose() {
-
-                        cancelEdit();
-                    }
-
-                    public void onOk() {
-
-                        saveAndExit();
-                    }
-                });
-                dialog.center();
-            } else {
-                cancelEdit();
-            }
-        }
-    }
-
-    /**
-     * Bypasses a focus bug in IE which can happen if the user opens the HTML code editor from the WYSIWYG editor.<p>
-     *
-     * The next time they open the editor form from the same container page, the user may be unable to focus on any input
-     * fields. To prevent this, we create a dummy input field outside the visible screen region and focus it when opening
-     * the editor.
-     */
-    public void fixFocus() {
-
-        TextBox invisibleTextBox = new TextBox();
-        Style style = invisibleTextBox.getElement().getStyle();
-        style.setPosition(Position.FIXED);
-        style.setLeft(-99999, Unit.PX);
-        style.setTop(-99999, Unit.PX);
-        m_basePanel.add(invisibleTextBox);
-        // base panel is already attached at this point, so we can just set the focus
-        invisibleTextBox.setFocus(true);
-    }
-
-    /**
-     * @see org.opencms.acacia.client.CmsEditorBase#getService()
-     */
-    @Override
-    public I_CmsContentServiceAsync getService() {
-
-        return m_service;
-    }
-
-    /**
-     * Loads the content definition for the given entity and executes the callback on success.<p>
-     *
-     * @param entityId the entity id
-     * @param editedEntity the currently edited entity
-     * @param callback the callback
-     */
-    public void loadDefinition(
-        final String entityId,
-        final CmsEntity editedEntity,
-        final I_CmsSimpleCallback<CmsContentDefinition> callback) {
-
-        CmsRpcAction<CmsContentDefinition> action = new CmsRpcAction<CmsContentDefinition>() {
-
-            @Override
-            public void execute() {
-
-                start(0, true);
-                getService().loadDefinition(entityId, editedEntity, getSkipPaths(), this);
-            }
-
-            @Override
-            protected void onResponse(final CmsContentDefinition result) {
-
-                registerContentDefinition(result);
-                WidgetRegistry.getInstance().registerExternalWidgets(
-                    result.getExternalWidgetConfigurations(),
-                    new Command() {
-
-                    public void execute() {
-
-                        stop(false);
-                        callback.execute(result);
-                    }
-                });
-            }
-        };
-        action.execute();
-    }
-
-    /**
-     * Loads the content definition for the given entity and executes the callback on success.<p>
-     *
-     * @param entityId the entity id
-     * @param newLink the new link
-     * @param modelFileId  the model file id
-     * @param mode the content creation mode
-     * @param postCreateHandler the post-create handler class name (optional)
-     * @param callback the callback
-     */
-    public void loadInitialDefinition(
-        final String entityId,
-        final String newLink,
-        final CmsUUID modelFileId,
-        final String postCreateHandler,
-        final String mode,
-        final I_CmsSimpleCallback<CmsContentDefinition> callback) {
-
-        CmsRpcAction<CmsContentDefinition> action = new CmsRpcAction<CmsContentDefinition>() {
-
-            @Override
-            public void execute() {
-
-                start(0, true);
-                getService().loadInitialDefinition(
-                    entityId,
-                    newLink,
-                    modelFileId,
-                    CmsCoreProvider.get().getUri(),
-                    postCreateHandler,
-                    mode,
-                    this);
-            }
-
-            @Override
-            protected void onResponse(final CmsContentDefinition result) {
-
-                if (result.isModelInfo()) {
-                    stop(false);
-                    callback.execute(result);
-                } else {
-                    registerContentDefinition(result);
-                    WidgetRegistry.getInstance().registerExternalWidgets(
-                        result.getExternalWidgetConfigurations(),
-                        new Command() {
-
-                        public void execute() {
-
-                            stop(false);
-                            callback.execute(result);
-                        }
-                    });
-                }
-            }
-        };
-        action.execute();
-    }
-
-    /**
-     * Loads the content definition for the given entity and executes the callback on success.<p>
-     *
-     * @param entityId the entity id
-     * @param editedEntity the currently edited entity
-     * @param callback the callback
-     */
-    public void loadNewDefinition(
-        final String entityId,
-        final CmsEntity editedEntity,
-        final I_CmsSimpleCallback<CmsContentDefinition> callback) {
-
-        CmsRpcAction<CmsContentDefinition> action = new CmsRpcAction<CmsContentDefinition>() {
-
-            @Override
-            public void execute() {
-
-                start(0, true);
-                getService().loadNewDefinition(entityId, editedEntity, getSkipPaths(), this);
-            }
-
-            @Override
-            protected void onResponse(final CmsContentDefinition result) {
-
-                registerContentDefinition(result);
-                WidgetRegistry.getInstance().registerExternalWidgets(
-                    result.getExternalWidgetConfigurations(),
-                    new Command() {
-
-                    public void execute() {
-
-                        stop(false);
-                        callback.execute(result);
-                    }
-                });
-            }
-        };
-        action.execute();
-    }
-
-    /**
-     * Opens the content editor dialog.<p>
-     *
-     * @param context the editor context
-     * @param locale the content locale
-     * @param elementId the element id
-     * @param newLink the new link
-     * @param modelFileId the model file id
-     * @param postCreateHandler the post-create handler class (optional)
-     * @param mode the content creation mode
-     * @param onClose the command executed on dialog close
-     */
-    public void openFormEditor(
-        final CmsEditorContext context,
-        String locale,
-        String elementId,
-        String newLink,
-        CmsUUID modelFileId,
-        String postCreateHandler,
-        String mode,
-        Command onClose) {
-
-        m_onClose = onClose;
-        initEventPreviewHandler();
-        CmsUUID structureId = new CmsUUID(elementId);
-        // make sure the resource is locked, if we are not creating a new one
-        if (CmsStringUtil.isNotEmptyOrWhitespaceOnly(newLink) || CmsCoreProvider.get().lock(structureId)) {
-            loadInitialDefinition(
-                CmsContentDefinition.uuidToEntityId(structureId, locale),
-                newLink,
-                modelFileId,
-                mode,
-                postCreateHandler,
-                new I_CmsSimpleCallback<CmsContentDefinition>() {
-
-                    public void execute(CmsContentDefinition contentDefinition) {
-
-                        if (contentDefinition.isModelInfo()) {
-                            openModelSelectDialog(context, contentDefinition);
-                        } else {
-                            initEditor(context, contentDefinition, null, false);
-                        }
-                    }
-                });
-        } else {
-            showLockedResourceMessage();
-        }
-
-    }
-
-    /**
-     * Renders the in-line editor for the given element.<p>
-     *
-     * @param context the editor context
-     * @param elementId the element id
-     * @param locale the content locale
-     * @param panel the element panel
-     * @param onClose the command to execute on close
-     */
-    public void openInlineEditor(
-
-        final CmsEditorContext context,
-        CmsUUID elementId,
-        String locale,
-        final I_CmsInlineFormParent panel,
-        Command onClose) {
-
-        initEventPreviewHandler();
-        String entityId = CmsContentDefinition.uuidToEntityId(elementId, locale);
-        m_locale = locale;
-        m_onClose = onClose;
-        if (CmsCoreProvider.get().lock(elementId)) {
-            loadInitialDefinition(entityId, null, null, null, null, new I_CmsSimpleCallback<CmsContentDefinition>() {
-
-                public void execute(CmsContentDefinition contentDefinition) {
-
-                    initEditor(context, contentDefinition, panel, true);
-                }
-            });
-        } else {
-            showLockedResourceMessage();
-        }
-    }
-
-    /**
-     * Opens the form based editor. Used within the stand alone acacia/editor.jsp.<p>
-     *
-     * @param context the editor context
-     */
-    public void openStandAloneFormEditor(final CmsEditorContext context) {
-
-        initEventPreviewHandler();
-        final CmsContentDefinition definition;
-        try {
-            definition = (CmsContentDefinition)CmsRpcPrefetcher.getSerializedObjectFromDictionary(
-                getService(),
-                I_CmsContentService.DICT_CONTENT_DEFINITION);
-        } catch (SerializationException e) {
-            RootPanel.get().add(new Label(e.getMessage()));
-            return;
-        }
-        m_isStandAlone = true;
-        if (definition.isModelInfo()) {
-            openModelSelectDialog(context, definition);
-        } else {
-            if (CmsCoreProvider.get().lock(CmsContentDefinition.entityIdToUuid(definition.getEntityId()))) {
-
-                registerContentDefinition(definition);
-                // register all external widgets
-                WidgetRegistry.getInstance().registerExternalWidgets(
-                    definition.getExternalWidgetConfigurations(),
-                    new Command() {
-
-                        public void execute() {
-
-                            initEditor(context, definition, null, false);
-                        }
-                    });
-
-            } else {
-                showLockedResourceMessage();
-            }
-        }
-    }
-
-    /**
-     * Registers a deep copy of the source entity with the given target entity id.<p>
-     *
-     * @param sourceEntityId the source entity id
-     * @param targetEntityId the target entity id
-     */
-    public void registerClonedEntity(String sourceEntityId, String targetEntityId) {
-
-        CmsEntityBackend.getInstance().getEntity(sourceEntityId).createDeepCopy(targetEntityId);
-    }
-
-    /**
-     * Registers the given content definition.<p>
-     *
-     * @param definition the content definition
-     */
-    public void registerContentDefinition(CmsContentDefinition definition) {
-
-        getWidgetService().addConfigurations(definition.getConfigurations());
-        CmsType baseType = definition.getTypes().get(definition.getEntityTypeName());
-        m_entityBackend.registerTypes(baseType, definition.getTypes());
-        for (CmsEntity entity : definition.getEntities().values()) {
-            CmsEntity previousValue = m_entityBackend.getEntity(entity.getId());
-            if (previousValue != null) {
-                m_entityBackend.changeEntityContentValues(previousValue, entity);
-            } else {
-                m_entityBackend.registerEntity(entity);
-                m_registeredEntities.add(entity.getId());
-            }
-        }
-        for (Map.Entry<String, CmsComplexWidgetData> entry : definition.getComplexWidgetData().entrySet()) {
-            String attrName = entry.getKey();
-            CmsComplexWidgetData widgetData = entry.getValue();
-            getWidgetService().registerComplexWidgetAttribute(
-                attrName,
-                widgetData.getRendererName(),
-                widgetData.getConfiguration());
-        }
-    }
-
-    /**
-     * Saves the given entities.<p>
-     *
-     * @param clearOnSuccess <code>true</code> to clear the VIE instance on success
-     * @param callback the call back command
-     */
-    public void saveAndDeleteEntities(final boolean clearOnSuccess, final Command callback) {
-
-        final CmsEntity entity = m_entityBackend.getEntity(m_entityId);
-        saveAndDeleteEntities(entity, new ArrayList<String>(m_deletedEntities), clearOnSuccess, callback);
-    }
-
-    /**
-     * Saves the given entities.<p>
-     *
-     * @param lastEditedEntity the last edited entity
-     * @param deletedEntites the deleted entity id's
-     * @param clearOnSuccess <code>true</code> to clear the VIE instance on success
-     * @param callback the call back command
-     */
-    public void saveAndDeleteEntities(
-        final CmsEntity lastEditedEntity,
-        final List<String> deletedEntites,
-        final boolean clearOnSuccess,
-        final Command callback) {
-
-        CmsRpcAction<CmsValidationResult> asyncCallback = new CmsRpcAction<CmsValidationResult>() {
-
-            @Override
-            public void execute() {
-
-                start(200, true);
-                getService().saveAndDeleteEntities(
-                    lastEditedEntity,
-                    deletedEntites,
-                    getSkipPaths(),
-                    m_locale,
-                    clearOnSuccess,
-                    this);
-            }
-
-            @Override
-            protected void onResponse(CmsValidationResult result) {
-
-                stop(false);
-                if ((result != null) && result.hasErrors()) {
-                    showValidationErrorDialog(result);
-                } else {
-                    callback.execute();
-                    if (clearOnSuccess) {
-                        destroyForm(true);
-                    }
-                }
-            }
-        };
-        asyncCallback.execute();
-    }
-
-    /**
-     * Saves a value in an Xml content.<p>
-     *
-     * @param contentId the structure id of the content
-     * @param contentPath the xpath for which to set the value
-     * @param locale the locale for which to set the value
-     * @param value the new value
-     * @param asyncCallback the callback for the result
-     */
-    public void saveValue(
-        final String contentId,
-        final String contentPath,
-        final String locale,
-        final String value,
-        final AsyncCallback<String> asyncCallback) {
-
-        CmsRpcAction<String> action = new CmsRpcAction<String>() {
-
-            @Override
-            public void execute() {
-
-                start(0, false);
-                getService().saveValue(contentId, contentPath, locale, value, this);
-
-            }
-
-            @Override
-            protected void onResponse(String result) {
-
-                stop(false);
-                asyncCallback.onSuccess(result);
-
-            }
-        };
-        action.execute();
-    }
-
-    /**
-     * Sets the show editor help flag to the user session.<p>
-     *
-     * @param show the show editor help flag
-     */
-    public void setShowEditorHelp(final boolean show) {
-
-        CmsCoreProvider.get().setShowEditorHelp(show);
-    }
-
-    /**
-     * Removes the given entity from the entity VIE store.<p>
-     *
-     * @param entityId the entity id
-     */
-    public void unregistereEntity(String entityId) {
-
-        CmsEntityBackend.getInstance().removeEntity(entityId);
-    }
-
-    /**
-     * @see org.opencms.acacia.client.CmsEditorBase#clearEditor()
-     */
-    @Override
-    protected void clearEditor() {
-
-        super.clearEditor();
-        m_context = null;
-        if (m_undoRedoHandlerRegistration != null) {
-            m_undoRedoHandlerRegistration.removeHandler();
-        }
-        if (m_toolbar != null) {
-            m_toolbar.removeFromParent();
-            m_toolbar = null;
-        }
-        m_cancelButton = null;
-        m_localeSelect = null;
-        m_deleteLocaleButton = null;
-        m_copyLocaleButton = null;
-        m_openFormButton = null;
-        m_saveButton = null;
-        m_onClose = null;
-        m_locale = null;
-        if (m_basePanel != null) {
-            m_basePanel.removeFromParent();
-            m_basePanel = null;
-        }
-        if (m_entityObserver != null) {
-            m_entityObserver.clear();
-            m_entityObserver = null;
-        }
-        m_changedEntityIds.clear();
-        m_registeredEntities.clear();
-        m_availableLocales.clear();
-        m_contentLocales.clear();
-        m_deletedEntities.clear();
-        m_definitions.clear();
-        m_title = null;
-        m_sitePath = null;
-        m_resourceTypeName = null;
-        if (m_closingHandlerRegistration != null) {
-            m_closingHandlerRegistration.removeHandler();
-            m_closingHandlerRegistration = null;
-        }
-        if (m_isStandAlone) {
-            closeEditorWidow();
-        } else {
-            RootPanel.getBodyElement().getParentElement().getStyle().clearOverflow();
-        }
-        if (m_previewHandlerRegistration != null) {
-            m_previewHandlerRegistration.removeHandler();
-            m_previewHandlerRegistration = null;
-        }
-    }
-
-    /**
-     * Gets the editor context.<p>
-     *
-     * @return the editor context
-     */
-    protected CmsEditorContext getContext() {
-
-        return m_context;
-    }
-
-    /**
-     * @see org.opencms.acacia.client.CmsEditorBase#getContextUri()
-     */
-    @Override
-    protected String getContextUri() {
-
-        return CmsCoreProvider.get().getUri();
-    }
-
-    /**
-     * Gets the entity id.<p>
-     *
-     * @return the entity id
-     */
-    protected String getEntityId() {
-
-        return m_entityId;
-    }
-
-    /**
-     * @see org.opencms.acacia.client.CmsEditorBase#getHtmlContextInfo()
-     */
-    @Override
-    protected String getHtmlContextInfo() {
-
-        return m_context.getHtmlContextInfo();
-    }
-
-    /**
-     * Returns the paths to be skipped when synchronizing locale independent fields.<p>
-     *
-     * @return the paths to be skipped when synchronizing locale independent fields
-     */
-    protected Collection<String> getSkipPaths() {
-
-        return ((CmsDefaultWidgetService)getWidgetService()).getSkipPaths();
-    }
-
-    /**
-     * Adds a content definition to the internal store.<p>
-     *
-     * @param definition the definition to add
-     */
-    void addContentDefinition(CmsContentDefinition definition) {
-
-        m_definitions.put(definition.getLocale(), definition);
-        m_contentLocales.add(definition.getLocale());
-    }
-
-    /**
-     * Calls the editor change handlers.<p>
-     *
-     * @param changedScopes the changed content value scopes
-     */
-    void callEditorChangeHandlers(final Set<String> changedScopes) {
-
-        m_changedScopes.addAll(changedScopes);
-        if (!m_callingChangeHandlers && (m_changedScopes.size() > 0)) {
-            m_callingChangeHandlers = true;
-            final Set<String> scopesToSend = new HashSet<String>(m_changedScopes);
-            m_changedScopes.clear();
-            final CmsEntity entity = m_entityBackend.getEntity(m_entityId);
-            final org.opencms.acacia.shared.CmsEntity currentState = entity.createDeepCopy(m_entityId);
-            CmsRpcAction<CmsContentDefinition> action = new CmsRpcAction<CmsContentDefinition>() {
-
-                @Override
-                public void execute() {
-
-                    start(200, true);
-                    getService().callEditorChangeHandlers(
-                        getEntityId(),
-                        currentState,
-                        getSkipPaths(),
-                        scopesToSend,
-                        this);
-                }
-
-                @Override
-                public void onFailure(Throwable t) {
-
-                    m_callingChangeHandlers = false;
-                    super.onFailure(t);
-
-                }
-
-                @Override
-                protected void onResponse(CmsContentDefinition result) {
-
-                    m_callingChangeHandlers = false;
-                    stop(false);
-                    updateEditorValues(currentState, result.getEntity());
-                    callEditorChangeHandlers(new HashSet<String>());
-                }
-            };
-            action.execute();
-        }
-    }
-
-    /**
-     * Cancels the editing process.<p>
-     */
-    void cancelEdit() {
-
-        // store the scroll position
-        int scrollTop = RootPanel.getBodyElement().getOwnerDocument().getScrollTop();
-        unlockResource();
-        if (m_onClose != null) {
-            m_onClose.execute();
-        }
-        destroyForm(true);
-        clearEditor();
-        // restore the scroll position
-        RootPanel.getBodyElement().getOwnerDocument().setScrollTop(scrollTop);
-    }
-
-    /**
-     * Checks if the content is valid and sends a notification if not.<p>
-     * This will not trigger a validation run, but will use the latest state.<p>
-     *
-     * @return <code>true</code> in case there are no validation issues
-     */
-    boolean checkValidation() {
-
-        boolean result;
-        if (m_changedEntityIds.isEmpty()) {
-            result = true;
-        } else if (m_saveButton.isEnabled()) {
-            result = true;
-        } else {
-            result = false;
-            CmsNotification.get().send(Type.ERROR, m_saveButton.getDisabledReason());
-        }
-        return result;
-    }
-
-    /**
-     * Asks the user to confirm resetting all changes.<p>
-     */
-    void confirmCancel() {
-
-        if (m_saveButton.isEnabled()) {
-            CmsConfirmDialog dialog = new CmsConfirmDialog(
-                org.opencms.gwt.client.Messages.get().key(org.opencms.gwt.client.Messages.GUI_DIALOG_RESET_TITLE_0),
-                org.opencms.gwt.client.Messages.get().key(org.opencms.gwt.client.Messages.GUI_DIALOG_RESET_TEXT_0));
-            dialog.setHandler(new I_CmsConfirmDialogHandler() {
-
-                public void onClose() {
-
-                    // nothing to do
-                }
-
-                public void onOk() {
-
-                    cancelEdit();
-                }
-            });
-            dialog.center();
-        } else {
-            cancelEdit();
-        }
-    }
-
-    /**
-     * Opens the confirm delete locale dialog.<p>
-     */
-    void confirmDeleteLocale() {
-
-        CmsConfirmDialog dialog = new CmsConfirmDialog(
-            Messages.get().key(Messages.GUI_CONFIRM_DELETE_LOCALE_TITLE_0),
-            Messages.get().key(Messages.GUI_CONFIRM_DELETE_LOCALE_TEXT_0));
-        dialog.setHandler(new I_CmsConfirmDialogHandler() {
-
-            public void onClose() {
-
-                // nothing to do
-            }
-
-            public void onOk() {
-
-                deleteCurrentLocale();
-            }
-        });
-        dialog.center();
-    }
-
-    /**
-     * Copies the current entity values to the given locales.<p>
-     *
-     * @param targetLocales the target locales
-     */
-    void copyLocales(final Set<String> targetLocales) {
-
-        final CmsEntity entity = m_entityBackend.getEntity(m_entityId);
-        CmsRpcAction<Void> action = new CmsRpcAction<Void>() {
-
-            @Override
-            public void execute() {
-
-                start(200, true);
-                getService().copyLocale(targetLocales, entity, this);
-            }
-
-            @Override
-            protected void onResponse(Void result) {
-
-                stop(false);
-            }
-        };
-        action.execute();
-        for (String targetLocale : targetLocales) {
-            String targetId = getIdForLocale(targetLocale);
-            if (!m_entityId.equals(targetId)) {
-                if (m_registeredEntities.contains(targetId)) {
-                    unregistereEntity(targetId);
-                }
-                registerClonedEntity(m_entityId, targetId);
-                m_registeredEntities.add(targetId);
-                m_changedEntityIds.add(targetId);
-                m_contentLocales.add(targetLocale);
-                m_deletedEntities.remove(targetId);
-                enableSave();
-            }
-        }
-        initLocaleSelect();
-    }
-
-    /**
-     * Deferrers the save action to the end of the browser event queue.<p>
-     */
-    void deferSave() {
-
-        Scheduler.get().scheduleDeferred(new ScheduledCommand() {
-
-            public void execute() {
-
-                save();
-            }
-        });
-    }
-
-    /**
-     * Deferrers the save and exit action to the end of the browser event queue.<p>
-     */
-    void deferSaveAndExit() {
-
-        Scheduler.get().scheduleDeferred(new ScheduledCommand() {
-
-            public void execute() {
-
-                saveAndExit();
-            }
-        });
-    }
-
-    /**
-     * Deletes the current locale.<p>
-     */
-    void deleteCurrentLocale() {
-
-        // there has to remain at least one content locale
-        if (m_contentLocales.size() > 1) {
-            String deletedLocale = m_locale;
-            m_contentLocales.remove(deletedLocale);
-            m_registeredEntities.remove(m_entityId);
-            m_changedEntityIds.remove(m_entityId);
-            m_deletedEntities.add(m_entityId);
-            getValidationHandler().getValidationContext().removeEntityId(m_entityId);
-            unregistereEntity(m_entityId);
-            enableSave();
-            String nextLocale = null;
-            if (m_registeredEntities.isEmpty()) {
-                nextLocale = m_contentLocales.iterator().next();
-            } else {
-                nextLocale = CmsContentDefinition.getLocaleFromId(m_registeredEntities.iterator().next());
-            }
-            switchLocale(nextLocale);
-        }
-    }
-
-    /**
-     * Disables the save buttons with the given message.<p>
-     *
-     * @param message the disabled message
-     */
-    void disableSave(String message) {
-
-        m_saveButton.disable(message);
-        m_saveExitButton.disable(message);
-    }
-
-    /**
-     * Leaves the editor saving the content if necessary.<p>
-     */
-    void exitWithSaving() {
-
-        if (checkValidation()) {
-            if (m_saveExitButton.isEnabled()) {
-                saveAndExit();
-            } else {
-                cancelEdit();
-            }
-        }
-    }
-
-    /**
-     * Handles validation changes.<p>
-     *
-     * @param validationContext the changed validation context
-     */
-    void handleValidationChange(CmsValidationContext validationContext) {
-
-        if (validationContext.hasValidationErrors()) {
-            String locales = "";
-            for (String id : validationContext.getInvalidEntityIds()) {
-                if (locales.length() > 0) {
-                    locales += ", ";
-                }
-                String locale = CmsContentDefinition.getLocaleFromId(id);
-                if (m_availableLocales.containsKey(locale)) {
-                    locales += m_availableLocales.get(locale);
-                }
-            }
-            disableSave(Messages.get().key(Messages.GUI_TOOLBAR_VALIDATION_ERRORS_1, locales));
-        } else if (!m_changedEntityIds.isEmpty()) {
-            enableSave();
-        }
-    }
-
-    /**
-     * Hides the editor help bubbles.<p>
-     *
-     * @param hide <code>true</code> to hide the help bubbles
-     */
-    void hideHelpBubbles(boolean hide) {
-
-        setShowEditorHelp(!hide);
-        CmsValueFocusHandler.getInstance().hideHelpBubbles(RootPanel.get(), hide);
-        if (!hide) {
-            m_hideHelpBubblesButton.setTitle(Messages.get().key(Messages.GUI_TOOLBAR_HELP_BUBBLES_SHOWN_0));
-        } else {
-            m_hideHelpBubblesButton.setTitle(Messages.get().key(Messages.GUI_TOOLBAR_HELP_BUBBLES_HIDDEN_0));
-        }
-    }
-
-    /**
-     * Initializes the editor.<p>
-     *
-     * @param context the editor context
-     * @param contentDefinition the content definition
-     * @param formParent the inline form parent panel, used for inline editing only
-     * @param inline <code>true</code> to render the editor for inline editing
-     */
-    void initEditor(
-        CmsEditorContext context,
-        CmsContentDefinition contentDefinition,
-        I_CmsInlineFormParent formParent,
-        boolean inline) {
-
-        m_context = context;
-        m_locale = contentDefinition.getLocale();
-        m_entityId = contentDefinition.getEntityId();
-        m_deleteOnCancel = contentDefinition.isDeleteOnCancel();
-        m_autoUnlock = contentDefinition.isAutoUnlock();
-        m_isDirectEdit = contentDefinition.isDirectEdit();
-
-        initClosingHandler();
-        setContentDefinition(contentDefinition);
-        initToolbar();
-        if (inline && (formParent != null)) {
-            initEditOverlay(formParent.getElement());
-            addOverlayClickHandler(new ClickHandler() {
-
-                public void onClick(ClickEvent event) {
-
-                    exitWithSaving();
-                }
-            });
-            m_hideHelpBubblesButton.setVisible(false);
-            setNativeResourceInfo(m_sitePath, m_locale);
-            initEntityObserver();
-            if (m_definitions.get(m_locale).hasEditorChangeHandlers()) {
-                initEditorChangeHandlers(m_definitions.get(m_locale).getEditorChangeScopes());
-            }
-            renderInlineEntity(m_entityId, formParent);
-        } else {
-            initFormPanel();
-            renderFormContent();
-            fixFocus();
-        }
-        if (contentDefinition.isPerformedAutocorrection()) {
-            CmsNotification.get().send(
-                CmsNotification.Type.NORMAL,
-                Messages.get().key(Messages.GUI_WARN_INVALID_XML_STRUCTURE_0));
-            setChanged();
-        }
-    }
-
-    /**
-     * Initializes the editor change handler.<p>
-     *
-     * @param changeScopes the scopes to watch for changes
-     */
-    void initEditorChangeHandlers(Collection<String> changeScopes) {
-
-        if (m_editorChangeHandler != null) {
-            m_editorChangeHandler.clear();
-        }
-        m_editorChangeHandler = new EditorChangeHandler(getEntity(), changeScopes);
-    }
-
-    /**
-     * Initializes the entity observer.<p>
-     */
-    void initEntityObserver() {
-
-        if (m_entityObserver != null) {
-            m_entityObserver.clear();
-        }
-        m_entityObserver = new CmsEntityObserver(getCurrentEntity());
-        exportObserver();
-    }
-
-    /**
-     * Opens the form based editor.<p>
-     */
-    void initFormPanel() {
-
-        removeEditOverlays();
-        m_openFormButton.setVisible(false);
-        m_saveButton.setVisible(true);
-        m_hideHelpBubblesButton.setVisible(true);
-        m_undoButton.setVisible(true);
-        m_redoButton.setVisible(true);
-        m_basePanel = new FlowPanel();
-        m_basePanel.addStyleName(I_CmsLayoutBundle.INSTANCE.editorCss().basePanel());
-        // insert base panel before the tool bar to keep the tool bar visible
-        RootPanel.get().add(m_basePanel);
-        if (m_isStandAlone) {
-            RootPanel.getBodyElement().addClassName(I_CmsLayoutBundle.INSTANCE.editorCss().standAloneEditor());
-        } else {
-            RootPanel.getBodyElement().getParentElement().getStyle().setOverflow(Overflow.HIDDEN);
-        }
-    }
-
-    /**
-     * Opens the copy locale dialog.<p>
-     */
-    void openCopyLocaleDialog() {
-
-        CmsCopyLocaleDialog dialog = new CmsCopyLocaleDialog(
-            m_availableLocales,
-            m_contentLocales,
-            m_locale,
-            m_definitions.get(m_locale).hasSynchronizedElements(),
-            this);
-        dialog.center();
-    }
-
-    /**
-     * Opens the model file select dialog.<p>
-     *
-     * @param context the editor context
-     * @param definition the content definition
-     */
-    void openModelSelectDialog(final CmsEditorContext context, final CmsContentDefinition definition) {
-
-        I_CmsModelSelectHandler handler = new I_CmsModelSelectHandler() {
-
-            public void onModelSelect(CmsUUID modelStructureId) {
-
-                if (modelStructureId == null) {
-                    modelStructureId = CmsUUID.getNullUUID();
-                }
-                openFormEditor(
-                    context,
-                    definition.getLocale(),
-                    definition.getReferenceResourceId().toString(),
-                    definition.getNewLink(),
-                    modelStructureId,
-                    null,
-                    null,
-                    m_onClose);
-            }
-        };
-        String title = org.opencms.gwt.client.Messages.get().key(
-            org.opencms.gwt.client.Messages.GUI_MODEL_SELECT_TITLE_0);
-        String message = org.opencms.gwt.client.Messages.get().key(
-            org.opencms.gwt.client.Messages.GUI_MODEL_SELECT_MESSAGE_0);
-        CmsModelSelectDialog dialog = new CmsModelSelectDialog(handler, definition.getModelInfos(), title, message);
-        dialog.center();
-    }
-
-    /**
-     * Previews the native event to enable keyboard short cuts.<p>
-     *
-     * @param event the event
-     */
-    void previewNativeEvent(NativePreviewEvent event) {
-
-        Event nativeEvent = Event.as(event.getNativeEvent());
-        if (event.getTypeInt() == Event.ONKEYDOWN) {
-            int keyCode = nativeEvent.getKeyCode();
-            if (nativeEvent.getCtrlKey()) {
-                // look for short cuts
-                if (nativeEvent.getShiftKey()) {
-                    if (keyCode == KeyCodes.KEY_S) {
-
-                        exitWithSaving();
-                        nativeEvent.preventDefault();
-                        nativeEvent.stopPropagation();
-                    } else if (keyCode == KeyCodes.KEY_X) {
-                        confirmCancel();
-                        nativeEvent.preventDefault();
-                        nativeEvent.stopPropagation();
-                    }
-                } else if (keyCode == KeyCodes.KEY_S) {
-                    if (checkValidation()) {
-                        save();
-                    }
-                    nativeEvent.preventDefault();
-                    nativeEvent.stopPropagation();
-                }
-
-            }
-        }
-    }
-
-    /**
-     * Renders the form content.<p>
-     */
-    void renderFormContent() {
-
-        initLocaleSelect();
-        setNativeResourceInfo(m_sitePath, m_locale);
-        CmsInfoHeader header = new CmsInfoHeader(
-            m_title,
-            null,
-            m_sitePath,
-            m_locale,
-            CmsIconUtil.getResourceIconClasses(m_resourceTypeName, m_sitePath, false));
-        m_basePanel.add(header);
-        SimplePanel content = new SimplePanel();
-        content.setStyleName(org.opencms.acacia.client.css.I_CmsLayoutBundle.INSTANCE.form().formParent());
-        m_basePanel.add(content);
-        initEntityObserver();
-        if (m_definitions.get(m_locale).hasEditorChangeHandlers()) {
-            initEditorChangeHandlers(m_definitions.get(m_locale).getEditorChangeScopes());
-        }
-        renderEntityForm(m_entityId, m_tabInfos, content, m_basePanel.getElement());
-
-    }
-
-    /**
-     * Saves the content and closes the editor.<p>
-     */
-    void save() {
-
-        saveAndDeleteEntities(false, new Command() {
-
-            public void execute() {
-
-                setSaved();
-                setUnchanged();
-            }
-        });
-    }
-
-    /**
-     * Saves the content and closes the editor.<p>
-     */
-    void saveAndExit() {
-
-        boolean unlock = shouldUnlockAutomatically();
-        // store the scroll position
-        final int scrollTop = RootPanel.getBodyElement().getOwnerDocument().getScrollTop();
-        saveAndDeleteEntities(unlock, new Command() {
-
-            public void execute() {
-
-                setSaved();
-                if (m_onClose != null) {
-                    m_onClose.execute();
-                }
-                clearEditor();
-                // restore the scroll position
-                RootPanel.getBodyElement().getOwnerDocument().setScrollTop(scrollTop);
-            }
-        });
-    }
-
-    /**
-     * Sets the has changed flag and enables the save button.<p>
-     */
-    void setChanged() {
-
-        enableSave();
-        m_changedEntityIds.add(m_entityId);
-        m_deletedEntities.remove(m_entityId);
-        updateOverlayPosition();
-    }
-
-    /**
-     * Sets the content definition.<p>
-     *
-     * @param definition the content definition
-     */
-    void setContentDefinition(CmsContentDefinition definition) {
-
-        if (m_availableLocales.isEmpty()) {
-            // only set the locales when initially setting the content definition
-            m_availableLocales.putAll(definition.getAvailableLocales());
-            m_contentLocales.addAll(definition.getContentLocales());
-        } else {
-            m_contentLocales.add(definition.getLocale());
-        }
-        m_title = definition.getTitle();
-        m_sitePath = definition.getSitePath();
-        m_resourceTypeName = definition.getResourceType();
-        m_registeredEntities.add(definition.getEntityId());
-        m_tabInfos = definition.getTabInfos();
-        addContentDefinition(definition);
-        CmsDefaultWidgetService service = (CmsDefaultWidgetService)getWidgetService();
-        service.addConfigurations(definition.getConfigurations());
-        service.setSyncValues(definition.getSyncValues());
-        service.setSkipPaths(definition.getSkipPaths());
-        addEntityChangeHandler(definition.getEntityId(), new ValueChangeHandler<CmsEntity>() {
-
-            public void onValueChange(ValueChangeEvent<CmsEntity> event) {
-
-                setChanged();
-            }
-        });
-    }
-
-    /**
-     * Removes the delete on cancel flag for new resources.<p>
-     */
-    void setSaved() {
-
-        m_deleteOnCancel = false;
-    }
-
-    /**
-     * Call after save.<p>
-     */
-    void setUnchanged() {
-
-        m_changedEntityIds.clear();
-        m_deletedEntities.clear();
-        disableSave(Messages.get().key(Messages.GUI_TOOLBAR_NOTHING_CHANGED_0));
-    }
-
-    /**
-     * Enables and disabler the undo redo buttons according to the state.<p>
-     *
-     * @param state the undo redo state
-     */
-    void setUndoRedoState(UndoRedoState state) {
-
-        if (state.hasUndo()) {
-            m_undoButton.enable();
-        } else {
-            m_undoButton.disable(Messages.get().key(Messages.GUI_TOOLBAR_UNDO_DISABLED_0));
-        }
-        if (state.hasRedo()) {
-            m_redoButton.enable();
-        } else {
-            m_redoButton.disable(Messages.get().key(Messages.GUI_TOOLBAR_REDO_DISABLED_0));
-        }
-    }
-
-    /**
-     * Returns true if the edited resource should be unlocked automatically after pressing Save/Exit.<p>
-     *
-     * @return true if the edited resource should be unlocked automatically
-     */
-    boolean shouldUnlockAutomatically() {
-
-        if (m_isStandAlone) {
-            if (m_isDirectEdit) {
-                // Classic direct edit case - always unlock
-                return true;
-            } else {
-                // Workplace case - determined by configuration
-                return m_autoUnlock;
-            }
-        }
-        // Container page case - always unlock
-        return true;
-    }
-
-    /**
-     * Shows the validation error dialog.<p>
-     *
-     * @param validationResult the validation result
-     */
-    void showValidationErrorDialog(CmsValidationResult validationResult) {
-
-        if (validationResult.getErrors().keySet().contains(m_entityId)) {
-            getValidationHandler().displayValidation(m_entityId, validationResult);
-        }
-        String errorLocales = "";
-        for (String entityId : validationResult.getErrors().keySet()) {
-            String locale = CmsContentDefinition.getLocaleFromId(entityId);
-            errorLocales += m_availableLocales.get(locale) + ", ";
-        }
-        // remove trailing ','
-        errorLocales = errorLocales.substring(0, errorLocales.length() - 2);
-        CmsErrorDialog dialog = new CmsErrorDialog(
-            Messages.get().key(Messages.GUI_VALIDATION_ERROR_1, errorLocales),
-            null);
-        dialog.center();
-    }
-
-    /**
-     * Switches to the selected locale. Will save changes first.<p>
-     *
-     * @param locale the locale to switch to
-     */
-    void switchLocale(final String locale) {
-
-        if (locale.equals(m_locale)) {
-            return;
-        }
-        m_locale = locale;
-        m_basePanel.clear();
-        destroyForm(false);
-        final CmsEntity entity = m_entityBackend.getEntity(m_entityId);
-        m_entityId = getIdForLocale(locale);
-        // if the content does not contain the requested locale yet, a new node will be created
-        final boolean addedNewLocale = !m_contentLocales.contains(locale);
-        if (m_registeredEntities.contains(m_entityId)) {
-            unregistereEntity(m_entityId);
-        }
-        if (addedNewLocale) {
-            loadNewDefinition(m_entityId, entity, new I_CmsSimpleCallback<CmsContentDefinition>() {
-
-                public void execute(final CmsContentDefinition contentDefinition) {
-
-                    registerContentDefinition(contentDefinition);
-                    final CmsNotificationMessage message = CmsNotification.get().sendBusy(
-                        CmsNotification.Type.NORMAL,
-                        org.opencms.gwt.client.Messages.get().key(org.opencms.gwt.client.Messages.GUI_LOADING_0));
-                    WidgetRegistry.getInstance().registerExternalWidgets(
-                        contentDefinition.getExternalWidgetConfigurations(),
-                        new Command() {
-
-                        public void execute() {
-
-                            setContentDefinition(contentDefinition);
-                            renderFormContent();
-                            setChanged();
-                            CmsNotification.get().removeMessage(message);
-                        }
-                    });
-                }
-            });
-        } else {
-            loadDefinition(m_entityId, entity, new I_CmsSimpleCallback<CmsContentDefinition>() {
-
-                public void execute(CmsContentDefinition contentDefinition) {
-
-                    setContentDefinition(contentDefinition);
-                    renderFormContent();
-                }
-            });
-        }
-    }
-
-    /**
-     * Synchronizes the locale independent fields to the other locales.<p>
-     */
-    void synchronizeCurrentLocale() {
-
-        m_basePanel.clear();
-        destroyForm(false);
-        CmsEntity entity = m_entityBackend.getEntity(m_entityId);
-        m_entityId = getIdForLocale(m_locale);
-        ((CmsDefaultWidgetService)getWidgetService()).setSkipPaths(Collections.<String> emptyList());
-        loadDefinition(m_entityId, entity, new I_CmsSimpleCallback<CmsContentDefinition>() {
-
-            public void execute(CmsContentDefinition contentDefinition) {
-
-                setContentDefinition(contentDefinition);
-                renderFormContent();
-                setChanged();
-            }
-        });
-    }
-
-    /**
-     * Unlocks the edited resource.<p>
-     */
-    void unlockResource() {
-
-        if (!shouldUnlockAutomatically()) {
-            return;
-        }
-        if (m_entityId != null) {
-            final CmsUUID structureId = CmsContentDefinition.entityIdToUuid(m_entityId);
-            if (m_deleteOnCancel) {
-                CmsRpcAction<Void> action = new CmsRpcAction<Void>() {
-
-                    @Override
-                    public void execute() {
-
-                        CmsCoreProvider.getVfsService().syncDeleteResource(structureId, this);
-                    }
-
-                    @Override
-                    protected void onResponse(Void result) {
-
-                        // nothing to do
-                    }
-                };
-                action.executeSync();
-            } else {
-                CmsCoreProvider.get().unlock(structureId);
-            }
-        }
-    }
-
-    /**
-     * Updates the editor values.<p>
-     *
-     * @param previous the previous entity state
-     * @param updated the updated entity state
-     */
-    void updateEditorValues(CmsEntity previous, CmsEntity updated) {
-
-        if (updated.getId().equals(m_entityId)) {
-            // only apply the changes to the same locale entity
-            updateEditorValues(previous, updated, getEntity(), Collections.<String> emptyList());
-        }
-    }
-
-    /**
-     * Adds the change listener to the observer.<p>
-     *
-     * @param changeListener the change listener
-     * @param changeScope the change scope
-     */
-    private void addChangeListener(JavaScriptObject changeListener, String changeScope) {
-
-        try {
-            System.out.println("Adding native listener for scope " + changeScope);
-            m_entityObserver.addEntityChangeListener(new CmsEntityChangeListenerWrapper(changeListener), changeScope);
-        } catch (Exception e) {
-
-            CmsDebugLog.getInstance().printLine("Exception occured during listener registration" + e.getMessage());
-        }
-    }
-
-    /**
-     * Changes a simple type entity value.<p>
-     *
-     * @param attributeName the attribute name
-     * @param index the value index
-     * @param value the value
-     * @param parentPathElements the parent path elements
-     */
-    private void changeSimpleValue(String attributeName, int index, String value, List<String> parentPathElements) {
-
-        CmsAttributeHandler handler = getAttributeHandler(attributeName, parentPathElements);
-        handler.changeValue(value, index);
-    }
-
-    /**
-     * Closes the editor.<p>
-     */
-    private native void closeEditorWidow() /*-{
-        if ($wnd.top.cms_ade_closeEditorDialog) {
-            $wnd.top.cms_ade_closeEditorDialog();
-        } else {
-            var backlink = $wnd[@org.opencms.ade.contenteditor.shared.rpc.I_CmsContentService::PARAM_BACKLINK];
-            if (backlink) {
-                $wnd.top.location.href = backlink;
-            }
-        }
-    }-*/;
-
-    /**
-     * Creates a push button for the edit tool-bar.<p>
-     *
-     * @param title the button title
-     * @param imageClass the image class
-     *
-     * @return the button
-     */
-    private CmsPushButton createButton(String title, String imageClass) {
-
-        CmsPushButton result = new CmsPushButton();
-        result.setTitle(title);
-        result.setImageClass(imageClass);
-        result.setButtonStyle(ButtonStyle.FONT_ICON, null);
-        result.setSize(Size.big);
-        return result;
-    }
-
-    /**
-     * Enables the save buttons.<p>
-     */
-    private void enableSave() {
-
-        m_saveButton.enable();
-        m_saveExitButton.enable();
-    }
-
-    /**
-     * Exports the add entity change listener method.<p>
-     */
-    private native void exportObserver()/*-{
-        var self = this;
-        $wnd[@org.opencms.ade.contenteditor.client.CmsContentEditor::ADD_CHANGE_LISTENER_METHOD] = function(listener,
-                scope) {
-            var wrapper = {
-                onChange : listener.onChange
-            }
-            self.@org.opencms.ade.contenteditor.client.CmsContentEditor::addChangeListener(Lcom/google/gwt/core/client/JavaScriptObject;Ljava/lang/String;)(wrapper, scope);
-        }
-        $wnd[@org.opencms.ade.contenteditor.client.CmsContentEditor::GET_CURRENT_ENTITY_METHOD] = function() {
-            return new $wnd.acacia.CmsEntityWrapper(
-                    self.@org.opencms.ade.contenteditor.client.CmsContentEditor::getCurrentEntity()());
-        }
-    }-*/;
-
-    /**
-     * Returns the attribute handler for the given attribute.<p>
-     *
-     * @param attributeName the attribute name
-     * @param parentPathElements the parent path elements
-     *
-     * @return the attribute handler
-     */
-    private CmsAttributeHandler getAttributeHandler(String attributeName, List<String> parentPathElements) {
-
-        List<String> childPathElements = new ArrayList<String>(parentPathElements);
-        childPathElements.add(attributeName);
-        CmsAttributeHandler handler = getRootAttributeHandler().getHandlerByPath(
-            childPathElements.toArray(new String[childPathElements.size()]));
-        return handler;
-    }
-
-    /**
-     * Returns the entity id for the given locale.<p>
-     *
-     * @param locale the locale
-     *
-     * @return the entity id
-     */
-    private String getIdForLocale(String locale) {
-
-        return CmsContentDefinition.uuidToEntityId(CmsContentDefinition.entityIdToUuid(m_entityId), locale);
-    }
-
-    /**
-     * Initializes the window closing handler to ensure the resource will be unlocked when leaving the editor.<p>
-     */
-    private void initClosingHandler() {
-
-        m_closingHandlerRegistration = Window.addWindowClosingHandler(new ClosingHandler() {
-
-            /**
-             * @see com.google.gwt.user.client.Window.ClosingHandler#onWindowClosing(com.google.gwt.user.client.Window.ClosingEvent)
-             */
-            public void onWindowClosing(ClosingEvent event) {
-
-                unlockResource();
-            }
-        });
-    }
-
-    /**
-     * Initializes the event preview handler.<p>
-     */
-    private void initEventPreviewHandler() {
-
-        m_previewHandlerRegistration = Event.addNativePreviewHandler(new NativePreviewHandler() {
-
-            public void onPreviewNativeEvent(NativePreviewEvent event) {
-
-                previewNativeEvent(event);
-            }
-        });
-    }
-
-    /**
-     * Initializes the locale selector.<p>
-     */
-    private void initLocaleSelect() {
-
-        if (m_availableLocales.size() < 2) {
-            return;
-        }
-        Map<String, String> selectOptions = new HashMap<String, String>();
-        for (Entry<String, String> localeEntry : m_availableLocales.entrySet()) {
-            if (m_contentLocales.contains(localeEntry.getKey())) {
-                selectOptions.put(localeEntry.getKey(), localeEntry.getValue());
-            } else {
-                selectOptions.put(localeEntry.getKey(), localeEntry.getValue() + " [-]");
-            }
-        }
-        if (m_localeSelect == null) {
-            m_localeSelect = new CmsSelectBox(selectOptions);
-            m_toolbar.insertRight(m_localeSelect, 1);
-            m_localeSelect.addStyleName(I_CmsLayoutBundle.INSTANCE.generalCss().inlineBlock());
-            m_localeSelect.getElement().getStyle().setWidth(100, Unit.PX);
-            m_localeSelect.getElement().getStyle().setVerticalAlign(VerticalAlign.MIDDLE);
-            m_localeSelect.addValueChangeHandler(new ValueChangeHandler<String>() {
-
-                public void onValueChange(ValueChangeEvent<String> event) {
-
-                    switchLocale(event.getValue());
-                }
-            });
-        } else {
-            m_localeSelect.setItems(selectOptions);
-        }
-        m_localeSelect.setFormValueAsString(m_locale);
-        if (m_deleteLocaleButton == null) {
-            m_deleteLocaleButton = createButton(
-                Messages.get().key(Messages.GUI_TOOLBAR_DELETE_LOCALE_0),
-                "opencms-icon-remove-locale");
-            m_deleteLocaleButton.addClickHandler(new ClickHandler() {
-
-                public void onClick(ClickEvent event) {
-
-                    confirmDeleteLocale();
-                }
-            });
-            m_toolbar.insertRight(m_deleteLocaleButton, 2);
-        }
-        if (m_contentLocales.size() > 1) {
-            m_deleteLocaleButton.enable();
-        } else {
-            m_deleteLocaleButton.disable(Messages.get().key(Messages.GUI_TOOLBAR_CANT_DELETE_LAST_LOCALE_0));
-        }
-        if (m_copyLocaleButton == null) {
-            m_copyLocaleButton = createButton(
-                I_CmsButton.ButtonData.COPY_LOCALE.getTitle(),
-                I_CmsButton.ButtonData.COPY_LOCALE.getIconClass());
-            m_copyLocaleButton.addClickHandler(new ClickHandler() {
-
-                public void onClick(ClickEvent event) {
-
-                    openCopyLocaleDialog();
-                }
-            });
-            m_toolbar.insertRight(m_copyLocaleButton, 3);
-        }
-    }
-
-    /**
-     * Generates the button bar displayed beneath the editable fields.<p>
-     */
-    private void initToolbar() {
-
-        m_toolbar = new CmsToolbar();
-        m_toolbar.setAppTitle(Messages.get().key(Messages.GUI_CONTENT_EDITOR_TITLE_0));
-        m_publishButton = createButton(
-            I_CmsButton.ButtonData.PUBLISH.getTitle(),
-            I_CmsButton.ButtonData.PUBLISH.getIconClass());
-        m_toolbar.addLeft(m_publishButton);
-        m_publishButton.addClickHandler(new ClickHandler() {
-
-            public void onClick(ClickEvent event) {
-
-                boolean unlock = shouldUnlockAutomatically();
-
-                saveAndDeleteEntities(unlock, new Command() {
-
-                    public void execute() {
-
-                        setSaved();
-                        HashMap<String, String> params = new HashMap<String, String>(
-                            getContext().getPublishParameters());
-                        CmsUUID structureId = CmsContentDefinition.entityIdToUuid(getEntityId());
-                        params.put(CmsPublishOptions.PARAM_CONTENT, "" + structureId);
-                        params.put(CmsPublishOptions.PARAM_START_WITH_CURRENT_PAGE, "");
-                        CmsPublishDialog.showPublishDialog(params, new CloseHandler<PopupPanel>() {
-
-                            public void onClose(CloseEvent<PopupPanel> closeEvent) {
-
-                                if (m_onClose != null) {
-                                    m_onClose.execute();
-                                }
-                                clearEditor();
-                            }
-                        }, new Runnable() {
-
-                            public void run() {
-
-                                // ignore
-                            }
-
-                        }, null);
-
-                    }
-                });
-
-            }
-        });
-        m_saveExitButton = createButton(
-            Messages.get().key(Messages.GUI_TOOLBAR_SAVE_AND_EXIT_0),
-            "opencms-icon-save-exit");
-        m_saveExitButton.addClickHandler(new ClickHandler() {
-
-            public void onClick(ClickEvent event) {
-
-                deferSaveAndExit();
-            }
-        });
-        m_toolbar.addLeft(m_saveExitButton);
-        m_saveButton = createButton(
-            Messages.get().key(Messages.GUI_TOOLBAR_SAVE_0),
-            I_CmsButton.ButtonData.SAVE.getIconClass());
-        m_saveButton.addClickHandler(new ClickHandler() {
-
-            public void onClick(ClickEvent event) {
-
-                deferSave();
-            }
-        });
-        m_saveButton.setVisible(false);
-        m_toolbar.addLeft(m_saveButton);
-        disableSave(Messages.get().key(Messages.GUI_TOOLBAR_NOTHING_CHANGED_0));
-        m_undoButton = createButton(Messages.get().key(Messages.GUI_TOOLBAR_UNDO_0), "opencms-icon-undo");
-        m_undoButton.addClickHandler(new ClickHandler() {
-
-            public void onClick(ClickEvent event) {
-
-                if (CmsUndoRedoHandler.getInstance().isIntitalized()) {
-                    CmsUndoRedoHandler.getInstance().undo();
-                }
-            }
-        });
-        m_undoButton.disable(Messages.get().key(Messages.GUI_TOOLBAR_UNDO_DISABLED_0));
-        m_undoButton.setVisible(false);
-        m_toolbar.addLeft(m_undoButton);
-        m_redoButton = createButton(Messages.get().key(Messages.GUI_TOOLBAR_REDO_0), "opencms-icon-redo");
-        m_redoButton.addClickHandler(new ClickHandler() {
-
-            public void onClick(ClickEvent event) {
-
-                if (CmsUndoRedoHandler.getInstance().isIntitalized()) {
-                    CmsUndoRedoHandler.getInstance().redo();
-                }
-            }
-        });
-        m_redoButton.disable(Messages.get().key(Messages.GUI_TOOLBAR_REDO_DISABLED_0));
-        m_redoButton.setVisible(false);
-        m_toolbar.addLeft(m_redoButton);
-
-        m_undoRedoHandlerRegistration = CmsUndoRedoHandler.getInstance().addValueChangeHandler(
-            new ValueChangeHandler<CmsUndoRedoHandler.UndoRedoState>() {
-
-                public void onValueChange(ValueChangeEvent<UndoRedoState> event) {
-
-                    setUndoRedoState(event.getValue());
-                }
-            });
-        m_openFormButton = createButton(
-            Messages.get().key(Messages.GUI_TOOLBAR_OPEN_FORM_0),
-            I_CmsButton.ButtonData.EDIT.getIconClass());
-        m_openFormButton.addClickHandler(new ClickHandler() {
-
-            public void onClick(ClickEvent event) {
-
-                initFormPanel();
-                renderFormContent();
-            }
-        });
-        m_toolbar.addLeft(m_openFormButton);
-
-        m_hideHelpBubblesButton = new CmsToggleButton();
-
-        m_hideHelpBubblesButton.setImageClass(I_CmsButton.ButtonData.TOGGLE_HELP.getIconClass());
-        m_hideHelpBubblesButton.setButtonStyle(ButtonStyle.FONT_ICON, null);
-        m_hideHelpBubblesButton.setSize(Size.big);
-        m_hideHelpBubblesButton.addClickHandler(new ClickHandler() {
-
-            public void onClick(ClickEvent event) {
-
-                CmsToggleButton button = (CmsToggleButton)event.getSource();
-                hideHelpBubbles(!button.isDown());
-            }
-        });
-        m_hideHelpBubblesButton.setDown(CmsCoreProvider.get().isShowEditorHelp());
-        CmsValueFocusHandler.getInstance().hideHelpBubbles(RootPanel.get(), !CmsCoreProvider.get().isShowEditorHelp());
-        if (!CmsCoreProvider.get().isShowEditorHelp()) {
-            m_hideHelpBubblesButton.setTitle(Messages.get().key(Messages.GUI_TOOLBAR_HELP_BUBBLES_HIDDEN_0));
-        } else {
-            m_hideHelpBubblesButton.setTitle(Messages.get().key(Messages.GUI_TOOLBAR_HELP_BUBBLES_SHOWN_0));
-        }
-        m_toolbar.addRight(m_hideHelpBubblesButton);
-
-        m_cancelButton = createButton(
-            Messages.get().key(Messages.GUI_TOOLBAR_RESET_0),
-            I_CmsButton.ButtonData.RESET.getIconClass());
-        m_cancelButton.addClickHandler(new ClickHandler() {
-
-            public void onClick(ClickEvent event) {
-
-                confirmCancel();
-            }
-        });
-        m_toolbar.addRight(m_cancelButton);
-        RootPanel.get().add(m_toolbar);
-    }
-
-    /**
-     * Sets the resource info to native window context variables.<p>
-     *
-     * @param sitePath the site path
-     * @param locale the content locale
-     */
-    private native void setNativeResourceInfo(String sitePath, String locale)/*-{
-        $wnd._editResource = sitePath;
-        $wnd._editLanguage = locale;
-    }-*/;
-
-    /**
-     * Shows the locked resource error message.<p>
-     */
-    private void showLockedResourceMessage() {
-
-        CmsErrorDialog dialog = new CmsErrorDialog(
-            Messages.get().key(Messages.ERR_RESOURCE_ALREADY_LOCKED_BY_OTHER_USER_0),
-            null);
-        dialog.addCloseHandler(new CloseHandler<PopupPanel>() {
-
-            public void onClose(CloseEvent<PopupPanel> event) {
-
-                cancelEdit();
-            }
-        });
-        dialog.center();
-    }
-
-    /**
-     * Updates the editor values according to the given entity.<p>
-     *
-     * @param previous the previous entity state
-     * @param updated the updated entity state
-     * @param target the target entity
-     * @param parentPathElements the parent path elements
-     */
-    private void updateEditorValues(
-        CmsEntity previous,
-        CmsEntity updated,
-        CmsEntity target,
-        List<String> parentPathElements) {
-
-        for (String attributeName : m_entityBackend.getType(target.getTypeName()).getAttributeNames()) {
-            CmsAttributeHandler handler = getAttributeHandler(attributeName, parentPathElements);
-            if (previous.hasAttribute(attributeName)
-                && updated.hasAttribute(attributeName)
-                && target.hasAttribute(attributeName)) {
-                CmsEntityAttribute updatedAttribute = updated.getAttribute(attributeName);
-                CmsEntityAttribute previousAttribute = previous.getAttribute(attributeName);
-                CmsEntityAttribute targetAttribute = target.getAttribute(attributeName);
-                if (updatedAttribute.isSimpleValue()) {
-                    if ((updatedAttribute.getValueCount() == previousAttribute.getValueCount())
-                        && (updatedAttribute.getValueCount() == targetAttribute.getValueCount())) {
-                        for (int i = 0; i < updatedAttribute.getValueCount(); i++) {
-                            if (!updatedAttribute.getSimpleValues().get(i).equals(
-                                previousAttribute.getSimpleValues().get(i))
-                                && previousAttribute.getSimpleValues().get(i).equals(
-                                    targetAttribute.getSimpleValues().get(i))) {
-
-                                changeSimpleValue(
-                                    attributeName,
-                                    i,
-                                    updatedAttribute.getSimpleValues().get(i),
-                                    parentPathElements);
-                            }
-                        }
-                    } else {
-                        if (targetAttribute.getValueCount() == previousAttribute.getValueCount()) {
-                            // only act, if the value count has not been altered while executing the server request
-                            if (updatedAttribute.getValueCount() > previousAttribute.getValueCount()) {
-                                // new values have been added
-                                for (int i = 0; i < updatedAttribute.getValueCount(); i++) {
-                                    if (i >= previousAttribute.getSimpleValues().size()) {
-                                        handler.addNewAttributeValue(updatedAttribute.getSimpleValues().get(i));
-                                    } else if (!updatedAttribute.getSimpleValues().get(i).equals(
-                                        previousAttribute.getSimpleValues().get(i))
-                                        && previousAttribute.getSimpleValues().get(i).equals(
-                                            targetAttribute.getSimpleValues().get(i))) {
-                                        changeSimpleValue(
-                                            attributeName,
-                                            i,
-                                            updatedAttribute.getSimpleValues().get(i),
-                                            parentPathElements);
-                                    }
-                                }
-                            } else {
-                                // values have been removed
-                                for (int i = updatedAttribute.getValueCount() - 1; i >= 0; i--) {
-                                    if (i >= updatedAttribute.getSimpleValues().size()) {
-                                        handler.removeAttributeValue(i);
-                                    } else if (!updatedAttribute.getSimpleValues().get(i).equals(
-                                        previousAttribute.getSimpleValues().get(i))
-                                        && previousAttribute.getSimpleValues().get(i).equals(
-                                            targetAttribute.getSimpleValues().get(i))) {
-                                        changeSimpleValue(
-                                            attributeName,
-                                            i,
-                                            updatedAttribute.getSimpleValues().get(i),
-                                            parentPathElements);
-                                    }
-                                }
-                            }
-                        }
-                    }
-                } else {
-                    if (targetAttribute.getValueCount() == previousAttribute.getValueCount()) {
-                        // only act, if the value count has not been altered while executing the server request
-                        if (updatedAttribute.getValueCount() > previousAttribute.getValueCount()) {
-                            // new values have been added
-                            for (int i = 0; i < updatedAttribute.getValueCount(); i++) {
-                                if (i >= previousAttribute.getSimpleValues().size()) {
-                                    handler.addNewAttributeValue(
-                                        m_entityBackend.registerEntity(
-                                            updatedAttribute.getComplexValues().get(i),
-                                            true));
-                                } else {
-                                    List<String> childPathElements = new ArrayList<String>(parentPathElements);
-                                    childPathElements.add(attributeName + "[" + i + "]");
-                                    updateEditorValues(
-                                        previousAttribute.getComplexValues().get(i),
-                                        updatedAttribute.getComplexValues().get(i),
-                                        targetAttribute.getComplexValues().get(i),
-                                        childPathElements);
-                                }
-                            }
-                        } else {
-                            // values have been removed
-                            for (int i = updatedAttribute.getValueCount() - 1; i >= 0; i--) {
-                                if (i >= updatedAttribute.getValueCount()) {
-
-                                    handler.removeAttributeValue(i);
-                                } else {
-                                    List<String> childPathElements = new ArrayList<String>(parentPathElements);
-                                    childPathElements.add(attributeName + "[" + i + "]");
-                                    updateEditorValues(
-                                        previousAttribute.getComplexValues().get(i),
-                                        updatedAttribute.getComplexValues().get(i),
-                                        targetAttribute.getComplexValues().get(i),
-                                        childPathElements);
-                                }
-                            }
-                        }
-                    }
-                }
-            } else if (previous.hasAttribute(attributeName) && target.hasAttribute(attributeName)) {
-                for (int i = target.getAttribute(attributeName).getValueCount() - 1; i >= 0; i--) {
-                    handler.removeAttributeValue(i);
-                }
-
-            } else if (!previous.hasAttribute(attributeName)
-                && !target.hasAttribute(attributeName)
-                && updated.hasAttribute(attributeName)) {
-                CmsEntityAttribute updatedAttribute = updated.getAttribute(attributeName);
-                for (int i = 0; i < updatedAttribute.getValueCount(); i++) {
-                    if (updatedAttribute.isSimpleValue()) {
-                        handler.addNewAttributeValue(updatedAttribute.getSimpleValues().get(i));
-                    } else {
-                        handler.addNewAttributeValue(
-                            m_entityBackend.registerEntity(updatedAttribute.getComplexValues().get(i), true));
-                    }
-                }
-            }
-        }
-    }
-}
-=======
-/*
- * This library is part of OpenCms -
- * the Open Source Content Management System
- *
- * Copyright (c) Alkacon Software GmbH (http://www.alkacon.com)
- *
- * This library is free software; you can redistribute it and/or
- * modify it under the terms of the GNU Lesser General Public
- * License as published by the Free Software Foundation; either
- * version 2.1 of the License, or (at your option) any later version.
- *
- * This library is distributed in the hope that it will be useful,
- * but WITHOUT ANY WARRANTY; without even the implied warranty of
- * MERCHANTABILITY or FITNESS FOR A PARTICULAR PURPOSE. See the GNU
- * Lesser General Public License for more details.
- *
- * For further information about Alkacon Software, please see the
- * company website: http://www.alkacon.com
- *
- * For further information about OpenCms, please see the
- * project website: http://www.opencms.org
- *
- * You should have received a copy of the GNU Lesser General Public
- * License along with this library; if not, write to the Free Software
- * Foundation, Inc., 59 Temple Place, Suite 330, Boston, MA  02111-1307  USA
- */
-
-package org.opencms.ade.contenteditor.client;
-
-import org.opencms.acacia.client.CmsAttributeHandler;
-import org.opencms.acacia.client.CmsEditorBase;
-import org.opencms.acacia.client.CmsUndoRedoHandler;
-import org.opencms.acacia.client.CmsUndoRedoHandler.UndoRedoState;
-import org.opencms.acacia.client.CmsValidationContext;
-import org.opencms.acacia.client.CmsValueFocusHandler;
-import org.opencms.acacia.client.I_CmsEntityRenderer;
-import org.opencms.acacia.client.I_CmsInlineFormParent;
-import org.opencms.acacia.client.entity.CmsEntityBackend;
-import org.opencms.acacia.shared.CmsEntity;
-import org.opencms.acacia.shared.CmsEntityAttribute;
-import org.opencms.acacia.shared.CmsTabInfo;
-import org.opencms.acacia.shared.CmsType;
-import org.opencms.acacia.shared.CmsValidationResult;
-import org.opencms.ade.contenteditor.client.css.I_CmsLayoutBundle;
-import org.opencms.ade.contenteditor.shared.CmsComplexWidgetData;
-import org.opencms.ade.contenteditor.shared.CmsContentDefinition;
-import org.opencms.ade.contenteditor.shared.rpc.I_CmsContentService;
-import org.opencms.ade.contenteditor.shared.rpc.I_CmsContentServiceAsync;
-import org.opencms.ade.contenteditor.widgetregistry.client.WidgetRegistry;
-import org.opencms.ade.publish.client.CmsPublishDialog;
-import org.opencms.ade.publish.shared.CmsPublishOptions;
-import org.opencms.gwt.client.CmsCoreProvider;
-import org.opencms.gwt.client.rpc.CmsRpcAction;
-import org.opencms.gwt.client.rpc.CmsRpcPrefetcher;
-import org.opencms.gwt.client.ui.CmsConfirmDialog;
-import org.opencms.gwt.client.ui.CmsErrorDialog;
-import org.opencms.gwt.client.ui.CmsInfoHeader;
-import org.opencms.gwt.client.ui.CmsModelSelectDialog;
-import org.opencms.gwt.client.ui.CmsNotification;
-import org.opencms.gwt.client.ui.CmsNotification.Type;
-import org.opencms.gwt.client.ui.CmsPushButton;
-import org.opencms.gwt.client.ui.CmsToggleButton;
-import org.opencms.gwt.client.ui.CmsToolbar;
-import org.opencms.gwt.client.ui.I_CmsButton;
-import org.opencms.gwt.client.ui.I_CmsButton.ButtonStyle;
-import org.opencms.gwt.client.ui.I_CmsButton.Size;
-import org.opencms.gwt.client.ui.I_CmsConfirmDialogHandler;
-import org.opencms.gwt.client.ui.I_CmsModelSelectHandler;
-import org.opencms.gwt.client.ui.input.CmsSelectBox;
-import org.opencms.gwt.client.util.CmsDebugLog;
-import org.opencms.gwt.client.util.CmsDomUtil;
-import org.opencms.gwt.client.util.I_CmsSimpleCallback;
-import org.opencms.gwt.shared.CmsIconUtil;
-import org.opencms.util.CmsStringUtil;
-import org.opencms.util.CmsUUID;
-
-import java.util.ArrayList;
-import java.util.Collection;
-import java.util.Collections;
-import java.util.HashMap;
-import java.util.HashSet;
-import java.util.List;
-import java.util.Map;
-import java.util.Map.Entry;
-import java.util.Set;
-
-import com.google.gwt.core.client.GWT;
-import com.google.gwt.core.client.JavaScriptObject;
-import com.google.gwt.core.client.Scheduler;
-import com.google.gwt.core.client.Scheduler.ScheduledCommand;
-import com.google.gwt.dom.client.Element;
-import com.google.gwt.dom.client.NodeList;
-import com.google.gwt.dom.client.Style;
-import com.google.gwt.dom.client.Style.Overflow;
-import com.google.gwt.dom.client.Style.Position;
-import com.google.gwt.dom.client.Style.Unit;
-import com.google.gwt.dom.client.Style.VerticalAlign;
-import com.google.gwt.event.dom.client.ClickEvent;
-import com.google.gwt.event.dom.client.ClickHandler;
-import com.google.gwt.event.dom.client.KeyCodes;
-import com.google.gwt.event.logical.shared.CloseEvent;
-import com.google.gwt.event.logical.shared.CloseHandler;
-import com.google.gwt.event.logical.shared.ValueChangeEvent;
-import com.google.gwt.event.logical.shared.ValueChangeHandler;
-import com.google.gwt.event.shared.HandlerRegistration;
-import com.google.gwt.user.client.Command;
-import com.google.gwt.user.client.Event;
-import com.google.gwt.user.client.Event.NativePreviewEvent;
-import com.google.gwt.user.client.Event.NativePreviewHandler;
-import com.google.gwt.user.client.Window;
-import com.google.gwt.user.client.Window.ClosingEvent;
-import com.google.gwt.user.client.Window.ClosingHandler;
-import com.google.gwt.user.client.rpc.AsyncCallback;
-import com.google.gwt.user.client.rpc.SerializationException;
-import com.google.gwt.user.client.rpc.ServiceDefTarget;
-import com.google.gwt.user.client.ui.FlowPanel;
-import com.google.gwt.user.client.ui.Label;
-import com.google.gwt.user.client.ui.PopupPanel;
-import com.google.gwt.user.client.ui.RootPanel;
-import com.google.gwt.user.client.ui.SimplePanel;
-import com.google.gwt.user.client.ui.TextBox;
-
-/**
- * The content editor.<p>
- */
-public final class CmsContentEditor extends CmsEditorBase {
-
-    /**
-     * CmsEntity change handler to watch for changes within given scopes and call the editor change handlers accordingly.<p>
-     */
-    class EditorChangeHandler implements ValueChangeHandler<CmsEntity> {
-
-        /** The scope values. */
-        Map<String, String> m_scopeValues;
-
-        /** The change handler registration. */
-        private HandlerRegistration m_handlerRegistration;
-
-        /** The observed entity. */
-        private CmsEntity m_observerdEntity;
-
-        /**
-         * Constructor.<p>
-         *
-         * @param entity the entity to observe
-         * @param changeScopes the value scopes to watch for changes
-         */
-        public EditorChangeHandler(CmsEntity entity, Collection<String> changeScopes) {
-
-            m_observerdEntity = entity;
-            m_handlerRegistration = entity.addValueChangeHandler(this);
-            m_scopeValues = new HashMap<String, String>();
-            for (String scope : changeScopes) {
-                m_scopeValues.put(scope, CmsContentDefinition.getValueForPath(m_observerdEntity, scope));
-            }
-        }
-
-        /**
-         * Removes this observer from the entities change handler registration and clears registered listeners.<p>
-         */
-        public void clear() {
-
-            if (m_handlerRegistration != null) {
-                m_handlerRegistration.removeHandler();
-                m_handlerRegistration = null;
-            }
-            m_scopeValues.clear();
-            m_observerdEntity = null;
-        }
-
-        /**
-         * @see com.google.gwt.event.logical.shared.ValueChangeHandler#onValueChange(com.google.gwt.event.logical.shared.ValueChangeEvent)
-         */
-        public void onValueChange(ValueChangeEvent<CmsEntity> event) {
-
-            final CmsEntity entity = event.getValue();
-            m_needsValueChangeProcessing = true;
-            Scheduler.get().scheduleFinally(new ScheduledCommand() {
-
-                public void execute() {
-
-                    if (m_needsValueChangeProcessing) {
-                        m_needsValueChangeProcessing = false;
-                        Set<String> changedScopes = new HashSet<String>();
-                        for (String scope : m_scopeValues.keySet()) {
-                            String scopeValue = CmsContentDefinition.getValueForPath(entity, scope);
-                            String previousValue = m_scopeValues.get(scope);
-                            if (((scopeValue != null) && !scopeValue.equals(previousValue))
-                                || ((scopeValue == null) && (previousValue != null))) {
-                                // the value within this scope has changed, notify all listeners
-
-                                changedScopes.add(scope);
-                                m_scopeValues.put(scope, scopeValue);
-                            }
-                        }
-                        if (!changedScopes.isEmpty()) {
-                            callEditorChangeHandlers(changedScopes);
-                        }
-
-                    }
-                }
-            });
-        }
-    }
-
-    /** The add change listener method name. */
-    private static final String ADD_CHANGE_LISTENER_METHOD = "cmsAddEntityChangeListener";
-
-    /** The get current entity method name. */
-    private static final String GET_CURRENT_ENTITY_METHOD = "cmsGetCurrentEntity";
-
-    /** The in-line editor instance. */
-    private static CmsContentEditor INSTANCE;
-
-    /** Flag indicating that an AJAX call for the editor change handler is running. */
-    protected boolean m_callingChangeHandlers;
-
-    /** The current content locale. */
-    protected String m_locale;
-
-    /** The on close call back. */
-    protected Command m_onClose;
-
-    /** The edit tool-bar. */
-    protected CmsToolbar m_toolbar;
-
-    /** Flag indicating that we need to collect changed values. */
-    boolean m_needsValueChangeProcessing;
-
-    /** Value of the auto-unlock option from the configuration. */
-    private boolean m_autoUnlock;
-
-    /** The available locales. */
-    private Map<String, String> m_availableLocales;
-
-    /** The form editing base panel. */
-    private FlowPanel m_basePanel;
-
-    /** The cancel button. */
-    private CmsPushButton m_cancelButton;
-
-    /** The id's of the changed entities. */
-    private Set<String> m_changedEntityIds;
-
-    /** Changed scopes which still haven't been sent to the editor change handlers. */
-    private Set<String> m_changedScopes = new HashSet<String>();
-
-    /** The window closing handler registration. */
-    private HandlerRegistration m_closingHandlerRegistration;
-
-    /** The locales present within the edited content. */
-    private Set<String> m_contentLocales;
-
-    /** The editor context. */
-    private CmsEditorContext m_context;
-
-    /** The copy locale button. */
-    private CmsPushButton m_copyLocaleButton;
-
-    /** The loaded content definitions by locale. */
-    private Map<String, CmsContentDefinition> m_definitions;
-
-    /** The entities to delete. */
-    private Set<String> m_deletedEntities;
-
-    /** The delete locale button. */
-    private CmsPushButton m_deleteLocaleButton;
-
-    /** Flag indicating the resource needs to removed on cancel. */
-    private boolean m_deleteOnCancel;
-
-    /** The entity value change handler calling configured editor change handlers. */
-    private EditorChangeHandler m_editorChangeHandler;
-
-    /** The entity observer instance. */
-    private CmsEntityObserver m_entityObserver;
-
-    /** The hide help bubbles button. */
-    private CmsToggleButton m_hideHelpBubblesButton;
-
-    /** Flag which indicate whether the directedit parameter was set to true when loading the editor. */
-    private boolean m_isDirectEdit;
-
-    /** Flag indicating the editor was opened as the stand alone version, not from within any other module. */
-    private boolean m_isStandAlone;
-
-    /** The locale select box. */
-    private CmsSelectBox m_localeSelect;
-
-    /** The open form button. */
-    private CmsPushButton m_openFormButton;
-
-    /** The event preview handler registration. */
-    private HandlerRegistration m_previewHandlerRegistration;
-
-    /** The publish button. */
-    private CmsPushButton m_publishButton;
-
-    /** The redo button. */
-    private CmsPushButton m_redoButton;
-
-    /** The registered entity id's. */
-    private Set<String> m_registeredEntities;
-
-    /** The resource type name. */
-    private String m_resourceTypeName;
-
-    /** The save button. */
-    private CmsPushButton m_saveButton;
-
-    /** The save and exit button. */
-    private CmsPushButton m_saveExitButton;
-
-    /** The content service. */
-    private I_CmsContentServiceAsync m_service;
-
-    /** The resource site path. */
-    private String m_sitePath;
-
-    /** The tab informations for this form. */
-    private List<CmsTabInfo> m_tabInfos;
-
-    /** The resource title. */
-    private String m_title;
-
-    /** The undo button. */
-    private CmsPushButton m_undoButton;
-
-    /** The undo redo event handler registration. */
-    private HandlerRegistration m_undoRedoHandlerRegistration;
-
-    /**
-     * Constructor.<p>
-     */
-    private CmsContentEditor() {
-
-        super((I_CmsContentServiceAsync)GWT.create(I_CmsContentService.class), new CmsDefaultWidgetService());
-        m_service = (I_CmsContentServiceAsync)super.getService();
-        String serviceUrl = CmsCoreProvider.get().link("org.opencms.ade.contenteditor.CmsContentService.gwt");
-        ((ServiceDefTarget)m_service).setServiceEntryPoint(serviceUrl);
-        getWidgetService().setWidgetFactories(WidgetRegistry.getInstance().getWidgetFactories());
-        for (I_CmsEntityRenderer renderer : WidgetRegistry.getInstance().getRenderers()) {
-            getWidgetService().addRenderer(renderer);
-        }
-        // set the acacia editor message bundle
-        setDictionary(Messages.get().getDictionary());
-        I_CmsLayoutBundle.INSTANCE.editorCss().ensureInjected();
-        m_changedEntityIds = new HashSet<String>();
-        m_registeredEntities = new HashSet<String>();
-        m_availableLocales = new HashMap<String, String>();
-        m_contentLocales = new HashSet<String>();
-        m_deletedEntities = new HashSet<String>();
-        m_definitions = new HashMap<String, CmsContentDefinition>();
-        addValidationChangeHandler(new ValueChangeHandler<CmsValidationContext>() {
-
-            public void onValueChange(ValueChangeEvent<CmsValidationContext> event) {
-
-                handleValidationChange(event.getValue());
-            }
-        });
-    }
-
-    /**
-     * Adds an entity change listener.<p>
-     *
-     * @param changeListener the change listener
-     * @param changeScope the change scope
-     */
-    public static void addEntityChangeListener(I_CmsEntityChangeListener changeListener, String changeScope) {
-
-        CmsDebugLog.getInstance().printLine("trying to ad change listener for scope: " + changeScope);
-        if ((INSTANCE == null) || (INSTANCE.m_entityObserver == null)) {
-            CmsDebugLog.getInstance().printLine("handling external registration");
-            if (isObserverExported()) {
-                CmsDebugLog.getInstance().printLine("registration is available");
-                try {
-                    addNativeListsner(changeListener, changeScope);
-                } catch (Exception e) {
-
-                    CmsDebugLog.getInstance().printLine(
-                        "Exception occured during listener registration" + e.getMessage());
-                }
-            } else {
-                throw new RuntimeException("Editor is not initialized yet.");
-            }
-        } else {
-            INSTANCE.m_entityObserver.addEntityChangeListener(changeListener, changeScope);
-        }
-    }
-
-    /**
-     * Returns the currently edited entity.<p>
-     *
-     * @return the currently edited entity
-     */
-    public static CmsEntity getEntity() {
-
-        if ((INSTANCE == null) || (INSTANCE.m_entityObserver == null)) {
-            CmsDebugLog.getInstance().printLine("handling external registration");
-            if (isObserverExported()) {
-                return CmsEntityBackend.createFromNativeWrapper(nativeGetEntity());
-            } else {
-                throw new RuntimeException("Editor is not initialized yet.");
-            }
-        } else {
-            return INSTANCE.getCurrentEntity();
-        }
-    }
-
-    /**
-     * Returns the in-line editor instance.<p>
-     *
-     * @return the in-line editor instance
-     */
-    public static CmsContentEditor getInstance() {
-
-        if (INSTANCE == null) {
-            INSTANCE = new CmsContentEditor();
-        }
-        return INSTANCE;
-    }
-
-    /**
-     * Returns if the given element or it's descendants are inline editable.<p>
-     *
-     * @param element the element
-     *
-     * @return <code>true</code> if the element has editable descendants
-     */
-    public static boolean hasEditable(Element element) {
-
-        NodeList<Element> children = CmsDomUtil.querySelectorAll("[property^=\"opencms://\"]", element);
-        return (children != null) && (children.getLength() > 0);
-    }
-
-    /**
-     * Checks whether the given element is annotated for inline editing.<p>
-     *
-     * @param element the element to check
-     *
-     * @return <code>true</code> if the given element is annotated for inline editing
-     */
-    public static boolean isEditable(Element element) {
-
-        String property = element.getAttribute("property");
-        return (property != null) && property.startsWith("opencms://");
-    }
-
-    /**
-     * Replaces the id's within about attributes of the given element and all it's children.<p>
-     *
-     * @param element the element
-     * @param oldId the old id
-     * @param newId the new id
-     */
-    public static void replaceResourceIds(Element element, String oldId, String newId) {
-
-        NodeList<Element> children = CmsDomUtil.querySelectorAll(
-            "[property^=\"opencms://\"][about*=\"" + oldId + "\"]",
-            element);
-        if (children.getLength() > 0) {
-            for (int i = 0; i < children.getLength(); i++) {
-                Element child = children.getItem(i);
-                String about = child.getAttribute("about");
-                about = about.replace(oldId, newId);
-                child.setAttribute("about", about);
-            }
-        }
-    }
-
-    /**
-     * Sets all annotated child elements editable.<p>
-     *
-     * @param element the element
-     * @param serverId the editable resource structure id
-     * @param editable <code>true</code> to enable editing
-     *
-     * @return <code>true</code> if the element had editable elements
-     */
-    public static boolean setEditable(Element element, String serverId, boolean editable) {
-
-        I_CmsLayoutBundle.INSTANCE.editorCss().ensureInjected();
-        NodeList<Element> children = CmsDomUtil.querySelectorAll(
-            "[property^=\"opencms://\"][about*=\"" + serverId + "\"]",
-            element);
-        if (children.getLength() > 0) {
-            for (int i = 0; i < children.getLength(); i++) {
-                Element child = children.getItem(i);
-                if (editable) {
-                    child.addClassName(I_CmsLayoutBundle.INSTANCE.editorCss().inlineEditable());
-                } else {
-                    child.removeClassName(I_CmsLayoutBundle.INSTANCE.editorCss().inlineEditable());
-                }
-            }
-            return true;
-        }
-        return false;
-    }
-
-    /**
-     * Adds the change listener.<p>
-     *
-     * @param changeListener the change listener
-     * @param changeScope the change scope
-     */
-    static native void addNativeListsner(I_CmsEntityChangeListener changeListener, String changeScope)/*-{
-		var instance = changeListener;
-		var nat = {
-			onChange : function(entity) {
-				var cmsEntity = @org.opencms.acacia.client.entity.CmsEntityBackend::createFromNativeWrapper(Lcom/google/gwt/core/client/JavaScriptObject;)(entity);
-				instance.@org.opencms.ade.contenteditor.client.I_CmsEntityChangeListener::onEntityChange(Lorg/opencms/acacia/shared/CmsEntity;)(cmsEntity);
-			}
-		}
-		var method = $wnd[@org.opencms.ade.contenteditor.client.CmsContentEditor::ADD_CHANGE_LISTENER_METHOD];
-		if (typeof method == 'function') {
-			method(nat, changeScope);
-		}
-    }-*/;
-
-    /**
-     * Checks whether the add entity change listener method has been exported.<p>
-     *
-     * @return <code>true</code> if the add entity change listener method has been exported
-     */
-    private static native boolean isObserverExported()/*-{
-		var method = $wnd[@org.opencms.ade.contenteditor.client.CmsContentEditor::ADD_CHANGE_LISTENER_METHOD];
-		if (typeof method == 'function') {
-			return true;
-		} else {
-			return false;
-		}
-    }-*/;
-
-    /**
-     * Returns the current entity.<p>
-     *
-     * @return the current entity
-     */
-    private static native JavaScriptObject nativeGetEntity()/*-{
-        return $wnd[@org.opencms.ade.contenteditor.client.CmsContentEditor::GET_CURRENT_ENTITY_METHOD]();
-    }-*/;
-
-    /**
-     * Closes the editor.<p>
-     * May be used from outside the editor module.<p>
-     */
-    public void closeEditor() {
-
-        if (m_saveButton != null) {
-            if (m_saveButton.isEnabled()) {
-                CmsConfirmDialog dialog = new CmsConfirmDialog(
-                    org.opencms.gwt.client.Messages.get().key(org.opencms.gwt.client.Messages.GUI_DIALOG_RESET_TITLE_0),
-                    Messages.get().key(Messages.GUI_CONFIRM_LEAVING_EDITOR_0));
-                dialog.setHandler(new I_CmsConfirmDialogHandler() {
-
-                    public void onClose() {
-
-                        cancelEdit();
-                    }
-
-                    public void onOk() {
-
-                        saveAndExit();
-                    }
-                });
-                dialog.center();
-            } else {
-                cancelEdit();
-            }
-        }
-    }
-
-    /**
-     * Bypasses a focus bug in IE which can happen if the user opens the HTML code editor from the WYSIWYG editor.<p>
-     *
-     * The next time they open the editor form from the same container page, the user may be unable to focus on any input
-     * fields. To prevent this, we create a dummy input field outside the visible screen region and focus it when opening
-     * the editor.
-     */
-    public void fixFocus() {
-
-        TextBox invisibleTextBox = new TextBox();
-        Style style = invisibleTextBox.getElement().getStyle();
-        style.setPosition(Position.FIXED);
-        style.setLeft(-99999, Unit.PX);
-        style.setTop(-99999, Unit.PX);
-        m_basePanel.add(invisibleTextBox);
-        // base panel is already attached at this point, so we can just set the focus
-        invisibleTextBox.setFocus(true);
-    }
-
-    /**
-     * @see org.opencms.acacia.client.CmsEditorBase#getService()
-     */
-    @Override
-    public I_CmsContentServiceAsync getService() {
-
-        return m_service;
-    }
-
-    /**
-     * Loads the content definition for the given entity and executes the callback on success.<p>
-     *
-     * @param entityId the entity id
-     * @param editedEntity the currently edited entity
-     * @param callback the callback
-     */
-    public void loadDefinition(
-        final String entityId,
-        final CmsEntity editedEntity,
-        final I_CmsSimpleCallback<CmsContentDefinition> callback) {
-
-        CmsRpcAction<CmsContentDefinition> action = new CmsRpcAction<CmsContentDefinition>() {
-
-            @Override
-            public void execute() {
-
-                start(0, true);
-                getService().loadDefinition(entityId, editedEntity, getSkipPaths(), this);
-            }
-
-            @Override
-            protected void onResponse(final CmsContentDefinition result) {
-
-                registerContentDefinition(result);
-                WidgetRegistry.getInstance().registerExternalWidgets(
-                    result.getExternalWidgetConfigurations(),
-                    new Command() {
-
-                    public void execute() {
-
-                        stop(false);
-                        callback.execute(result);
-                    }
-                });
-            }
-        };
-        action.execute();
-    }
-
-    /**
-     * Loads the content definition for the given entity and executes the callback on success.<p>
-     *
-     * @param entityId the entity id
-     * @param newLink the new link
-     * @param modelFileId  the model file id
-     * @param mode the content creation mode
-     * @param postCreateHandler the post-create handler class name (optional)
-     * @param callback the callback
-     */
-    public void loadInitialDefinition(
-        final String entityId,
-        final String newLink,
-        final CmsUUID modelFileId,
-        final String postCreateHandler,
-        final String mode,
-        final I_CmsSimpleCallback<CmsContentDefinition> callback) {
-
-        CmsRpcAction<CmsContentDefinition> action = new CmsRpcAction<CmsContentDefinition>() {
-
-            @Override
-            public void execute() {
-
-                start(0, true);
-                getService().loadInitialDefinition(
-                    entityId,
-                    newLink,
-                    modelFileId,
-                    CmsCoreProvider.get().getUri(),
-                    postCreateHandler,
-                    mode,
-                    this);
-            }
-
-            @Override
-            protected void onResponse(final CmsContentDefinition result) {
-
-                if (result.isModelInfo()) {
-                    stop(false);
-                    callback.execute(result);
-                } else {
-                    registerContentDefinition(result);
-                    WidgetRegistry.getInstance().registerExternalWidgets(
-                        result.getExternalWidgetConfigurations(),
-                        new Command() {
-
-                        public void execute() {
-
-                            stop(false);
-                            callback.execute(result);
-                        }
-                    });
-                }
-            }
-        };
-        action.execute();
-    }
-
-    /**
-     * Loads the content definition for the given entity and executes the callback on success.<p>
-     *
-     * @param entityId the entity id
-     * @param editedEntity the currently edited entity
-     * @param callback the callback
-     */
-    public void loadNewDefinition(
-        final String entityId,
-        final CmsEntity editedEntity,
-        final I_CmsSimpleCallback<CmsContentDefinition> callback) {
-
-        CmsRpcAction<CmsContentDefinition> action = new CmsRpcAction<CmsContentDefinition>() {
-
-            @Override
-            public void execute() {
-
-                start(0, true);
-                getService().loadNewDefinition(entityId, editedEntity, getSkipPaths(), this);
-            }
-
-            @Override
-            protected void onResponse(final CmsContentDefinition result) {
-
-                registerContentDefinition(result);
-                WidgetRegistry.getInstance().registerExternalWidgets(
-                    result.getExternalWidgetConfigurations(),
-                    new Command() {
-
-                    public void execute() {
-
-                        stop(false);
-                        callback.execute(result);
-                    }
-                });
-            }
-        };
-        action.execute();
-    }
-
-    /**
-     * Opens the content editor dialog.<p>
-     *
-     * @param context the editor context
-     * @param locale the content locale
-     * @param elementId the element id
-     * @param newLink the new link
-     * @param modelFileId the model file id
-     * @param postCreateHandler the post-create handler class (optional)
-     * @param mode the content creation mode
-     * @param onClose the command executed on dialog close
-     */
-    public void openFormEditor(
-        final CmsEditorContext context,
-        String locale,
-        String elementId,
-        String newLink,
-        CmsUUID modelFileId,
-        String postCreateHandler,
-        String mode,
-        Command onClose) {
-
-        m_onClose = onClose;
-        initEventPreviewHandler();
-        CmsUUID structureId = new CmsUUID(elementId);
-        // make sure the resource is locked, if we are not creating a new one
-        if (CmsStringUtil.isNotEmptyOrWhitespaceOnly(newLink) || CmsCoreProvider.get().lock(structureId)) {
-            loadInitialDefinition(
-                CmsContentDefinition.uuidToEntityId(structureId, locale),
-                newLink,
-                modelFileId,
-                mode,
-                postCreateHandler,
-                new I_CmsSimpleCallback<CmsContentDefinition>() {
-
-                    public void execute(CmsContentDefinition contentDefinition) {
-
-                        if (contentDefinition.isModelInfo()) {
-                            openModelSelectDialog(context, contentDefinition);
-                        } else {
-                            initEditor(context, contentDefinition, null, false);
-                        }
-                    }
-                });
-        } else {
-            showLockedResourceMessage();
-        }
-
-    }
-
-    /**
-     * Renders the in-line editor for the given element.<p>
-     *
-     * @param context the editor context
-     * @param elementId the element id
-     * @param locale the content locale
-     * @param panel the element panel
-     * @param onClose the command to execute on close
-     */
-    public void openInlineEditor(
-
-        final CmsEditorContext context,
-        CmsUUID elementId,
-        String locale,
-        final I_CmsInlineFormParent panel,
-        Command onClose) {
-
-        initEventPreviewHandler();
-        String entityId = CmsContentDefinition.uuidToEntityId(elementId, locale);
-        m_locale = locale;
-        m_onClose = onClose;
-        if (CmsCoreProvider.get().lock(elementId)) {
-            loadInitialDefinition(entityId, null, null, null, null, new I_CmsSimpleCallback<CmsContentDefinition>() {
-
-                public void execute(CmsContentDefinition contentDefinition) {
-
-                    initEditor(context, contentDefinition, panel, true);
-                }
-            });
-        } else {
-            showLockedResourceMessage();
-        }
-    }
-
-    /**
-     * Opens the form based editor. Used within the stand alone acacia/editor.jsp.<p>
-     *
-     * @param context the editor context
-     */
-    public void openStandAloneFormEditor(final CmsEditorContext context) {
-
-        initEventPreviewHandler();
-        final CmsContentDefinition definition;
-        try {
-            definition = (CmsContentDefinition)CmsRpcPrefetcher.getSerializedObjectFromDictionary(
-                getService(),
-                I_CmsContentService.DICT_CONTENT_DEFINITION);
-        } catch (SerializationException e) {
-            RootPanel.get().add(new Label(e.getMessage()));
-            return;
-        }
-        m_isStandAlone = true;
-        if (definition.isModelInfo()) {
-            openModelSelectDialog(context, definition);
-        } else {
-            if (CmsCoreProvider.get().lock(CmsContentDefinition.entityIdToUuid(definition.getEntityId()))) {
-
-                registerContentDefinition(definition);
-                // register all external widgets
-                WidgetRegistry.getInstance().registerExternalWidgets(
-                    definition.getExternalWidgetConfigurations(),
-                    new Command() {
-
-                        public void execute() {
-
-                            initEditor(context, definition, null, false);
-                        }
-                    });
-
-            } else {
-                showLockedResourceMessage();
-            }
-        }
-    }
-
-    /**
-     * Registers a deep copy of the source entity with the given target entity id.<p>
-     *
-     * @param sourceEntityId the source entity id
-     * @param targetEntityId the target entity id
-     */
-    public void registerClonedEntity(String sourceEntityId, String targetEntityId) {
-
-        CmsEntityBackend.getInstance().getEntity(sourceEntityId).createDeepCopy(targetEntityId);
-    }
-
-    /**
-     * Registers the given content definition.<p>
-     *
-     * @param definition the content definition
-     */
-    public void registerContentDefinition(CmsContentDefinition definition) {
-
-        getWidgetService().addConfigurations(definition.getConfigurations());
-        CmsType baseType = definition.getTypes().get(definition.getEntityTypeName());
-        m_entityBackend.registerTypes(baseType, definition.getTypes());
-        for (CmsEntity entity : definition.getEntities().values()) {
-            CmsEntity previousValue = m_entityBackend.getEntity(entity.getId());
-            if (previousValue != null) {
-                m_entityBackend.changeEntityContentValues(previousValue, entity);
-            } else {
-                m_entityBackend.registerEntity(entity);
-                m_registeredEntities.add(entity.getId());
-            }
-        }
-        for (Map.Entry<String, CmsComplexWidgetData> entry : definition.getComplexWidgetData().entrySet()) {
-            String attrName = entry.getKey();
-            CmsComplexWidgetData widgetData = entry.getValue();
-            getWidgetService().registerComplexWidgetAttribute(
-                attrName,
-                widgetData.getRendererName(),
-                widgetData.getConfiguration());
-        }
-    }
-
-    /**
-     * Saves the given entities.<p>
-     *
-     * @param clearOnSuccess <code>true</code> to clear the VIE instance on success
-     * @param callback the call back command
-     */
-    public void saveAndDeleteEntities(final boolean clearOnSuccess, final Command callback) {
-
-        final CmsEntity entity = m_entityBackend.getEntity(m_entityId);
-        saveAndDeleteEntities(entity, new ArrayList<String>(m_deletedEntities), clearOnSuccess, callback);
-    }
-
-    /**
-     * Saves the given entities.<p>
-     *
-     * @param lastEditedEntity the last edited entity
-     * @param deletedEntites the deleted entity id's
-     * @param clearOnSuccess <code>true</code> to clear the VIE instance on success
-     * @param callback the call back command
-     */
-    public void saveAndDeleteEntities(
-        final CmsEntity lastEditedEntity,
-        final List<String> deletedEntites,
-        final boolean clearOnSuccess,
-        final Command callback) {
-
-        CmsRpcAction<CmsValidationResult> asyncCallback = new CmsRpcAction<CmsValidationResult>() {
-
-            @Override
-            public void execute() {
-
-                start(200, true);
-                getService().saveAndDeleteEntities(
-                    lastEditedEntity,
-                    deletedEntites,
-                    getSkipPaths(),
-                    m_locale,
-                    clearOnSuccess,
-                    this);
-            }
-
-            @Override
-            protected void onResponse(CmsValidationResult result) {
-
-                stop(false);
-                if ((result != null) && result.hasErrors()) {
-                    showValidationErrorDialog(result);
-                } else {
-                    callback.execute();
-                    if (clearOnSuccess) {
-                        destroyForm(true);
-                    }
-                }
-            }
-        };
-        asyncCallback.execute();
-    }
-
-    /**
-     * Saves a value in an Xml content.<p>
-     *
-     * @param contentId the structure id of the content
-     * @param contentPath the xpath for which to set the value
-     * @param locale the locale for which to set the value
-     * @param value the new value
-     * @param asyncCallback the callback for the result
-     */
-    public void saveValue(
-        final String contentId,
-        final String contentPath,
-        final String locale,
-        final String value,
-        final AsyncCallback<String> asyncCallback) {
-
-        CmsRpcAction<String> action = new CmsRpcAction<String>() {
-
-            @Override
-            public void execute() {
-
-                start(0, false);
-                getService().saveValue(contentId, contentPath, locale, value, this);
-
-            }
-
-            @Override
-            protected void onResponse(String result) {
-
-                stop(false);
-                asyncCallback.onSuccess(result);
-
-            }
-        };
-        action.execute();
-    }
-
-    /**
-     * Sets the show editor help flag to the user session.<p>
-     *
-     * @param show the show editor help flag
-     */
-    public void setShowEditorHelp(final boolean show) {
-
-        CmsCoreProvider.get().setShowEditorHelp(show);
-    }
-
-    /**
-     * Removes the given entity from the entity VIE store.<p>
-     *
-     * @param entityId the entity id
-     */
-    public void unregistereEntity(String entityId) {
-
-        CmsEntityBackend.getInstance().removeEntity(entityId);
-    }
-
-    /**
-     * @see org.opencms.acacia.client.CmsEditorBase#clearEditor()
-     */
-    @Override
-    protected void clearEditor() {
-
-        super.clearEditor();
-        m_context = null;
-        if (m_undoRedoHandlerRegistration != null) {
-            m_undoRedoHandlerRegistration.removeHandler();
-        }
-        if (m_toolbar != null) {
-            m_toolbar.removeFromParent();
-            m_toolbar = null;
-        }
-        m_cancelButton = null;
-        m_localeSelect = null;
-        m_deleteLocaleButton = null;
-        m_copyLocaleButton = null;
-        m_openFormButton = null;
-        m_saveButton = null;
-        m_onClose = null;
-        m_locale = null;
-        if (m_basePanel != null) {
-            m_basePanel.removeFromParent();
-            m_basePanel = null;
-        }
-        if (m_entityObserver != null) {
-            m_entityObserver.clear();
-            m_entityObserver = null;
-        }
-        m_changedEntityIds.clear();
-        m_registeredEntities.clear();
-        m_availableLocales.clear();
-        m_contentLocales.clear();
-        m_deletedEntities.clear();
-        m_definitions.clear();
-        m_title = null;
-        m_sitePath = null;
-        m_resourceTypeName = null;
-        if (m_closingHandlerRegistration != null) {
-            m_closingHandlerRegistration.removeHandler();
-            m_closingHandlerRegistration = null;
-        }
-        if (m_isStandAlone) {
-            closeEditorWidow();
-        } else {
-            RootPanel.getBodyElement().getParentElement().getStyle().clearOverflow();
-        }
-        if (m_previewHandlerRegistration != null) {
-            m_previewHandlerRegistration.removeHandler();
-            m_previewHandlerRegistration = null;
-        }
-    }
-
-    /**
-     * Gets the editor context.<p>
-     *
-     * @return the editor context
-     */
-    protected CmsEditorContext getContext() {
-
-        return m_context;
-    }
-
-    /**
-     * @see org.opencms.acacia.client.CmsEditorBase#getContextUri()
-     */
-    @Override
-    protected String getContextUri() {
-
-        return CmsCoreProvider.get().getUri();
-    }
-
-    /**
-     * Gets the entity id.<p>
-     *
-     * @return the entity id
-     */
-    protected String getEntityId() {
-
-        return m_entityId;
-    }
-
-    /**
-     * @see org.opencms.acacia.client.CmsEditorBase#getHtmlContextInfo()
-     */
-    @Override
-    protected String getHtmlContextInfo() {
-
-        return m_context.getHtmlContextInfo();
-    }
-
-    /**
-     * Returns the paths to be skipped when synchronizing locale independent fields.<p>
-     *
-     * @return the paths to be skipped when synchronizing locale independent fields
-     */
-    protected Collection<String> getSkipPaths() {
-
-        return ((CmsDefaultWidgetService)getWidgetService()).getSkipPaths();
-    }
-
-    /**
-     * Adds a content definition to the internal store.<p>
-     *
-     * @param definition the definition to add
-     */
-    void addContentDefinition(CmsContentDefinition definition) {
-
-        m_definitions.put(definition.getLocale(), definition);
-        m_contentLocales.add(definition.getLocale());
-    }
-
-    /**
-     * Calls the editor change handlers.<p>
-     *
-     * @param changedScopes the changed content value scopes
-     */
-    void callEditorChangeHandlers(final Set<String> changedScopes) {
-
-        m_changedScopes.addAll(changedScopes);
-        if (!m_callingChangeHandlers && (m_changedScopes.size() > 0)) {
-            m_callingChangeHandlers = true;
-            final Set<String> scopesToSend = new HashSet<String>(m_changedScopes);
-            m_changedScopes.clear();
-            final CmsEntity entity = m_entityBackend.getEntity(m_entityId);
-            final org.opencms.acacia.shared.CmsEntity currentState = entity.createDeepCopy(m_entityId);
-            CmsRpcAction<CmsContentDefinition> action = new CmsRpcAction<CmsContentDefinition>() {
-
-                @Override
-                public void execute() {
-
-                    start(200, true);
-                    getService().callEditorChangeHandlers(
-                        getEntityId(),
-                        currentState,
-                        getSkipPaths(),
-                        scopesToSend,
-                        this);
-                }
-
-                @Override
-                public void onFailure(Throwable t) {
-
-                    m_callingChangeHandlers = false;
-                    super.onFailure(t);
-
-                }
-
-                @Override
-                protected void onResponse(CmsContentDefinition result) {
-
-                    m_callingChangeHandlers = false;
-                    stop(false);
-                    updateEditorValues(currentState, result.getEntity());
-                    callEditorChangeHandlers(new HashSet<String>());
-                }
-            };
-            action.execute();
-        }
-    }
-
-    /**
-     * Cancels the editing process.<p>
-     */
-    void cancelEdit() {
-
-        // store the scroll position
-        int scrollTop = RootPanel.getBodyElement().getOwnerDocument().getScrollTop();
-        unlockResource();
-        if (m_onClose != null) {
-            m_onClose.execute();
-        }
-        destroyForm(true);
-        clearEditor();
-        // restore the scroll position
-        RootPanel.getBodyElement().getOwnerDocument().setScrollTop(scrollTop);
-    }
-
-    /**
-     * Checks if the content is valid and sends a notification if not.<p>
-     * This will not trigger a validation run, but will use the latest state.<p>
-     *
-     * @return <code>true</code> in case there are no validation issues
-     */
-    boolean checkValidation() {
-
-        boolean result;
-        if (m_changedEntityIds.isEmpty()) {
-            result = true;
-        } else if (m_saveButton.isEnabled()) {
-            result = true;
-        } else {
-            result = false;
-            CmsNotification.get().send(Type.ERROR, m_saveButton.getDisabledReason());
-        }
-        return result;
-    }
-
-    /**
-     * Asks the user to confirm resetting all changes.<p>
-     */
-    void confirmCancel() {
-
-        if (m_saveButton.isEnabled()) {
-            CmsConfirmDialog dialog = new CmsConfirmDialog(
-                org.opencms.gwt.client.Messages.get().key(org.opencms.gwt.client.Messages.GUI_DIALOG_RESET_TITLE_0),
-                org.opencms.gwt.client.Messages.get().key(org.opencms.gwt.client.Messages.GUI_DIALOG_RESET_TEXT_0));
-            dialog.setHandler(new I_CmsConfirmDialogHandler() {
-
-                public void onClose() {
-
-                    // nothing to do
-                }
-
-                public void onOk() {
-
-                    cancelEdit();
-                }
-            });
-            dialog.center();
-        } else {
-            cancelEdit();
-        }
-    }
-
-    /**
-     * Opens the confirm delete locale dialog.<p>
-     */
-    void confirmDeleteLocale() {
-
-        CmsConfirmDialog dialog = new CmsConfirmDialog(
-            Messages.get().key(Messages.GUI_CONFIRM_DELETE_LOCALE_TITLE_0),
-            Messages.get().key(Messages.GUI_CONFIRM_DELETE_LOCALE_TEXT_0));
-        dialog.setHandler(new I_CmsConfirmDialogHandler() {
-
-            public void onClose() {
-
-                // nothing to do
-            }
-
-            public void onOk() {
-
-                deleteCurrentLocale();
-            }
-        });
-        dialog.center();
-    }
-
-    /**
-     * Copies the current entity values to the given locales.<p>
-     *
-     * @param targetLocales the target locales
-     */
-    void copyLocales(final Set<String> targetLocales) {
-
-        final CmsEntity entity = m_entityBackend.getEntity(m_entityId);
-        CmsRpcAction<Void> action = new CmsRpcAction<Void>() {
-
-            @Override
-            public void execute() {
-
-                start(200, true);
-                getService().copyLocale(targetLocales, entity, this);
-            }
-
-            @Override
-            protected void onResponse(Void result) {
-
-                stop(false);
-            }
-        };
-        action.execute();
-        for (String targetLocale : targetLocales) {
-            String targetId = getIdForLocale(targetLocale);
-            if (!m_entityId.equals(targetId)) {
-                if (m_registeredEntities.contains(targetId)) {
-                    unregistereEntity(targetId);
-                }
-                registerClonedEntity(m_entityId, targetId);
-                m_registeredEntities.add(targetId);
-                m_changedEntityIds.add(targetId);
-                m_contentLocales.add(targetLocale);
-                m_deletedEntities.remove(targetId);
-                enableSave();
-            }
-        }
-        initLocaleSelect();
-    }
-
-    /**
-     * Deferrers the save action to the end of the browser event queue.<p>
-     */
-    void deferSave() {
-
-        Scheduler.get().scheduleDeferred(new ScheduledCommand() {
-
-            public void execute() {
-
-                save();
-            }
-        });
-    }
-
-    /**
-     * Deferrers the save and exit action to the end of the browser event queue.<p>
-     */
-    void deferSaveAndExit() {
-
-        Scheduler.get().scheduleDeferred(new ScheduledCommand() {
-
-            public void execute() {
-
-                saveAndExit();
-            }
-        });
-    }
-
-    /**
-     * Deletes the current locale.<p>
-     */
-    void deleteCurrentLocale() {
-
-        // there has to remain at least one content locale
-        if (m_contentLocales.size() > 1) {
-            String deletedLocale = m_locale;
-            m_contentLocales.remove(deletedLocale);
-            m_registeredEntities.remove(m_entityId);
-            m_changedEntityIds.remove(m_entityId);
-            m_deletedEntities.add(m_entityId);
-            getValidationHandler().getValidationContext().removeEntityId(m_entityId);
-            unregistereEntity(m_entityId);
-            enableSave();
-            String nextLocale = null;
-            if (m_registeredEntities.isEmpty()) {
-                nextLocale = m_contentLocales.iterator().next();
-            } else {
-                nextLocale = CmsContentDefinition.getLocaleFromId(m_registeredEntities.iterator().next());
-            }
-            switchLocale(nextLocale);
-        }
-    }
-
-    /**
-     * Disables the save buttons with the given message.<p>
-     *
-     * @param message the disabled message
-     */
-    void disableSave(String message) {
-
-        m_saveButton.disable(message);
-        m_saveExitButton.disable(message);
-    }
-
-    /**
-     * Leaves the editor saving the content if necessary.<p>
-     */
-    void exitWithSaving() {
-
-        if (checkValidation()) {
-            if (m_saveExitButton.isEnabled()) {
-                saveAndExit();
-            } else {
-                cancelEdit();
-            }
-        }
-    }
-
-    /**
-     * Handles validation changes.<p>
-     *
-     * @param validationContext the changed validation context
-     */
-    void handleValidationChange(CmsValidationContext validationContext) {
-
-        if (validationContext.hasValidationErrors()) {
-            String locales = "";
-            for (String id : validationContext.getInvalidEntityIds()) {
-                if (locales.length() > 0) {
-                    locales += ", ";
-                }
-                String locale = CmsContentDefinition.getLocaleFromId(id);
-                if (m_availableLocales.containsKey(locale)) {
-                    locales += m_availableLocales.get(locale);
-                }
-            }
-            disableSave(Messages.get().key(Messages.GUI_TOOLBAR_VALIDATION_ERRORS_1, locales));
-        } else if (!m_changedEntityIds.isEmpty()) {
-            enableSave();
-        }
-    }
-
-    /**
-     * Hides the editor help bubbles.<p>
-     *
-     * @param hide <code>true</code> to hide the help bubbles
-     */
-    void hideHelpBubbles(boolean hide) {
-
-        setShowEditorHelp(!hide);
-        CmsValueFocusHandler.getInstance().hideHelpBubbles(RootPanel.get(), hide);
-        if (!hide) {
-            m_hideHelpBubblesButton.setTitle(Messages.get().key(Messages.GUI_TOOLBAR_HELP_BUBBLES_SHOWN_0));
-        } else {
-            m_hideHelpBubblesButton.setTitle(Messages.get().key(Messages.GUI_TOOLBAR_HELP_BUBBLES_HIDDEN_0));
-        }
-    }
-
-    /**
-     * Initializes the editor.<p>
-     *
-     * @param context the editor context
-     * @param contentDefinition the content definition
-     * @param formParent the inline form parent panel, used for inline editing only
-     * @param inline <code>true</code> to render the editor for inline editing
-     */
-    void initEditor(
-        CmsEditorContext context,
-        CmsContentDefinition contentDefinition,
-        I_CmsInlineFormParent formParent,
-        boolean inline) {
-
-        m_context = context;
-        m_locale = contentDefinition.getLocale();
-        m_entityId = contentDefinition.getEntityId();
-        m_deleteOnCancel = contentDefinition.isDeleteOnCancel();
-        m_autoUnlock = contentDefinition.isAutoUnlock();
-        m_isDirectEdit = contentDefinition.isDirectEdit();
-
-        initClosingHandler();
-        setContentDefinition(contentDefinition);
-        initToolbar();
-        if (inline && (formParent != null)) {
-            initEditOverlay(formParent.getElement());
-            addOverlayClickHandler(new ClickHandler() {
-
-                public void onClick(ClickEvent event) {
-
-                    exitWithSaving();
-                }
-            });
-            m_hideHelpBubblesButton.setVisible(false);
-            setNativeResourceInfo(m_sitePath, m_locale);
-            initEntityObserver();
-            if (m_definitions.get(m_locale).hasEditorChangeHandlers()) {
-                initEditorChangeHandlers(m_definitions.get(m_locale).getEditorChangeScopes());
-            }
-            renderInlineEntity(m_entityId, formParent);
-        } else {
-            initFormPanel();
-            renderFormContent();
-            fixFocus();
-        }
-        if (contentDefinition.isPerformedAutocorrection()) {
-            CmsNotification.get().send(
-                CmsNotification.Type.NORMAL,
-                Messages.get().key(Messages.GUI_WARN_INVALID_XML_STRUCTURE_0));
-            setChanged();
-        }
-    }
-
-    /**
-     * Initializes the editor change handler.<p>
-     *
-     * @param changeScopes the scopes to watch for changes
-     */
-    void initEditorChangeHandlers(Collection<String> changeScopes) {
-
-        if (m_editorChangeHandler != null) {
-            m_editorChangeHandler.clear();
-        }
-        m_editorChangeHandler = new EditorChangeHandler(getEntity(), changeScopes);
-    }
-
-    /**
-     * Initializes the entity observer.<p>
-     */
-    void initEntityObserver() {
-
-        if (m_entityObserver != null) {
-            m_entityObserver.clear();
-        }
-        m_entityObserver = new CmsEntityObserver(getCurrentEntity());
-        exportObserver();
-    }
-
-    /**
-     * Opens the form based editor.<p>
-     */
-    void initFormPanel() {
-
-        removeEditOverlays();
-        m_openFormButton.setVisible(false);
-        m_saveButton.setVisible(true);
-        m_hideHelpBubblesButton.setVisible(true);
-        m_undoButton.setVisible(true);
-        m_redoButton.setVisible(true);
-        m_basePanel = new FlowPanel();
-        m_basePanel.addStyleName(I_CmsLayoutBundle.INSTANCE.editorCss().basePanel());
-        // insert base panel before the tool bar to keep the tool bar visible
-        RootPanel.get().add(m_basePanel);
-        if (m_isStandAlone) {
-            RootPanel.getBodyElement().addClassName(I_CmsLayoutBundle.INSTANCE.editorCss().standAloneEditor());
-        } else {
-            RootPanel.getBodyElement().getParentElement().getStyle().setOverflow(Overflow.HIDDEN);
-        }
-    }
-
-    /**
-     * Opens the copy locale dialog.<p>
-     */
-    void openCopyLocaleDialog() {
-
-        CmsCopyLocaleDialog dialog = new CmsCopyLocaleDialog(
-            m_availableLocales,
-            m_contentLocales,
-            m_locale,
-            m_definitions.get(m_locale).hasSynchronizedElements(),
-            this);
-        dialog.center();
-    }
-
-    /**
-     * Opens the model file select dialog.<p>
-     *
-     * @param context the editor context
-     * @param definition the content definition
-     */
-    void openModelSelectDialog(final CmsEditorContext context, final CmsContentDefinition definition) {
-
-        I_CmsModelSelectHandler handler = new I_CmsModelSelectHandler() {
-
-            public void onModelSelect(CmsUUID modelStructureId) {
-
-                if (modelStructureId == null) {
-                    modelStructureId = CmsUUID.getNullUUID();
-                }
-                openFormEditor(
-                    context,
-                    definition.getLocale(),
-                    definition.getReferenceResourceId().toString(),
-                    definition.getNewLink(),
-                    modelStructureId,
-                    null,
-                    null,
-                    m_onClose);
-            }
-        };
-        String title = org.opencms.gwt.client.Messages.get().key(
-            org.opencms.gwt.client.Messages.GUI_MODEL_SELECT_TITLE_0);
-        String message = org.opencms.gwt.client.Messages.get().key(
-            org.opencms.gwt.client.Messages.GUI_MODEL_SELECT_MESSAGE_0);
-        CmsModelSelectDialog dialog = new CmsModelSelectDialog(handler, definition.getModelInfos(), title, message);
-        dialog.center();
-    }
-
-    /**
-     * Previews the native event to enable keyboard short cuts.<p>
-     *
-     * @param event the event
-     */
-    void previewNativeEvent(NativePreviewEvent event) {
-
-        Event nativeEvent = Event.as(event.getNativeEvent());
-        if (event.getTypeInt() == Event.ONKEYDOWN) {
-            int keyCode = nativeEvent.getKeyCode();
-            if (nativeEvent.getCtrlKey()) {
-                // look for short cuts
-                if (nativeEvent.getShiftKey()) {
-                    if (keyCode == KeyCodes.KEY_S) {
-
-                        exitWithSaving();
-                        nativeEvent.preventDefault();
-                        nativeEvent.stopPropagation();
-                    } else if (keyCode == KeyCodes.KEY_X) {
-                        confirmCancel();
-                        nativeEvent.preventDefault();
-                        nativeEvent.stopPropagation();
-                    }
-                } else if (keyCode == KeyCodes.KEY_S) {
-                    if (checkValidation()) {
-                        save();
-                    }
-                    nativeEvent.preventDefault();
-                    nativeEvent.stopPropagation();
-                }
-
-            }
-        }
-    }
-
-    /**
-     * Renders the form content.<p>
-     */
-    void renderFormContent() {
-
-        initLocaleSelect();
-        setNativeResourceInfo(m_sitePath, m_locale);
-        CmsInfoHeader header = new CmsInfoHeader(
-            m_title,
-            null,
-            m_sitePath,
-            m_locale,
-            CmsIconUtil.getResourceIconClasses(m_resourceTypeName, m_sitePath, false));
-        m_basePanel.add(header);
-        SimplePanel content = new SimplePanel();
-        content.setStyleName(org.opencms.acacia.client.css.I_CmsLayoutBundle.INSTANCE.form().formParent());
-        m_basePanel.add(content);
-        initEntityObserver();
-        if (m_definitions.get(m_locale).hasEditorChangeHandlers()) {
-            initEditorChangeHandlers(m_definitions.get(m_locale).getEditorChangeScopes());
-        }
-        renderEntityForm(m_entityId, m_tabInfos, content, m_basePanel.getElement());
-
-    }
-
-    /**
-     * Saves the content and closes the editor.<p>
-     */
-    void save() {
-
-        saveAndDeleteEntities(false, new Command() {
-
-            public void execute() {
-
-                setSaved();
-                setUnchanged();
-            }
-        });
-    }
-
-    /**
-     * Saves the content and closes the editor.<p>
-     */
-    void saveAndExit() {
-
-        boolean unlock = shouldUnlockAutomatically();
-        // store the scroll position
-        final int scrollTop = RootPanel.getBodyElement().getOwnerDocument().getScrollTop();
-        saveAndDeleteEntities(unlock, new Command() {
-
-            public void execute() {
-
-                setSaved();
-                if (m_onClose != null) {
-                    m_onClose.execute();
-                }
-                clearEditor();
-                // restore the scroll position
-                RootPanel.getBodyElement().getOwnerDocument().setScrollTop(scrollTop);
-            }
-        });
-    }
-
-    /**
-     * Sets the has changed flag and enables the save button.<p>
-     */
-    void setChanged() {
-
-        enableSave();
-        m_changedEntityIds.add(m_entityId);
-        m_deletedEntities.remove(m_entityId);
-        updateOverlayPosition();
-    }
-
-    /**
-     * Sets the content definition.<p>
-     *
-     * @param definition the content definition
-     */
-    void setContentDefinition(CmsContentDefinition definition) {
-
-        if (m_availableLocales.isEmpty()) {
-            // only set the locales when initially setting the content definition
-            m_availableLocales.putAll(definition.getAvailableLocales());
-            m_contentLocales.addAll(definition.getContentLocales());
-        } else {
-            m_contentLocales.add(definition.getLocale());
-        }
-        m_title = definition.getTitle();
-        m_sitePath = definition.getSitePath();
-        m_resourceTypeName = definition.getResourceType();
-        m_registeredEntities.add(definition.getEntityId());
-        m_tabInfos = definition.getTabInfos();
-        addContentDefinition(definition);
-        CmsDefaultWidgetService service = (CmsDefaultWidgetService)getWidgetService();
-        service.addConfigurations(definition.getConfigurations());
-        service.setSyncValues(definition.getSyncValues());
-        service.setSkipPaths(definition.getSkipPaths());
-        addEntityChangeHandler(definition.getEntityId(), new ValueChangeHandler<CmsEntity>() {
-
-            public void onValueChange(ValueChangeEvent<CmsEntity> event) {
-
-                setChanged();
-            }
-        });
-    }
-
-    /**
-     * Removes the delete on cancel flag for new resources.<p>
-     */
-    void setSaved() {
-
-        m_deleteOnCancel = false;
-    }
-
-    /**
-     * Call after save.<p>
-     */
-    void setUnchanged() {
-
-        m_changedEntityIds.clear();
-        m_deletedEntities.clear();
-        disableSave(Messages.get().key(Messages.GUI_TOOLBAR_NOTHING_CHANGED_0));
-    }
-
-    /**
-     * Enables and disabler the undo redo buttons according to the state.<p>
-     *
-     * @param state the undo redo state
-     */
-    void setUndoRedoState(UndoRedoState state) {
-
-        if (state.hasUndo()) {
-            m_undoButton.enable();
-        } else {
-            m_undoButton.disable(Messages.get().key(Messages.GUI_TOOLBAR_UNDO_DISABLED_0));
-        }
-        if (state.hasRedo()) {
-            m_redoButton.enable();
-        } else {
-            m_redoButton.disable(Messages.get().key(Messages.GUI_TOOLBAR_REDO_DISABLED_0));
-        }
-    }
-
-    /**
-     * Returns true if the edited resource should be unlocked automatically after pressing Save/Exit.<p>
-     *
-     * @return true if the edited resource should be unlocked automatically
-     */
-    boolean shouldUnlockAutomatically() {
-
-        if (m_isStandAlone) {
-            if (m_isDirectEdit) {
-                // Classic direct edit case - always unlock
-                return true;
-            } else {
-                // Workplace case - determined by configuration
-                return m_autoUnlock;
-            }
-        }
-        // Container page case - always unlock
-        return true;
-    }
-
-    /**
-     * Shows the validation error dialog.<p>
-     *
-     * @param validationResult the validation result
-     */
-    void showValidationErrorDialog(CmsValidationResult validationResult) {
-
-        if (validationResult.getErrors().keySet().contains(m_entityId)) {
-            getValidationHandler().displayValidation(m_entityId, validationResult);
-        }
-        String errorLocales = "";
-        for (String entityId : validationResult.getErrors().keySet()) {
-            String locale = CmsContentDefinition.getLocaleFromId(entityId);
-            errorLocales += m_availableLocales.get(locale) + ", ";
-        }
-        // remove trailing ','
-        errorLocales = errorLocales.substring(0, errorLocales.length() - 2);
-        CmsErrorDialog dialog = new CmsErrorDialog(
-            Messages.get().key(Messages.GUI_VALIDATION_ERROR_1, errorLocales),
-            null);
-        dialog.center();
-    }
-
-    /**
-     * Switches to the selected locale. Will save changes first.<p>
-     *
-     * @param locale the locale to switch to
-     */
-    void switchLocale(final String locale) {
-
-        if (locale.equals(m_locale)) {
-            return;
-        }
-        m_locale = locale;
-        m_basePanel.clear();
-        destroyForm(false);
-        final CmsEntity entity = m_entityBackend.getEntity(m_entityId);
-        m_entityId = getIdForLocale(locale);
-        // if the content does not contain the requested locale yet, a new node will be created
-        final boolean addedNewLocale = !m_contentLocales.contains(locale);
-        if (m_registeredEntities.contains(m_entityId)) {
-            unregistereEntity(m_entityId);
-        }
-        if (addedNewLocale) {
-            loadNewDefinition(m_entityId, entity, new I_CmsSimpleCallback<CmsContentDefinition>() {
-
-                public void execute(final CmsContentDefinition contentDefinition) {
-
-                    setContentDefinition(contentDefinition);
-                    renderFormContent();
-                    setChanged();
-
-                }
-            });
-        } else {
-            loadDefinition(m_entityId, entity, new I_CmsSimpleCallback<CmsContentDefinition>() {
-
-                public void execute(CmsContentDefinition contentDefinition) {
-
-                    setContentDefinition(contentDefinition);
-                    renderFormContent();
-                }
-            });
-        }
-    }
-
-    /**
-     * Synchronizes the locale independent fields to the other locales.<p>
-     */
-    void synchronizeCurrentLocale() {
-
-        m_basePanel.clear();
-        destroyForm(false);
-        CmsEntity entity = m_entityBackend.getEntity(m_entityId);
-        m_entityId = getIdForLocale(m_locale);
-        ((CmsDefaultWidgetService)getWidgetService()).setSkipPaths(Collections.<String> emptyList());
-        loadDefinition(m_entityId, entity, new I_CmsSimpleCallback<CmsContentDefinition>() {
-
-            public void execute(CmsContentDefinition contentDefinition) {
-
-                setContentDefinition(contentDefinition);
-                renderFormContent();
-                setChanged();
-            }
-        });
-    }
-
-    /**
-     * Unlocks the edited resource.<p>
-     */
-    void unlockResource() {
-
-        if (!shouldUnlockAutomatically()) {
-            return;
-        }
-        if (m_entityId != null) {
-            final CmsUUID structureId = CmsContentDefinition.entityIdToUuid(m_entityId);
-            if (m_deleteOnCancel) {
-                CmsRpcAction<Void> action = new CmsRpcAction<Void>() {
-
-                    @Override
-                    public void execute() {
-
-                        CmsCoreProvider.getVfsService().syncDeleteResource(structureId, this);
-                    }
-
-                    @Override
-                    protected void onResponse(Void result) {
-
-                        // nothing to do
-                    }
-                };
-                action.executeSync();
-            } else {
-                CmsCoreProvider.get().unlock(structureId);
-            }
-        }
-    }
-
-    /**
-     * Updates the editor values.<p>
-     *
-     * @param previous the previous entity state
-     * @param updated the updated entity state
-     */
-    void updateEditorValues(CmsEntity previous, CmsEntity updated) {
-
-        if (updated.getId().equals(m_entityId)) {
-            // only apply the changes to the same locale entity
-            updateEditorValues(previous, updated, getEntity(), Collections.<String> emptyList());
-        }
-    }
-
-    /**
-     * Adds the change listener to the observer.<p>
-     *
-     * @param changeListener the change listener
-     * @param changeScope the change scope
-     */
-    private void addChangeListener(JavaScriptObject changeListener, String changeScope) {
-
-        try {
-            System.out.println("Adding native listener for scope " + changeScope);
-            m_entityObserver.addEntityChangeListener(new CmsEntityChangeListenerWrapper(changeListener), changeScope);
-        } catch (Exception e) {
-
-            CmsDebugLog.getInstance().printLine("Exception occured during listener registration" + e.getMessage());
-        }
-    }
-
-    /**
-     * Changes a simple type entity value.<p>
-     *
-     * @param attributeName the attribute name
-     * @param index the value index
-     * @param value the value
-     * @param parentPathElements the parent path elements
-     */
-    private void changeSimpleValue(String attributeName, int index, String value, List<String> parentPathElements) {
-
-        CmsAttributeHandler handler = getAttributeHandler(attributeName, parentPathElements);
-        handler.changeValue(value, index);
-    }
-
-    /**
-     * Closes the editor.<p>
-     */
-    private native void closeEditorWidow() /*-{
-		if ($wnd.top.cms_ade_closeEditorDialog) {
-			$wnd.top.cms_ade_closeEditorDialog();
-		} else {
-			var backlink = $wnd[@org.opencms.ade.contenteditor.shared.rpc.I_CmsContentService::PARAM_BACKLINK];
-			if (backlink) {
-				$wnd.top.location.href = backlink;
-			}
-		}
-    }-*/;
-
-    /**
-     * Creates a push button for the edit tool-bar.<p>
-     *
-     * @param title the button title
-     * @param imageClass the image class
-     *
-     * @return the button
-     */
-    private CmsPushButton createButton(String title, String imageClass) {
-
-        CmsPushButton result = new CmsPushButton();
-        result.setTitle(title);
-        result.setImageClass(imageClass);
-        result.setButtonStyle(ButtonStyle.FONT_ICON, null);
-        result.setSize(Size.big);
-        return result;
-    }
-
-    /**
-     * Enables the save buttons.<p>
-     */
-    private void enableSave() {
-
-        m_saveButton.enable();
-        m_saveExitButton.enable();
-    }
-
-    /**
-     * Exports the add entity change listener method.<p>
-     */
-    private native void exportObserver()/*-{
-		var self = this;
-        $wnd[@org.opencms.ade.contenteditor.client.CmsContentEditor::ADD_CHANGE_LISTENER_METHOD] = function(listener,
-                scope) {
-			var wrapper = {
-				onChange : listener.onChange
-			}
-			self.@org.opencms.ade.contenteditor.client.CmsContentEditor::addChangeListener(Lcom/google/gwt/core/client/JavaScriptObject;Ljava/lang/String;)(wrapper, scope);
-		}
-		$wnd[@org.opencms.ade.contenteditor.client.CmsContentEditor::GET_CURRENT_ENTITY_METHOD] = function() {
-			return new $wnd.acacia.CmsEntityWrapper(
-					self.@org.opencms.ade.contenteditor.client.CmsContentEditor::getCurrentEntity()());
-		}
-    }-*/;
-
-    /**
-     * Returns the attribute handler for the given attribute.<p>
-     *
-     * @param attributeName the attribute name
-     * @param parentPathElements the parent path elements
-     *
-     * @return the attribute handler
-     */
-    private CmsAttributeHandler getAttributeHandler(String attributeName, List<String> parentPathElements) {
-
-        List<String> childPathElements = new ArrayList<String>(parentPathElements);
-        childPathElements.add(attributeName);
-        CmsAttributeHandler handler = getRootAttributeHandler().getHandlerByPath(
-            childPathElements.toArray(new String[childPathElements.size()]));
-        return handler;
-    }
-
-    /**
-     * Returns the entity id for the given locale.<p>
-     *
-     * @param locale the locale
-     *
-     * @return the entity id
-     */
-    private String getIdForLocale(String locale) {
-
-        return CmsContentDefinition.uuidToEntityId(CmsContentDefinition.entityIdToUuid(m_entityId), locale);
-    }
-
-    /**
-     * Initializes the window closing handler to ensure the resource will be unlocked when leaving the editor.<p>
-     */
-    private void initClosingHandler() {
-
-        m_closingHandlerRegistration = Window.addWindowClosingHandler(new ClosingHandler() {
-
-            /**
-             * @see com.google.gwt.user.client.Window.ClosingHandler#onWindowClosing(com.google.gwt.user.client.Window.ClosingEvent)
-             */
-            public void onWindowClosing(ClosingEvent event) {
-
-                unlockResource();
-            }
-        });
-    }
-
-    /**
-     * Initializes the event preview handler.<p>
-     */
-    private void initEventPreviewHandler() {
-
-        m_previewHandlerRegistration = Event.addNativePreviewHandler(new NativePreviewHandler() {
-
-            public void onPreviewNativeEvent(NativePreviewEvent event) {
-
-                previewNativeEvent(event);
-            }
-        });
-    }
-
-    /**
-     * Initializes the locale selector.<p>
-     */
-    private void initLocaleSelect() {
-
-        if (m_availableLocales.size() < 2) {
-            return;
-        }
-        Map<String, String> selectOptions = new HashMap<String, String>();
-        for (Entry<String, String> localeEntry : m_availableLocales.entrySet()) {
-            if (m_contentLocales.contains(localeEntry.getKey())) {
-                selectOptions.put(localeEntry.getKey(), localeEntry.getValue());
-            } else {
-                selectOptions.put(localeEntry.getKey(), localeEntry.getValue() + " [-]");
-            }
-        }
-        if (m_localeSelect == null) {
-            m_localeSelect = new CmsSelectBox(selectOptions);
-            m_toolbar.insertRight(m_localeSelect, 1);
-            m_localeSelect.addStyleName(I_CmsLayoutBundle.INSTANCE.generalCss().inlineBlock());
-            m_localeSelect.getElement().getStyle().setWidth(100, Unit.PX);
-            m_localeSelect.getElement().getStyle().setVerticalAlign(VerticalAlign.MIDDLE);
-            m_localeSelect.addValueChangeHandler(new ValueChangeHandler<String>() {
-
-                public void onValueChange(ValueChangeEvent<String> event) {
-
-                    switchLocale(event.getValue());
-                }
-            });
-        } else {
-            m_localeSelect.setItems(selectOptions);
-        }
-        m_localeSelect.setFormValueAsString(m_locale);
-        if (m_deleteLocaleButton == null) {
-            m_deleteLocaleButton = createButton(
-                Messages.get().key(Messages.GUI_TOOLBAR_DELETE_LOCALE_0),
-                "opencms-icon-remove-locale");
-            m_deleteLocaleButton.addClickHandler(new ClickHandler() {
-
-                public void onClick(ClickEvent event) {
-
-                    confirmDeleteLocale();
-                }
-            });
-            m_toolbar.insertRight(m_deleteLocaleButton, 2);
-        }
-        if (m_contentLocales.size() > 1) {
-            m_deleteLocaleButton.enable();
-        } else {
-            m_deleteLocaleButton.disable(Messages.get().key(Messages.GUI_TOOLBAR_CANT_DELETE_LAST_LOCALE_0));
-        }
-        if (m_copyLocaleButton == null) {
-            m_copyLocaleButton = createButton(
-                I_CmsButton.ButtonData.COPY_LOCALE_BUTTON.getTitle(),
-                I_CmsButton.ButtonData.COPY_LOCALE_BUTTON.getIconClass());
-            m_copyLocaleButton.addClickHandler(new ClickHandler() {
-
-                public void onClick(ClickEvent event) {
-
-                    openCopyLocaleDialog();
-                }
-            });
-            m_toolbar.insertRight(m_copyLocaleButton, 3);
-        }
-    }
-
-    /**
-     * Generates the button bar displayed beneath the editable fields.<p>
-     */
-    private void initToolbar() {
-
-        m_toolbar = new CmsToolbar();
-        m_toolbar.setAppTitle(Messages.get().key(Messages.GUI_CONTENT_EDITOR_TITLE_0));
-        m_publishButton = createButton(
-            I_CmsButton.ButtonData.PUBLISH_BUTTON.getTitle(),
-            I_CmsButton.ButtonData.PUBLISH_BUTTON.getIconClass());
-        m_toolbar.addLeft(m_publishButton);
-        m_publishButton.addClickHandler(new ClickHandler() {
-
-            public void onClick(ClickEvent event) {
-
-                boolean unlock = shouldUnlockAutomatically();
-
-                saveAndDeleteEntities(unlock, new Command() {
-
-                    public void execute() {
-
-                        setSaved();
-                        HashMap<String, String> params = new HashMap<String, String>(
-                            getContext().getPublishParameters());
-                        CmsUUID structureId = CmsContentDefinition.entityIdToUuid(getEntityId());
-                        params.put(CmsPublishOptions.PARAM_CONTENT, "" + structureId);
-                        params.put(CmsPublishOptions.PARAM_START_WITH_CURRENT_PAGE, "");
-                        CmsPublishDialog.showPublishDialog(params, new CloseHandler<PopupPanel>() {
-
-                            public void onClose(CloseEvent<PopupPanel> closeEvent) {
-
-                                if (m_onClose != null) {
-                                    m_onClose.execute();
-                                }
-                                clearEditor();
-                            }
-                        }, new Runnable() {
-
-                            public void run() {
-
-                                // ignore
-                            }
-
-                        }, null);
-
-                    }
-                });
-
-            }
-        });
-        m_saveExitButton = createButton(
-            Messages.get().key(Messages.GUI_TOOLBAR_SAVE_AND_EXIT_0),
-            "opencms-icon-save-exit");
-        m_saveExitButton.addClickHandler(new ClickHandler() {
-
-            public void onClick(ClickEvent event) {
-
-                deferSaveAndExit();
-            }
-        });
-        m_toolbar.addLeft(m_saveExitButton);
-        m_saveButton = createButton(
-            Messages.get().key(Messages.GUI_TOOLBAR_SAVE_0),
-            I_CmsButton.ButtonData.SAVE_BUTTON.getIconClass());
-        m_saveButton.addClickHandler(new ClickHandler() {
-
-            public void onClick(ClickEvent event) {
-
-                deferSave();
-            }
-        });
-        m_saveButton.setVisible(false);
-        m_toolbar.addLeft(m_saveButton);
-        disableSave(Messages.get().key(Messages.GUI_TOOLBAR_NOTHING_CHANGED_0));
-        m_undoButton = createButton(Messages.get().key(Messages.GUI_TOOLBAR_UNDO_0), "opencms-icon-undo");
-        m_undoButton.addClickHandler(new ClickHandler() {
-
-            public void onClick(ClickEvent event) {
-
-                if (CmsUndoRedoHandler.getInstance().isIntitalized()) {
-                    CmsUndoRedoHandler.getInstance().undo();
-                }
-            }
-        });
-        m_undoButton.disable(Messages.get().key(Messages.GUI_TOOLBAR_UNDO_DISABLED_0));
-        m_undoButton.setVisible(false);
-        m_toolbar.addLeft(m_undoButton);
-        m_redoButton = createButton(Messages.get().key(Messages.GUI_TOOLBAR_REDO_0), "opencms-icon-redo");
-        m_redoButton.addClickHandler(new ClickHandler() {
-
-            public void onClick(ClickEvent event) {
-
-                if (CmsUndoRedoHandler.getInstance().isIntitalized()) {
-                    CmsUndoRedoHandler.getInstance().redo();
-                }
-            }
-        });
-        m_redoButton.disable(Messages.get().key(Messages.GUI_TOOLBAR_REDO_DISABLED_0));
-        m_redoButton.setVisible(false);
-        m_toolbar.addLeft(m_redoButton);
-
-        m_undoRedoHandlerRegistration = CmsUndoRedoHandler.getInstance().addValueChangeHandler(
-            new ValueChangeHandler<CmsUndoRedoHandler.UndoRedoState>() {
-
-                public void onValueChange(ValueChangeEvent<UndoRedoState> event) {
-
-                    setUndoRedoState(event.getValue());
-                }
-            });
-        m_openFormButton = createButton(
-            Messages.get().key(Messages.GUI_TOOLBAR_OPEN_FORM_0),
-            I_CmsButton.ButtonData.EDIT.getIconClass());
-        m_openFormButton.addClickHandler(new ClickHandler() {
-
-            public void onClick(ClickEvent event) {
-
-                initFormPanel();
-                renderFormContent();
-            }
-        });
-        m_toolbar.addLeft(m_openFormButton);
-
-        m_hideHelpBubblesButton = new CmsToggleButton();
-
-        m_hideHelpBubblesButton.setImageClass(I_CmsButton.ButtonData.TOGGLE_HELP.getIconClass());
-        m_hideHelpBubblesButton.setButtonStyle(ButtonStyle.FONT_ICON, null);
-        m_hideHelpBubblesButton.setSize(Size.big);
-        m_hideHelpBubblesButton.addClickHandler(new ClickHandler() {
-
-            public void onClick(ClickEvent event) {
-
-                CmsToggleButton button = (CmsToggleButton)event.getSource();
-                hideHelpBubbles(!button.isDown());
-            }
-        });
-        m_hideHelpBubblesButton.setDown(CmsCoreProvider.get().isShowEditorHelp());
-        CmsValueFocusHandler.getInstance().hideHelpBubbles(RootPanel.get(), !CmsCoreProvider.get().isShowEditorHelp());
-        if (!CmsCoreProvider.get().isShowEditorHelp()) {
-            m_hideHelpBubblesButton.setTitle(Messages.get().key(Messages.GUI_TOOLBAR_HELP_BUBBLES_HIDDEN_0));
-        } else {
-            m_hideHelpBubblesButton.setTitle(Messages.get().key(Messages.GUI_TOOLBAR_HELP_BUBBLES_SHOWN_0));
-        }
-        m_toolbar.addRight(m_hideHelpBubblesButton);
-
-        m_cancelButton = createButton(
-            Messages.get().key(Messages.GUI_TOOLBAR_RESET_0),
-            I_CmsButton.ButtonData.RESET_BUTTON.getIconClass());
-        m_cancelButton.addClickHandler(new ClickHandler() {
-
-            public void onClick(ClickEvent event) {
-
-                confirmCancel();
-            }
-        });
-        m_toolbar.addRight(m_cancelButton);
-        RootPanel.get().add(m_toolbar);
-    }
-
-    /**
-     * Sets the resource info to native window context variables.<p>
-     *
-     * @param sitePath the site path
-     * @param locale the content locale
-     */
-    private native void setNativeResourceInfo(String sitePath, String locale)/*-{
-		$wnd._editResource = sitePath;
-		$wnd._editLanguage = locale;
-    }-*/;
-
-    /**
-     * Shows the locked resource error message.<p>
-     */
-    private void showLockedResourceMessage() {
-
-        CmsErrorDialog dialog = new CmsErrorDialog(
-            Messages.get().key(Messages.ERR_RESOURCE_ALREADY_LOCKED_BY_OTHER_USER_0),
-            null);
-        dialog.addCloseHandler(new CloseHandler<PopupPanel>() {
-
-            public void onClose(CloseEvent<PopupPanel> event) {
-
-                cancelEdit();
-            }
-        });
-        dialog.center();
-    }
-
-    /**
-     * Updates the editor values according to the given entity.<p>
-     *
-     * @param previous the previous entity state
-     * @param updated the updated entity state
-     * @param target the target entity
-     * @param parentPathElements the parent path elements
-     */
-    private void updateEditorValues(
-        CmsEntity previous,
-        CmsEntity updated,
-        CmsEntity target,
-        List<String> parentPathElements) {
-
-        for (String attributeName : m_entityBackend.getType(target.getTypeName()).getAttributeNames()) {
-            CmsAttributeHandler handler = getAttributeHandler(attributeName, parentPathElements);
-            if (previous.hasAttribute(attributeName)
-                && updated.hasAttribute(attributeName)
-                && target.hasAttribute(attributeName)) {
-                CmsEntityAttribute updatedAttribute = updated.getAttribute(attributeName);
-                CmsEntityAttribute previousAttribute = previous.getAttribute(attributeName);
-                CmsEntityAttribute targetAttribute = target.getAttribute(attributeName);
-                if (updatedAttribute.isSimpleValue()) {
-                    if ((updatedAttribute.getValueCount() == previousAttribute.getValueCount())
-                        && (updatedAttribute.getValueCount() == targetAttribute.getValueCount())) {
-                        for (int i = 0; i < updatedAttribute.getValueCount(); i++) {
-                            if (!updatedAttribute.getSimpleValues().get(i).equals(
-                                previousAttribute.getSimpleValues().get(i))
-                                && previousAttribute.getSimpleValues().get(i).equals(
-                                    targetAttribute.getSimpleValues().get(i))) {
-
-                                changeSimpleValue(
-                                    attributeName,
-                                    i,
-                                    updatedAttribute.getSimpleValues().get(i),
-                                    parentPathElements);
-                            }
-                        }
-                    } else {
-                        if (targetAttribute.getValueCount() == previousAttribute.getValueCount()) {
-                            // only act, if the value count has not been altered while executing the server request
-                            if (updatedAttribute.getValueCount() > previousAttribute.getValueCount()) {
-                                // new values have been added
-                                for (int i = 0; i < updatedAttribute.getValueCount(); i++) {
-                                    if (i >= previousAttribute.getSimpleValues().size()) {
-                                        handler.addNewAttributeValue(updatedAttribute.getSimpleValues().get(i));
-                                    } else if (!updatedAttribute.getSimpleValues().get(i).equals(
-                                        previousAttribute.getSimpleValues().get(i))
-                                        && previousAttribute.getSimpleValues().get(i).equals(
-                                            targetAttribute.getSimpleValues().get(i))) {
-                                        changeSimpleValue(
-                                            attributeName,
-                                            i,
-                                            updatedAttribute.getSimpleValues().get(i),
-                                            parentPathElements);
-                                    }
-                                }
-                            } else {
-                                // values have been removed
-                                for (int i = updatedAttribute.getValueCount() - 1; i >= 0; i--) {
-                                    if (i >= updatedAttribute.getSimpleValues().size()) {
-                                        handler.removeAttributeValue(i);
-                                    } else if (!updatedAttribute.getSimpleValues().get(i).equals(
-                                        previousAttribute.getSimpleValues().get(i))
-                                        && previousAttribute.getSimpleValues().get(i).equals(
-                                            targetAttribute.getSimpleValues().get(i))) {
-                                        changeSimpleValue(
-                                            attributeName,
-                                            i,
-                                            updatedAttribute.getSimpleValues().get(i),
-                                            parentPathElements);
-                                    }
-                                }
-                            }
-                        }
-                    }
-                } else {
-                    if (targetAttribute.getValueCount() == previousAttribute.getValueCount()) {
-                        // only act, if the value count has not been altered while executing the server request
-                        if (updatedAttribute.getValueCount() > previousAttribute.getValueCount()) {
-                            // new values have been added
-                            for (int i = 0; i < updatedAttribute.getValueCount(); i++) {
-                                if (i >= previousAttribute.getSimpleValues().size()) {
-                                    handler.addNewAttributeValue(
-                                        m_entityBackend.registerEntity(
-                                            updatedAttribute.getComplexValues().get(i),
-                                            true));
-                                } else {
-                                    List<String> childPathElements = new ArrayList<String>(parentPathElements);
-                                    childPathElements.add(attributeName + "[" + i + "]");
-                                    updateEditorValues(
-                                        previousAttribute.getComplexValues().get(i),
-                                        updatedAttribute.getComplexValues().get(i),
-                                        targetAttribute.getComplexValues().get(i),
-                                        childPathElements);
-                                }
-                            }
-                        } else {
-                            // values have been removed
-                            for (int i = updatedAttribute.getValueCount() - 1; i >= 0; i--) {
-                                if (i >= updatedAttribute.getValueCount()) {
-
-                                    handler.removeAttributeValue(i);
-                                } else {
-                                    List<String> childPathElements = new ArrayList<String>(parentPathElements);
-                                    childPathElements.add(attributeName + "[" + i + "]");
-                                    updateEditorValues(
-                                        previousAttribute.getComplexValues().get(i),
-                                        updatedAttribute.getComplexValues().get(i),
-                                        targetAttribute.getComplexValues().get(i),
-                                        childPathElements);
-                                }
-                            }
-                        }
-                    }
-                }
-            } else if (previous.hasAttribute(attributeName) && target.hasAttribute(attributeName)) {
-                for (int i = target.getAttribute(attributeName).getValueCount() - 1; i >= 0; i--) {
-                    handler.removeAttributeValue(i);
-                }
-
-            } else if (!previous.hasAttribute(attributeName)
-                && !target.hasAttribute(attributeName)
-                && updated.hasAttribute(attributeName)) {
-                CmsEntityAttribute updatedAttribute = updated.getAttribute(attributeName);
-                for (int i = 0; i < updatedAttribute.getValueCount(); i++) {
-                    if (updatedAttribute.isSimpleValue()) {
-                        handler.addNewAttributeValue(updatedAttribute.getSimpleValues().get(i));
-                    } else {
-                        handler.addNewAttributeValue(
-                            m_entityBackend.registerEntity(updatedAttribute.getComplexValues().get(i), true));
-                    }
-                }
-            }
-        }
-    }
-}
->>>>>>> 189a1bb2
+/*
+ * This library is part of OpenCms -
+ * the Open Source Content Management System
+ *
+ * Copyright (c) Alkacon Software GmbH (http://www.alkacon.com)
+ *
+ * This library is free software; you can redistribute it and/or
+ * modify it under the terms of the GNU Lesser General Public
+ * License as published by the Free Software Foundation; either
+ * version 2.1 of the License, or (at your option) any later version.
+ *
+ * This library is distributed in the hope that it will be useful,
+ * but WITHOUT ANY WARRANTY; without even the implied warranty of
+ * MERCHANTABILITY or FITNESS FOR A PARTICULAR PURPOSE. See the GNU
+ * Lesser General Public License for more details.
+ *
+ * For further information about Alkacon Software, please see the
+ * company website: http://www.alkacon.com
+ *
+ * For further information about OpenCms, please see the
+ * project website: http://www.opencms.org
+ *
+ * You should have received a copy of the GNU Lesser General Public
+ * License along with this library; if not, write to the Free Software
+ * Foundation, Inc., 59 Temple Place, Suite 330, Boston, MA  02111-1307  USA
+ */
+
+package org.opencms.ade.contenteditor.client;
+
+import org.opencms.acacia.client.CmsAttributeHandler;
+import org.opencms.acacia.client.CmsEditorBase;
+import org.opencms.acacia.client.CmsUndoRedoHandler;
+import org.opencms.acacia.client.CmsUndoRedoHandler.UndoRedoState;
+import org.opencms.acacia.client.CmsValidationContext;
+import org.opencms.acacia.client.CmsValueFocusHandler;
+import org.opencms.acacia.client.I_CmsEntityRenderer;
+import org.opencms.acacia.client.I_CmsInlineFormParent;
+import org.opencms.acacia.client.entity.CmsEntityBackend;
+import org.opencms.acacia.shared.CmsEntity;
+import org.opencms.acacia.shared.CmsEntityAttribute;
+import org.opencms.acacia.shared.CmsTabInfo;
+import org.opencms.acacia.shared.CmsType;
+import org.opencms.acacia.shared.CmsValidationResult;
+import org.opencms.ade.contenteditor.client.css.I_CmsLayoutBundle;
+import org.opencms.ade.contenteditor.shared.CmsComplexWidgetData;
+import org.opencms.ade.contenteditor.shared.CmsContentDefinition;
+import org.opencms.ade.contenteditor.shared.rpc.I_CmsContentService;
+import org.opencms.ade.contenteditor.shared.rpc.I_CmsContentServiceAsync;
+import org.opencms.ade.contenteditor.widgetregistry.client.WidgetRegistry;
+import org.opencms.ade.publish.client.CmsPublishDialog;
+import org.opencms.ade.publish.shared.CmsPublishOptions;
+import org.opencms.gwt.client.CmsCoreProvider;
+import org.opencms.gwt.client.rpc.CmsRpcAction;
+import org.opencms.gwt.client.rpc.CmsRpcPrefetcher;
+import org.opencms.gwt.client.ui.CmsConfirmDialog;
+import org.opencms.gwt.client.ui.CmsErrorDialog;
+import org.opencms.gwt.client.ui.CmsInfoHeader;
+import org.opencms.gwt.client.ui.CmsModelSelectDialog;
+import org.opencms.gwt.client.ui.CmsNotification;
+import org.opencms.gwt.client.ui.CmsNotification.Type;
+import org.opencms.gwt.client.ui.CmsPushButton;
+import org.opencms.gwt.client.ui.CmsToggleButton;
+import org.opencms.gwt.client.ui.CmsToolbar;
+import org.opencms.gwt.client.ui.I_CmsButton;
+import org.opencms.gwt.client.ui.I_CmsButton.ButtonStyle;
+import org.opencms.gwt.client.ui.I_CmsButton.Size;
+import org.opencms.gwt.client.ui.I_CmsConfirmDialogHandler;
+import org.opencms.gwt.client.ui.I_CmsModelSelectHandler;
+import org.opencms.gwt.client.ui.input.CmsSelectBox;
+import org.opencms.gwt.client.util.CmsDebugLog;
+import org.opencms.gwt.client.util.CmsDomUtil;
+import org.opencms.gwt.client.util.I_CmsSimpleCallback;
+import org.opencms.gwt.shared.CmsIconUtil;
+import org.opencms.util.CmsStringUtil;
+import org.opencms.util.CmsUUID;
+
+import java.util.ArrayList;
+import java.util.Collection;
+import java.util.Collections;
+import java.util.HashMap;
+import java.util.HashSet;
+import java.util.List;
+import java.util.Map;
+import java.util.Map.Entry;
+import java.util.Set;
+
+import com.google.gwt.core.client.GWT;
+import com.google.gwt.core.client.JavaScriptObject;
+import com.google.gwt.core.client.Scheduler;
+import com.google.gwt.core.client.Scheduler.ScheduledCommand;
+import com.google.gwt.dom.client.Element;
+import com.google.gwt.dom.client.NodeList;
+import com.google.gwt.dom.client.Style;
+import com.google.gwt.dom.client.Style.Overflow;
+import com.google.gwt.dom.client.Style.Position;
+import com.google.gwt.dom.client.Style.Unit;
+import com.google.gwt.dom.client.Style.VerticalAlign;
+import com.google.gwt.event.dom.client.ClickEvent;
+import com.google.gwt.event.dom.client.ClickHandler;
+import com.google.gwt.event.dom.client.KeyCodes;
+import com.google.gwt.event.logical.shared.CloseEvent;
+import com.google.gwt.event.logical.shared.CloseHandler;
+import com.google.gwt.event.logical.shared.ValueChangeEvent;
+import com.google.gwt.event.logical.shared.ValueChangeHandler;
+import com.google.gwt.event.shared.HandlerRegistration;
+import com.google.gwt.user.client.Command;
+import com.google.gwt.user.client.Event;
+import com.google.gwt.user.client.Event.NativePreviewEvent;
+import com.google.gwt.user.client.Event.NativePreviewHandler;
+import com.google.gwt.user.client.Window;
+import com.google.gwt.user.client.Window.ClosingEvent;
+import com.google.gwt.user.client.Window.ClosingHandler;
+import com.google.gwt.user.client.rpc.AsyncCallback;
+import com.google.gwt.user.client.rpc.SerializationException;
+import com.google.gwt.user.client.rpc.ServiceDefTarget;
+import com.google.gwt.user.client.ui.FlowPanel;
+import com.google.gwt.user.client.ui.Label;
+import com.google.gwt.user.client.ui.PopupPanel;
+import com.google.gwt.user.client.ui.RootPanel;
+import com.google.gwt.user.client.ui.SimplePanel;
+import com.google.gwt.user.client.ui.TextBox;
+
+/**
+ * The content editor.<p>
+ */
+public final class CmsContentEditor extends CmsEditorBase {
+
+    /**
+     * CmsEntity change handler to watch for changes within given scopes and call the editor change handlers accordingly.<p>
+     */
+    class EditorChangeHandler implements ValueChangeHandler<CmsEntity> {
+
+        /** The scope values. */
+        Map<String, String> m_scopeValues;
+
+        /** The change handler registration. */
+        private HandlerRegistration m_handlerRegistration;
+
+        /** The observed entity. */
+        private CmsEntity m_observerdEntity;
+
+        /**
+         * Constructor.<p>
+         *
+         * @param entity the entity to observe
+         * @param changeScopes the value scopes to watch for changes
+         */
+        public EditorChangeHandler(CmsEntity entity, Collection<String> changeScopes) {
+
+            m_observerdEntity = entity;
+            m_handlerRegistration = entity.addValueChangeHandler(this);
+            m_scopeValues = new HashMap<String, String>();
+            for (String scope : changeScopes) {
+                m_scopeValues.put(scope, CmsContentDefinition.getValueForPath(m_observerdEntity, scope));
+            }
+        }
+
+        /**
+         * Removes this observer from the entities change handler registration and clears registered listeners.<p>
+         */
+        public void clear() {
+
+            if (m_handlerRegistration != null) {
+                m_handlerRegistration.removeHandler();
+                m_handlerRegistration = null;
+            }
+            m_scopeValues.clear();
+            m_observerdEntity = null;
+        }
+
+        /**
+         * @see com.google.gwt.event.logical.shared.ValueChangeHandler#onValueChange(com.google.gwt.event.logical.shared.ValueChangeEvent)
+         */
+        public void onValueChange(ValueChangeEvent<CmsEntity> event) {
+
+            final CmsEntity entity = event.getValue();
+            m_needsValueChangeProcessing = true;
+            Scheduler.get().scheduleFinally(new ScheduledCommand() {
+
+                public void execute() {
+
+                    if (m_needsValueChangeProcessing) {
+                        m_needsValueChangeProcessing = false;
+                        Set<String> changedScopes = new HashSet<String>();
+                        for (String scope : m_scopeValues.keySet()) {
+                            String scopeValue = CmsContentDefinition.getValueForPath(entity, scope);
+                            String previousValue = m_scopeValues.get(scope);
+                            if (((scopeValue != null) && !scopeValue.equals(previousValue))
+                                || ((scopeValue == null) && (previousValue != null))) {
+                                // the value within this scope has changed, notify all listeners
+
+                                changedScopes.add(scope);
+                                m_scopeValues.put(scope, scopeValue);
+                            }
+                        }
+                        if (!changedScopes.isEmpty()) {
+                            callEditorChangeHandlers(changedScopes);
+                        }
+
+                    }
+                }
+            });
+        }
+    }
+
+    /** The add change listener method name. */
+    private static final String ADD_CHANGE_LISTENER_METHOD = "cmsAddEntityChangeListener";
+
+    /** The get current entity method name. */
+    private static final String GET_CURRENT_ENTITY_METHOD = "cmsGetCurrentEntity";
+
+    /** The in-line editor instance. */
+    private static CmsContentEditor INSTANCE;
+
+    /** Flag indicating that an AJAX call for the editor change handler is running. */
+    protected boolean m_callingChangeHandlers;
+
+    /** The current content locale. */
+    protected String m_locale;
+
+    /** The on close call back. */
+    protected Command m_onClose;
+
+    /** The edit tool-bar. */
+    protected CmsToolbar m_toolbar;
+
+    /** Flag indicating that we need to collect changed values. */
+    boolean m_needsValueChangeProcessing;
+
+    /** Value of the auto-unlock option from the configuration. */
+    private boolean m_autoUnlock;
+
+    /** The available locales. */
+    private Map<String, String> m_availableLocales;
+
+    /** The form editing base panel. */
+    private FlowPanel m_basePanel;
+
+    /** The cancel button. */
+    private CmsPushButton m_cancelButton;
+
+    /** The id's of the changed entities. */
+    private Set<String> m_changedEntityIds;
+
+    /** Changed scopes which still haven't been sent to the editor change handlers. */
+    private Set<String> m_changedScopes = new HashSet<String>();
+
+    /** The window closing handler registration. */
+    private HandlerRegistration m_closingHandlerRegistration;
+
+    /** The locales present within the edited content. */
+    private Set<String> m_contentLocales;
+
+    /** The editor context. */
+    private CmsEditorContext m_context;
+
+    /** The copy locale button. */
+    private CmsPushButton m_copyLocaleButton;
+
+    /** The loaded content definitions by locale. */
+    private Map<String, CmsContentDefinition> m_definitions;
+
+    /** The entities to delete. */
+    private Set<String> m_deletedEntities;
+
+    /** The delete locale button. */
+    private CmsPushButton m_deleteLocaleButton;
+
+    /** Flag indicating the resource needs to removed on cancel. */
+    private boolean m_deleteOnCancel;
+
+    /** The entity value change handler calling configured editor change handlers. */
+    private EditorChangeHandler m_editorChangeHandler;
+
+    /** The entity observer instance. */
+    private CmsEntityObserver m_entityObserver;
+
+    /** The hide help bubbles button. */
+    private CmsToggleButton m_hideHelpBubblesButton;
+
+    /** Flag which indicate whether the directedit parameter was set to true when loading the editor. */
+    private boolean m_isDirectEdit;
+
+    /** Flag indicating the editor was opened as the stand alone version, not from within any other module. */
+    private boolean m_isStandAlone;
+
+    /** The locale select box. */
+    private CmsSelectBox m_localeSelect;
+
+    /** The open form button. */
+    private CmsPushButton m_openFormButton;
+
+    /** The event preview handler registration. */
+    private HandlerRegistration m_previewHandlerRegistration;
+
+    /** The publish button. */
+    private CmsPushButton m_publishButton;
+
+    /** The redo button. */
+    private CmsPushButton m_redoButton;
+
+    /** The registered entity id's. */
+    private Set<String> m_registeredEntities;
+
+    /** The resource type name. */
+    private String m_resourceTypeName;
+
+    /** The save button. */
+    private CmsPushButton m_saveButton;
+
+    /** The save and exit button. */
+    private CmsPushButton m_saveExitButton;
+
+    /** The content service. */
+    private I_CmsContentServiceAsync m_service;
+
+    /** The resource site path. */
+    private String m_sitePath;
+
+    /** The tab informations for this form. */
+    private List<CmsTabInfo> m_tabInfos;
+
+    /** The resource title. */
+    private String m_title;
+
+    /** The undo button. */
+    private CmsPushButton m_undoButton;
+
+    /** The undo redo event handler registration. */
+    private HandlerRegistration m_undoRedoHandlerRegistration;
+
+    /**
+     * Constructor.<p>
+     */
+    private CmsContentEditor() {
+
+        super((I_CmsContentServiceAsync)GWT.create(I_CmsContentService.class), new CmsDefaultWidgetService());
+        m_service = (I_CmsContentServiceAsync)super.getService();
+        String serviceUrl = CmsCoreProvider.get().link("org.opencms.ade.contenteditor.CmsContentService.gwt");
+        ((ServiceDefTarget)m_service).setServiceEntryPoint(serviceUrl);
+        getWidgetService().setWidgetFactories(WidgetRegistry.getInstance().getWidgetFactories());
+        for (I_CmsEntityRenderer renderer : WidgetRegistry.getInstance().getRenderers()) {
+            getWidgetService().addRenderer(renderer);
+        }
+        // set the acacia editor message bundle
+        setDictionary(Messages.get().getDictionary());
+        I_CmsLayoutBundle.INSTANCE.editorCss().ensureInjected();
+        m_changedEntityIds = new HashSet<String>();
+        m_registeredEntities = new HashSet<String>();
+        m_availableLocales = new HashMap<String, String>();
+        m_contentLocales = new HashSet<String>();
+        m_deletedEntities = new HashSet<String>();
+        m_definitions = new HashMap<String, CmsContentDefinition>();
+        addValidationChangeHandler(new ValueChangeHandler<CmsValidationContext>() {
+
+            public void onValueChange(ValueChangeEvent<CmsValidationContext> event) {
+
+                handleValidationChange(event.getValue());
+            }
+        });
+    }
+
+    /**
+     * Adds an entity change listener.<p>
+     *
+     * @param changeListener the change listener
+     * @param changeScope the change scope
+     */
+    public static void addEntityChangeListener(I_CmsEntityChangeListener changeListener, String changeScope) {
+
+        CmsDebugLog.getInstance().printLine("trying to ad change listener for scope: " + changeScope);
+        if ((INSTANCE == null) || (INSTANCE.m_entityObserver == null)) {
+            CmsDebugLog.getInstance().printLine("handling external registration");
+            if (isObserverExported()) {
+                CmsDebugLog.getInstance().printLine("registration is available");
+                try {
+                    addNativeListener(changeListener, changeScope);
+                } catch (Exception e) {
+
+                    CmsDebugLog.getInstance().printLine(
+                        "Exception occured during listener registration" + e.getMessage());
+                }
+            } else {
+                throw new RuntimeException("Editor is not initialized yet.");
+            }
+        } else {
+            INSTANCE.m_entityObserver.addEntityChangeListener(changeListener, changeScope);
+        }
+    }
+
+    /**
+     * Returns the currently edited entity.<p>
+     *
+     * @return the currently edited entity
+     */
+    public static CmsEntity getEntity() {
+
+        if ((INSTANCE == null) || (INSTANCE.m_entityObserver == null)) {
+            CmsDebugLog.getInstance().printLine("handling external registration");
+            if (isObserverExported()) {
+                return CmsEntityBackend.createFromNativeWrapper(nativeGetEntity());
+            } else {
+                throw new RuntimeException("Editor is not initialized yet.");
+            }
+        } else {
+            return INSTANCE.getCurrentEntity();
+        }
+    }
+
+    /**
+     * Returns the in-line editor instance.<p>
+     *
+     * @return the in-line editor instance
+     */
+    public static CmsContentEditor getInstance() {
+
+        if (INSTANCE == null) {
+            INSTANCE = new CmsContentEditor();
+        }
+        return INSTANCE;
+    }
+
+    /**
+     * Returns if the given element or it's descendants are inline editable.<p>
+     *
+     * @param element the element
+     *
+     * @return <code>true</code> if the element has editable descendants
+     */
+    public static boolean hasEditable(Element element) {
+
+        NodeList<Element> children = CmsDomUtil.querySelectorAll("[property^=\"opencms://\"]", element);
+        return (children != null) && (children.getLength() > 0);
+    }
+
+    /**
+     * Checks whether the given element is annotated for inline editing.<p>
+     *
+     * @param element the element to check
+     *
+     * @return <code>true</code> if the given element is annotated for inline editing
+     */
+    public static boolean isEditable(Element element) {
+
+        String property = element.getAttribute("property");
+        return (property != null) && property.startsWith("opencms://");
+    }
+
+    /**
+     * Replaces the id's within about attributes of the given element and all it's children.<p>
+     *
+     * @param element the element
+     * @param oldId the old id
+     * @param newId the new id
+     */
+    public static void replaceResourceIds(Element element, String oldId, String newId) {
+
+        NodeList<Element> children = CmsDomUtil.querySelectorAll(
+            "[property^=\"opencms://\"][about*=\"" + oldId + "\"]",
+            element);
+        if (children.getLength() > 0) {
+            for (int i = 0; i < children.getLength(); i++) {
+                Element child = children.getItem(i);
+                String about = child.getAttribute("about");
+                about = about.replace(oldId, newId);
+                child.setAttribute("about", about);
+            }
+        }
+    }
+
+    /**
+     * Sets all annotated child elements editable.<p>
+     *
+     * @param element the element
+     * @param serverId the editable resource structure id
+     * @param editable <code>true</code> to enable editing
+     *
+     * @return <code>true</code> if the element had editable elements
+     */
+    public static boolean setEditable(Element element, String serverId, boolean editable) {
+
+        I_CmsLayoutBundle.INSTANCE.editorCss().ensureInjected();
+        NodeList<Element> children = CmsDomUtil.querySelectorAll(
+            "[property^=\"opencms://\"][about*=\"" + serverId + "\"]",
+            element);
+        if (children.getLength() > 0) {
+            for (int i = 0; i < children.getLength(); i++) {
+                Element child = children.getItem(i);
+                if (editable) {
+                    child.addClassName(I_CmsLayoutBundle.INSTANCE.editorCss().inlineEditable());
+                } else {
+                    child.removeClassName(I_CmsLayoutBundle.INSTANCE.editorCss().inlineEditable());
+                }
+            }
+            return true;
+        }
+        return false;
+    }
+
+    /**
+     * Adds the change listener.<p>
+     *
+     * @param changeListener the change listener
+     * @param changeScope the change scope
+     */
+    static native void addNativeListener(I_CmsEntityChangeListener changeListener, String changeScope)/*-{
+        var instance = changeListener;
+        var nat = {
+            onChange : function(entity) {
+                var cmsEntity = @org.opencms.acacia.client.entity.CmsEntityBackend::createFromNativeWrapper(Lcom/google/gwt/core/client/JavaScriptObject;)(entity);
+                instance.@org.opencms.ade.contenteditor.client.I_CmsEntityChangeListener::onEntityChange(Lorg/opencms/acacia/shared/CmsEntity;)(cmsEntity);
+            }
+        }
+        var method = $wnd[@org.opencms.ade.contenteditor.client.CmsContentEditor::ADD_CHANGE_LISTENER_METHOD];
+        if (typeof method == 'function') {
+            method(nat, changeScope);
+        }
+    }-*/;
+
+    /**
+     * Checks whether the add entity change listener method has been exported.<p>
+     *
+     * @return <code>true</code> if the add entity change listener method has been exported
+     */
+    private static native boolean isObserverExported()/*-{
+        var method = $wnd[@org.opencms.ade.contenteditor.client.CmsContentEditor::ADD_CHANGE_LISTENER_METHOD];
+        if (typeof method == 'function') {
+            return true;
+        } else {
+            return false;
+        }
+    }-*/;
+
+    /**
+     * Returns the current entity.<p>
+     *
+     * @return the current entity
+     */
+    private static native JavaScriptObject nativeGetEntity()/*-{
+        return $wnd[@org.opencms.ade.contenteditor.client.CmsContentEditor::GET_CURRENT_ENTITY_METHOD]
+                ();
+    }-*/;
+
+    /**
+     * Closes the editor.<p>
+     * May be used from outside the editor module.<p>
+     */
+    public void closeEditor() {
+
+        if (m_saveButton != null) {
+            if (m_saveButton.isEnabled()) {
+                CmsConfirmDialog dialog = new CmsConfirmDialog(
+                    org.opencms.gwt.client.Messages.get().key(org.opencms.gwt.client.Messages.GUI_DIALOG_RESET_TITLE_0),
+                    Messages.get().key(Messages.GUI_CONFIRM_LEAVING_EDITOR_0));
+                dialog.setHandler(new I_CmsConfirmDialogHandler() {
+
+                    public void onClose() {
+
+                        cancelEdit();
+                    }
+
+                    public void onOk() {
+
+                        saveAndExit();
+                    }
+                });
+                dialog.center();
+            } else {
+                cancelEdit();
+            }
+        }
+    }
+
+    /**
+     * Bypasses a focus bug in IE which can happen if the user opens the HTML code editor from the WYSIWYG editor.<p>
+     *
+     * The next time they open the editor form from the same container page, the user may be unable to focus on any input
+     * fields. To prevent this, we create a dummy input field outside the visible screen region and focus it when opening
+     * the editor.
+     */
+    public void fixFocus() {
+
+        TextBox invisibleTextBox = new TextBox();
+        Style style = invisibleTextBox.getElement().getStyle();
+        style.setPosition(Position.FIXED);
+        style.setLeft(-99999, Unit.PX);
+        style.setTop(-99999, Unit.PX);
+        m_basePanel.add(invisibleTextBox);
+        // base panel is already attached at this point, so we can just set the focus
+        invisibleTextBox.setFocus(true);
+    }
+
+    /**
+     * @see org.opencms.acacia.client.CmsEditorBase#getService()
+     */
+    @Override
+    public I_CmsContentServiceAsync getService() {
+
+        return m_service;
+    }
+
+    /**
+     * Loads the content definition for the given entity and executes the callback on success.<p>
+     *
+     * @param entityId the entity id
+     * @param editedEntity the currently edited entity
+     * @param callback the callback
+     */
+    public void loadDefinition(
+        final String entityId,
+        final CmsEntity editedEntity,
+        final I_CmsSimpleCallback<CmsContentDefinition> callback) {
+
+        CmsRpcAction<CmsContentDefinition> action = new CmsRpcAction<CmsContentDefinition>() {
+
+            @Override
+            public void execute() {
+
+                start(0, true);
+                getService().loadDefinition(entityId, editedEntity, getSkipPaths(), this);
+            }
+
+            @Override
+            protected void onResponse(final CmsContentDefinition result) {
+
+                registerContentDefinition(result);
+                WidgetRegistry.getInstance().registerExternalWidgets(
+                    result.getExternalWidgetConfigurations(),
+                    new Command() {
+
+                    public void execute() {
+
+                        stop(false);
+                        callback.execute(result);
+                    }
+                });
+            }
+        };
+        action.execute();
+    }
+
+    /**
+     * Loads the content definition for the given entity and executes the callback on success.<p>
+     *
+     * @param entityId the entity id
+     * @param newLink the new link
+     * @param modelFileId  the model file id
+     * @param mode the content creation mode
+     * @param postCreateHandler the post-create handler class name (optional)
+     * @param callback the callback
+     */
+    public void loadInitialDefinition(
+        final String entityId,
+        final String newLink,
+        final CmsUUID modelFileId,
+        final String postCreateHandler,
+        final String mode,
+        final I_CmsSimpleCallback<CmsContentDefinition> callback) {
+
+        CmsRpcAction<CmsContentDefinition> action = new CmsRpcAction<CmsContentDefinition>() {
+
+            @Override
+            public void execute() {
+
+                start(0, true);
+                getService().loadInitialDefinition(
+                    entityId,
+                    newLink,
+                    modelFileId,
+                    CmsCoreProvider.get().getUri(),
+                    postCreateHandler,
+                    mode,
+                    this);
+            }
+
+            @Override
+            protected void onResponse(final CmsContentDefinition result) {
+
+                if (result.isModelInfo()) {
+                    stop(false);
+                    callback.execute(result);
+                } else {
+                    registerContentDefinition(result);
+                    WidgetRegistry.getInstance().registerExternalWidgets(
+                        result.getExternalWidgetConfigurations(),
+                        new Command() {
+
+                        public void execute() {
+
+                            stop(false);
+                            callback.execute(result);
+                        }
+                    });
+                }
+            }
+        };
+        action.execute();
+    }
+
+    /**
+     * Loads the content definition for the given entity and executes the callback on success.<p>
+     *
+     * @param entityId the entity id
+     * @param editedEntity the currently edited entity
+     * @param callback the callback
+     */
+    public void loadNewDefinition(
+        final String entityId,
+        final CmsEntity editedEntity,
+        final I_CmsSimpleCallback<CmsContentDefinition> callback) {
+
+        CmsRpcAction<CmsContentDefinition> action = new CmsRpcAction<CmsContentDefinition>() {
+
+            @Override
+            public void execute() {
+
+                start(0, true);
+                getService().loadNewDefinition(entityId, editedEntity, getSkipPaths(), this);
+            }
+
+            @Override
+            protected void onResponse(final CmsContentDefinition result) {
+
+                registerContentDefinition(result);
+                WidgetRegistry.getInstance().registerExternalWidgets(
+                    result.getExternalWidgetConfigurations(),
+                    new Command() {
+
+                    public void execute() {
+
+                        stop(false);
+                        callback.execute(result);
+                    }
+                });
+            }
+        };
+        action.execute();
+    }
+
+    /**
+     * Opens the content editor dialog.<p>
+     *
+     * @param context the editor context
+     * @param locale the content locale
+     * @param elementId the element id
+     * @param newLink the new link
+     * @param modelFileId the model file id
+     * @param postCreateHandler the post-create handler class (optional)
+     * @param mode the content creation mode
+     * @param onClose the command executed on dialog close
+     */
+    public void openFormEditor(
+        final CmsEditorContext context,
+        String locale,
+        String elementId,
+        String newLink,
+        CmsUUID modelFileId,
+        String postCreateHandler,
+        String mode,
+        Command onClose) {
+
+        m_onClose = onClose;
+        initEventPreviewHandler();
+        CmsUUID structureId = new CmsUUID(elementId);
+        // make sure the resource is locked, if we are not creating a new one
+        if (CmsStringUtil.isNotEmptyOrWhitespaceOnly(newLink) || CmsCoreProvider.get().lock(structureId)) {
+            loadInitialDefinition(
+                CmsContentDefinition.uuidToEntityId(structureId, locale),
+                newLink,
+                modelFileId,
+                mode,
+                postCreateHandler,
+                new I_CmsSimpleCallback<CmsContentDefinition>() {
+
+                    public void execute(CmsContentDefinition contentDefinition) {
+
+                        if (contentDefinition.isModelInfo()) {
+                            openModelSelectDialog(context, contentDefinition);
+                        } else {
+                            initEditor(context, contentDefinition, null, false);
+                        }
+                    }
+                });
+        } else {
+            showLockedResourceMessage();
+        }
+
+    }
+
+    /**
+     * Renders the in-line editor for the given element.<p>
+     *
+     * @param context the editor context
+     * @param elementId the element id
+     * @param locale the content locale
+     * @param panel the element panel
+     * @param onClose the command to execute on close
+     */
+    public void openInlineEditor(
+
+        final CmsEditorContext context,
+        CmsUUID elementId,
+        String locale,
+        final I_CmsInlineFormParent panel,
+        Command onClose) {
+
+        initEventPreviewHandler();
+        String entityId = CmsContentDefinition.uuidToEntityId(elementId, locale);
+        m_locale = locale;
+        m_onClose = onClose;
+        if (CmsCoreProvider.get().lock(elementId)) {
+            loadInitialDefinition(entityId, null, null, null, null, new I_CmsSimpleCallback<CmsContentDefinition>() {
+
+                public void execute(CmsContentDefinition contentDefinition) {
+
+                    initEditor(context, contentDefinition, panel, true);
+                }
+            });
+        } else {
+            showLockedResourceMessage();
+        }
+    }
+
+    /**
+     * Opens the form based editor. Used within the stand alone acacia/editor.jsp.<p>
+     *
+     * @param context the editor context
+     */
+    public void openStandAloneFormEditor(final CmsEditorContext context) {
+
+        initEventPreviewHandler();
+        final CmsContentDefinition definition;
+        try {
+            definition = (CmsContentDefinition)CmsRpcPrefetcher.getSerializedObjectFromDictionary(
+                getService(),
+                I_CmsContentService.DICT_CONTENT_DEFINITION);
+        } catch (SerializationException e) {
+            RootPanel.get().add(new Label(e.getMessage()));
+            return;
+        }
+        m_isStandAlone = true;
+        if (definition.isModelInfo()) {
+            openModelSelectDialog(context, definition);
+        } else {
+            if (CmsCoreProvider.get().lock(CmsContentDefinition.entityIdToUuid(definition.getEntityId()))) {
+
+                registerContentDefinition(definition);
+                // register all external widgets
+                WidgetRegistry.getInstance().registerExternalWidgets(
+                    definition.getExternalWidgetConfigurations(),
+                    new Command() {
+
+                        public void execute() {
+
+                            initEditor(context, definition, null, false);
+                        }
+                    });
+
+            } else {
+                showLockedResourceMessage();
+            }
+        }
+    }
+
+    /**
+     * Registers a deep copy of the source entity with the given target entity id.<p>
+     *
+     * @param sourceEntityId the source entity id
+     * @param targetEntityId the target entity id
+     */
+    public void registerClonedEntity(String sourceEntityId, String targetEntityId) {
+
+        CmsEntityBackend.getInstance().getEntity(sourceEntityId).createDeepCopy(targetEntityId);
+    }
+
+    /**
+     * Registers the given content definition.<p>
+     *
+     * @param definition the content definition
+     */
+    public void registerContentDefinition(CmsContentDefinition definition) {
+
+        getWidgetService().addConfigurations(definition.getConfigurations());
+        CmsType baseType = definition.getTypes().get(definition.getEntityTypeName());
+        m_entityBackend.registerTypes(baseType, definition.getTypes());
+        for (CmsEntity entity : definition.getEntities().values()) {
+            CmsEntity previousValue = m_entityBackend.getEntity(entity.getId());
+            if (previousValue != null) {
+                m_entityBackend.changeEntityContentValues(previousValue, entity);
+            } else {
+                m_entityBackend.registerEntity(entity);
+                m_registeredEntities.add(entity.getId());
+            }
+        }
+        for (Map.Entry<String, CmsComplexWidgetData> entry : definition.getComplexWidgetData().entrySet()) {
+            String attrName = entry.getKey();
+            CmsComplexWidgetData widgetData = entry.getValue();
+            getWidgetService().registerComplexWidgetAttribute(
+                attrName,
+                widgetData.getRendererName(),
+                widgetData.getConfiguration());
+        }
+    }
+
+    /**
+     * Saves the given entities.<p>
+     *
+     * @param clearOnSuccess <code>true</code> to clear the VIE instance on success
+     * @param callback the call back command
+     */
+    public void saveAndDeleteEntities(final boolean clearOnSuccess, final Command callback) {
+
+        final CmsEntity entity = m_entityBackend.getEntity(m_entityId);
+        saveAndDeleteEntities(entity, new ArrayList<String>(m_deletedEntities), clearOnSuccess, callback);
+    }
+
+    /**
+     * Saves the given entities.<p>
+     *
+     * @param lastEditedEntity the last edited entity
+     * @param deletedEntites the deleted entity id's
+     * @param clearOnSuccess <code>true</code> to clear the VIE instance on success
+     * @param callback the call back command
+     */
+    public void saveAndDeleteEntities(
+        final CmsEntity lastEditedEntity,
+        final List<String> deletedEntites,
+        final boolean clearOnSuccess,
+        final Command callback) {
+
+        CmsRpcAction<CmsValidationResult> asyncCallback = new CmsRpcAction<CmsValidationResult>() {
+
+            @Override
+            public void execute() {
+
+                start(200, true);
+                getService().saveAndDeleteEntities(
+                    lastEditedEntity,
+                    deletedEntites,
+                    getSkipPaths(),
+                    m_locale,
+                    clearOnSuccess,
+                    this);
+            }
+
+            @Override
+            protected void onResponse(CmsValidationResult result) {
+
+                stop(false);
+                if ((result != null) && result.hasErrors()) {
+                    showValidationErrorDialog(result);
+                } else {
+                    callback.execute();
+                    if (clearOnSuccess) {
+                        destroyForm(true);
+                    }
+                }
+            }
+        };
+        asyncCallback.execute();
+    }
+
+    /**
+     * Saves a value in an Xml content.<p>
+     *
+     * @param contentId the structure id of the content
+     * @param contentPath the xpath for which to set the value
+     * @param locale the locale for which to set the value
+     * @param value the new value
+     * @param asyncCallback the callback for the result
+     */
+    public void saveValue(
+        final String contentId,
+        final String contentPath,
+        final String locale,
+        final String value,
+        final AsyncCallback<String> asyncCallback) {
+
+        CmsRpcAction<String> action = new CmsRpcAction<String>() {
+
+            @Override
+            public void execute() {
+
+                start(0, false);
+                getService().saveValue(contentId, contentPath, locale, value, this);
+
+            }
+
+            @Override
+            protected void onResponse(String result) {
+
+                stop(false);
+                asyncCallback.onSuccess(result);
+
+            }
+        };
+        action.execute();
+    }
+
+    /**
+     * Sets the show editor help flag to the user session.<p>
+     *
+     * @param show the show editor help flag
+     */
+    public void setShowEditorHelp(final boolean show) {
+
+        CmsCoreProvider.get().setShowEditorHelp(show);
+    }
+
+    /**
+     * Removes the given entity from the entity VIE store.<p>
+     *
+     * @param entityId the entity id
+     */
+    public void unregistereEntity(String entityId) {
+
+        CmsEntityBackend.getInstance().removeEntity(entityId);
+    }
+
+    /**
+     * @see org.opencms.acacia.client.CmsEditorBase#clearEditor()
+     */
+    @Override
+    protected void clearEditor() {
+
+        super.clearEditor();
+        m_context = null;
+        if (m_undoRedoHandlerRegistration != null) {
+            m_undoRedoHandlerRegistration.removeHandler();
+        }
+        if (m_toolbar != null) {
+            m_toolbar.removeFromParent();
+            m_toolbar = null;
+        }
+        m_cancelButton = null;
+        m_localeSelect = null;
+        m_deleteLocaleButton = null;
+        m_copyLocaleButton = null;
+        m_openFormButton = null;
+        m_saveButton = null;
+        m_onClose = null;
+        m_locale = null;
+        if (m_basePanel != null) {
+            m_basePanel.removeFromParent();
+            m_basePanel = null;
+        }
+        if (m_entityObserver != null) {
+            m_entityObserver.clear();
+            m_entityObserver = null;
+        }
+        m_changedEntityIds.clear();
+        m_registeredEntities.clear();
+        m_availableLocales.clear();
+        m_contentLocales.clear();
+        m_deletedEntities.clear();
+        m_definitions.clear();
+        m_title = null;
+        m_sitePath = null;
+        m_resourceTypeName = null;
+        if (m_closingHandlerRegistration != null) {
+            m_closingHandlerRegistration.removeHandler();
+            m_closingHandlerRegistration = null;
+        }
+        if (m_isStandAlone) {
+            closeEditorWidow();
+        } else {
+            RootPanel.getBodyElement().getParentElement().getStyle().clearOverflow();
+        }
+        if (m_previewHandlerRegistration != null) {
+            m_previewHandlerRegistration.removeHandler();
+            m_previewHandlerRegistration = null;
+        }
+    }
+
+    /**
+     * Gets the editor context.<p>
+     *
+     * @return the editor context
+     */
+    protected CmsEditorContext getContext() {
+
+        return m_context;
+    }
+
+    /**
+     * @see org.opencms.acacia.client.CmsEditorBase#getContextUri()
+     */
+    @Override
+    protected String getContextUri() {
+
+        return CmsCoreProvider.get().getUri();
+    }
+
+    /**
+     * Gets the entity id.<p>
+     *
+     * @return the entity id
+     */
+    protected String getEntityId() {
+
+        return m_entityId;
+    }
+
+    /**
+     * @see org.opencms.acacia.client.CmsEditorBase#getHtmlContextInfo()
+     */
+    @Override
+    protected String getHtmlContextInfo() {
+
+        return m_context.getHtmlContextInfo();
+    }
+
+    /**
+     * Returns the paths to be skipped when synchronizing locale independent fields.<p>
+     *
+     * @return the paths to be skipped when synchronizing locale independent fields
+     */
+    protected Collection<String> getSkipPaths() {
+
+        return ((CmsDefaultWidgetService)getWidgetService()).getSkipPaths();
+    }
+
+    /**
+     * Adds a content definition to the internal store.<p>
+     *
+     * @param definition the definition to add
+     */
+    void addContentDefinition(CmsContentDefinition definition) {
+
+        m_definitions.put(definition.getLocale(), definition);
+        m_contentLocales.add(definition.getLocale());
+    }
+
+    /**
+     * Calls the editor change handlers.<p>
+     *
+     * @param changedScopes the changed content value scopes
+     */
+    void callEditorChangeHandlers(final Set<String> changedScopes) {
+
+        m_changedScopes.addAll(changedScopes);
+        if (!m_callingChangeHandlers && (m_changedScopes.size() > 0)) {
+            m_callingChangeHandlers = true;
+            final Set<String> scopesToSend = new HashSet<String>(m_changedScopes);
+            m_changedScopes.clear();
+            final CmsEntity entity = m_entityBackend.getEntity(m_entityId);
+            final org.opencms.acacia.shared.CmsEntity currentState = entity.createDeepCopy(m_entityId);
+            CmsRpcAction<CmsContentDefinition> action = new CmsRpcAction<CmsContentDefinition>() {
+
+                @Override
+                public void execute() {
+
+                    start(200, true);
+                    getService().callEditorChangeHandlers(
+                        getEntityId(),
+                        currentState,
+                        getSkipPaths(),
+                        scopesToSend,
+                        this);
+                }
+
+                @Override
+                public void onFailure(Throwable t) {
+
+                    m_callingChangeHandlers = false;
+                    super.onFailure(t);
+
+                }
+
+                @Override
+                protected void onResponse(CmsContentDefinition result) {
+
+                    m_callingChangeHandlers = false;
+                    stop(false);
+                    updateEditorValues(currentState, result.getEntity());
+                    callEditorChangeHandlers(new HashSet<String>());
+                }
+            };
+            action.execute();
+        }
+    }
+
+    /**
+     * Cancels the editing process.<p>
+     */
+    void cancelEdit() {
+
+        // store the scroll position
+        int scrollTop = RootPanel.getBodyElement().getOwnerDocument().getScrollTop();
+        unlockResource();
+        if (m_onClose != null) {
+            m_onClose.execute();
+        }
+        destroyForm(true);
+        clearEditor();
+        // restore the scroll position
+        RootPanel.getBodyElement().getOwnerDocument().setScrollTop(scrollTop);
+    }
+
+    /**
+     * Checks if the content is valid and sends a notification if not.<p>
+     * This will not trigger a validation run, but will use the latest state.<p>
+     *
+     * @return <code>true</code> in case there are no validation issues
+     */
+    boolean checkValidation() {
+
+        boolean result;
+        if (m_changedEntityIds.isEmpty()) {
+            result = true;
+        } else if (m_saveButton.isEnabled()) {
+            result = true;
+        } else {
+            result = false;
+            CmsNotification.get().send(Type.ERROR, m_saveButton.getDisabledReason());
+        }
+        return result;
+    }
+
+    /**
+     * Asks the user to confirm resetting all changes.<p>
+     */
+    void confirmCancel() {
+
+        if (m_saveButton.isEnabled()) {
+            CmsConfirmDialog dialog = new CmsConfirmDialog(
+                org.opencms.gwt.client.Messages.get().key(org.opencms.gwt.client.Messages.GUI_DIALOG_RESET_TITLE_0),
+                org.opencms.gwt.client.Messages.get().key(org.opencms.gwt.client.Messages.GUI_DIALOG_RESET_TEXT_0));
+            dialog.setHandler(new I_CmsConfirmDialogHandler() {
+
+                public void onClose() {
+
+                    // nothing to do
+                }
+
+                public void onOk() {
+
+                    cancelEdit();
+                }
+            });
+            dialog.center();
+        } else {
+            cancelEdit();
+        }
+    }
+
+    /**
+     * Opens the confirm delete locale dialog.<p>
+     */
+    void confirmDeleteLocale() {
+
+        CmsConfirmDialog dialog = new CmsConfirmDialog(
+            Messages.get().key(Messages.GUI_CONFIRM_DELETE_LOCALE_TITLE_0),
+            Messages.get().key(Messages.GUI_CONFIRM_DELETE_LOCALE_TEXT_0));
+        dialog.setHandler(new I_CmsConfirmDialogHandler() {
+
+            public void onClose() {
+
+                // nothing to do
+            }
+
+            public void onOk() {
+
+                deleteCurrentLocale();
+            }
+        });
+        dialog.center();
+    }
+
+    /**
+     * Copies the current entity values to the given locales.<p>
+     *
+     * @param targetLocales the target locales
+     */
+    void copyLocales(final Set<String> targetLocales) {
+
+        final CmsEntity entity = m_entityBackend.getEntity(m_entityId);
+        CmsRpcAction<Void> action = new CmsRpcAction<Void>() {
+
+            @Override
+            public void execute() {
+
+                start(200, true);
+                getService().copyLocale(targetLocales, entity, this);
+            }
+
+            @Override
+            protected void onResponse(Void result) {
+
+                stop(false);
+            }
+        };
+        action.execute();
+        for (String targetLocale : targetLocales) {
+            String targetId = getIdForLocale(targetLocale);
+            if (!m_entityId.equals(targetId)) {
+                if (m_registeredEntities.contains(targetId)) {
+                    unregistereEntity(targetId);
+                }
+                registerClonedEntity(m_entityId, targetId);
+                m_registeredEntities.add(targetId);
+                m_changedEntityIds.add(targetId);
+                m_contentLocales.add(targetLocale);
+                m_deletedEntities.remove(targetId);
+                enableSave();
+            }
+        }
+        initLocaleSelect();
+    }
+
+    /**
+     * Deferrers the save action to the end of the browser event queue.<p>
+     */
+    void deferSave() {
+
+        Scheduler.get().scheduleDeferred(new ScheduledCommand() {
+
+            public void execute() {
+
+                save();
+            }
+        });
+    }
+
+    /**
+     * Deferrers the save and exit action to the end of the browser event queue.<p>
+     */
+    void deferSaveAndExit() {
+
+        Scheduler.get().scheduleDeferred(new ScheduledCommand() {
+
+            public void execute() {
+
+                saveAndExit();
+            }
+        });
+    }
+
+    /**
+     * Deletes the current locale.<p>
+     */
+    void deleteCurrentLocale() {
+
+        // there has to remain at least one content locale
+        if (m_contentLocales.size() > 1) {
+            String deletedLocale = m_locale;
+            m_contentLocales.remove(deletedLocale);
+            m_registeredEntities.remove(m_entityId);
+            m_changedEntityIds.remove(m_entityId);
+            m_deletedEntities.add(m_entityId);
+            getValidationHandler().getValidationContext().removeEntityId(m_entityId);
+            unregistereEntity(m_entityId);
+            enableSave();
+            String nextLocale = null;
+            if (m_registeredEntities.isEmpty()) {
+                nextLocale = m_contentLocales.iterator().next();
+            } else {
+                nextLocale = CmsContentDefinition.getLocaleFromId(m_registeredEntities.iterator().next());
+            }
+            switchLocale(nextLocale);
+        }
+    }
+
+    /**
+     * Disables the save buttons with the given message.<p>
+     *
+     * @param message the disabled message
+     */
+    void disableSave(String message) {
+
+        m_saveButton.disable(message);
+        m_saveExitButton.disable(message);
+    }
+
+    /**
+     * Leaves the editor saving the content if necessary.<p>
+     */
+    void exitWithSaving() {
+
+        if (checkValidation()) {
+            if (m_saveExitButton.isEnabled()) {
+                saveAndExit();
+            } else {
+                cancelEdit();
+            }
+        }
+    }
+
+    /**
+     * Handles validation changes.<p>
+     *
+     * @param validationContext the changed validation context
+     */
+    void handleValidationChange(CmsValidationContext validationContext) {
+
+        if (validationContext.hasValidationErrors()) {
+            String locales = "";
+            for (String id : validationContext.getInvalidEntityIds()) {
+                if (locales.length() > 0) {
+                    locales += ", ";
+                }
+                String locale = CmsContentDefinition.getLocaleFromId(id);
+                if (m_availableLocales.containsKey(locale)) {
+                    locales += m_availableLocales.get(locale);
+                }
+            }
+            disableSave(Messages.get().key(Messages.GUI_TOOLBAR_VALIDATION_ERRORS_1, locales));
+        } else if (!m_changedEntityIds.isEmpty()) {
+            enableSave();
+        }
+    }
+
+    /**
+     * Hides the editor help bubbles.<p>
+     *
+     * @param hide <code>true</code> to hide the help bubbles
+     */
+    void hideHelpBubbles(boolean hide) {
+
+        setShowEditorHelp(!hide);
+        CmsValueFocusHandler.getInstance().hideHelpBubbles(RootPanel.get(), hide);
+        if (!hide) {
+            m_hideHelpBubblesButton.setTitle(Messages.get().key(Messages.GUI_TOOLBAR_HELP_BUBBLES_SHOWN_0));
+        } else {
+            m_hideHelpBubblesButton.setTitle(Messages.get().key(Messages.GUI_TOOLBAR_HELP_BUBBLES_HIDDEN_0));
+        }
+    }
+
+    /**
+     * Initializes the editor.<p>
+     *
+     * @param context the editor context
+     * @param contentDefinition the content definition
+     * @param formParent the inline form parent panel, used for inline editing only
+     * @param inline <code>true</code> to render the editor for inline editing
+     */
+    void initEditor(
+        CmsEditorContext context,
+        CmsContentDefinition contentDefinition,
+        I_CmsInlineFormParent formParent,
+        boolean inline) {
+
+        m_context = context;
+        m_locale = contentDefinition.getLocale();
+        m_entityId = contentDefinition.getEntityId();
+        m_deleteOnCancel = contentDefinition.isDeleteOnCancel();
+        m_autoUnlock = contentDefinition.isAutoUnlock();
+        m_isDirectEdit = contentDefinition.isDirectEdit();
+
+        initClosingHandler();
+        setContentDefinition(contentDefinition);
+        initToolbar();
+        if (inline && (formParent != null)) {
+            initEditOverlay(formParent.getElement());
+            addOverlayClickHandler(new ClickHandler() {
+
+                public void onClick(ClickEvent event) {
+
+                    exitWithSaving();
+                }
+            });
+            m_hideHelpBubblesButton.setVisible(false);
+            setNativeResourceInfo(m_sitePath, m_locale);
+            initEntityObserver();
+            if (m_definitions.get(m_locale).hasEditorChangeHandlers()) {
+                initEditorChangeHandlers(m_definitions.get(m_locale).getEditorChangeScopes());
+            }
+            renderInlineEntity(m_entityId, formParent);
+        } else {
+            initFormPanel();
+            renderFormContent();
+            fixFocus();
+        }
+        if (contentDefinition.isPerformedAutocorrection()) {
+            CmsNotification.get().send(
+                CmsNotification.Type.NORMAL,
+                Messages.get().key(Messages.GUI_WARN_INVALID_XML_STRUCTURE_0));
+            setChanged();
+        }
+    }
+
+    /**
+     * Initializes the editor change handler.<p>
+     *
+     * @param changeScopes the scopes to watch for changes
+     */
+    void initEditorChangeHandlers(Collection<String> changeScopes) {
+
+        if (m_editorChangeHandler != null) {
+            m_editorChangeHandler.clear();
+        }
+        m_editorChangeHandler = new EditorChangeHandler(getEntity(), changeScopes);
+    }
+
+    /**
+     * Initializes the entity observer.<p>
+     */
+    void initEntityObserver() {
+
+        if (m_entityObserver != null) {
+            m_entityObserver.clear();
+        }
+        m_entityObserver = new CmsEntityObserver(getCurrentEntity());
+        exportObserver();
+    }
+
+    /**
+     * Opens the form based editor.<p>
+     */
+    void initFormPanel() {
+
+        removeEditOverlays();
+        m_openFormButton.setVisible(false);
+        m_saveButton.setVisible(true);
+        m_hideHelpBubblesButton.setVisible(true);
+        m_undoButton.setVisible(true);
+        m_redoButton.setVisible(true);
+        m_basePanel = new FlowPanel();
+        m_basePanel.addStyleName(I_CmsLayoutBundle.INSTANCE.editorCss().basePanel());
+        // insert base panel before the tool bar to keep the tool bar visible
+        RootPanel.get().add(m_basePanel);
+        if (m_isStandAlone) {
+            RootPanel.getBodyElement().addClassName(I_CmsLayoutBundle.INSTANCE.editorCss().standAloneEditor());
+        } else {
+            RootPanel.getBodyElement().getParentElement().getStyle().setOverflow(Overflow.HIDDEN);
+        }
+    }
+
+    /**
+     * Opens the copy locale dialog.<p>
+     */
+    void openCopyLocaleDialog() {
+
+        CmsCopyLocaleDialog dialog = new CmsCopyLocaleDialog(
+            m_availableLocales,
+            m_contentLocales,
+            m_locale,
+            m_definitions.get(m_locale).hasSynchronizedElements(),
+            this);
+        dialog.center();
+    }
+
+    /**
+     * Opens the model file select dialog.<p>
+     *
+     * @param context the editor context
+     * @param definition the content definition
+     */
+    void openModelSelectDialog(final CmsEditorContext context, final CmsContentDefinition definition) {
+
+        I_CmsModelSelectHandler handler = new I_CmsModelSelectHandler() {
+
+            public void onModelSelect(CmsUUID modelStructureId) {
+
+                if (modelStructureId == null) {
+                    modelStructureId = CmsUUID.getNullUUID();
+                }
+                openFormEditor(
+                    context,
+                    definition.getLocale(),
+                    definition.getReferenceResourceId().toString(),
+                    definition.getNewLink(),
+                    modelStructureId,
+                    null,
+                    null,
+                    m_onClose);
+            }
+        };
+        String title = org.opencms.gwt.client.Messages.get().key(
+            org.opencms.gwt.client.Messages.GUI_MODEL_SELECT_TITLE_0);
+        String message = org.opencms.gwt.client.Messages.get().key(
+            org.opencms.gwt.client.Messages.GUI_MODEL_SELECT_MESSAGE_0);
+        CmsModelSelectDialog dialog = new CmsModelSelectDialog(handler, definition.getModelInfos(), title, message);
+        dialog.center();
+    }
+
+    /**
+     * Previews the native event to enable keyboard short cuts.<p>
+     *
+     * @param event the event
+     */
+    void previewNativeEvent(NativePreviewEvent event) {
+
+        Event nativeEvent = Event.as(event.getNativeEvent());
+        if (event.getTypeInt() == Event.ONKEYDOWN) {
+            int keyCode = nativeEvent.getKeyCode();
+            if (nativeEvent.getCtrlKey()) {
+                // look for short cuts
+                if (nativeEvent.getShiftKey()) {
+                    if (keyCode == KeyCodes.KEY_S) {
+
+                        exitWithSaving();
+                        nativeEvent.preventDefault();
+                        nativeEvent.stopPropagation();
+                    } else if (keyCode == KeyCodes.KEY_X) {
+                        confirmCancel();
+                        nativeEvent.preventDefault();
+                        nativeEvent.stopPropagation();
+                    }
+                } else if (keyCode == KeyCodes.KEY_S) {
+                    if (checkValidation()) {
+                        save();
+                    }
+                    nativeEvent.preventDefault();
+                    nativeEvent.stopPropagation();
+                }
+
+            }
+        }
+    }
+
+    /**
+     * Renders the form content.<p>
+     */
+    void renderFormContent() {
+
+        initLocaleSelect();
+        setNativeResourceInfo(m_sitePath, m_locale);
+        CmsInfoHeader header = new CmsInfoHeader(
+            m_title,
+            null,
+            m_sitePath,
+            m_locale,
+            CmsIconUtil.getResourceIconClasses(m_resourceTypeName, m_sitePath, false));
+        m_basePanel.add(header);
+        SimplePanel content = new SimplePanel();
+        content.setStyleName(org.opencms.acacia.client.css.I_CmsLayoutBundle.INSTANCE.form().formParent());
+        m_basePanel.add(content);
+        initEntityObserver();
+        if (m_definitions.get(m_locale).hasEditorChangeHandlers()) {
+            initEditorChangeHandlers(m_definitions.get(m_locale).getEditorChangeScopes());
+        }
+        renderEntityForm(m_entityId, m_tabInfos, content, m_basePanel.getElement());
+
+    }
+
+    /**
+     * Saves the content and closes the editor.<p>
+     */
+    void save() {
+
+        saveAndDeleteEntities(false, new Command() {
+
+            public void execute() {
+
+                setSaved();
+                setUnchanged();
+            }
+        });
+    }
+
+    /**
+     * Saves the content and closes the editor.<p>
+     */
+    void saveAndExit() {
+
+        boolean unlock = shouldUnlockAutomatically();
+        // store the scroll position
+        final int scrollTop = RootPanel.getBodyElement().getOwnerDocument().getScrollTop();
+        saveAndDeleteEntities(unlock, new Command() {
+
+            public void execute() {
+
+                setSaved();
+                if (m_onClose != null) {
+                    m_onClose.execute();
+                }
+                clearEditor();
+                // restore the scroll position
+                RootPanel.getBodyElement().getOwnerDocument().setScrollTop(scrollTop);
+            }
+        });
+    }
+
+    /**
+     * Sets the has changed flag and enables the save button.<p>
+     */
+    void setChanged() {
+
+        enableSave();
+        m_changedEntityIds.add(m_entityId);
+        m_deletedEntities.remove(m_entityId);
+        updateOverlayPosition();
+    }
+
+    /**
+     * Sets the content definition.<p>
+     *
+     * @param definition the content definition
+     */
+    void setContentDefinition(CmsContentDefinition definition) {
+
+        if (m_availableLocales.isEmpty()) {
+            // only set the locales when initially setting the content definition
+            m_availableLocales.putAll(definition.getAvailableLocales());
+            m_contentLocales.addAll(definition.getContentLocales());
+        } else {
+            m_contentLocales.add(definition.getLocale());
+        }
+        m_title = definition.getTitle();
+        m_sitePath = definition.getSitePath();
+        m_resourceTypeName = definition.getResourceType();
+        m_registeredEntities.add(definition.getEntityId());
+        m_tabInfos = definition.getTabInfos();
+        addContentDefinition(definition);
+        CmsDefaultWidgetService service = (CmsDefaultWidgetService)getWidgetService();
+        service.addConfigurations(definition.getConfigurations());
+        service.setSyncValues(definition.getSyncValues());
+        service.setSkipPaths(definition.getSkipPaths());
+        addEntityChangeHandler(definition.getEntityId(), new ValueChangeHandler<CmsEntity>() {
+
+            public void onValueChange(ValueChangeEvent<CmsEntity> event) {
+
+                setChanged();
+            }
+        });
+    }
+
+    /**
+     * Removes the delete on cancel flag for new resources.<p>
+     */
+    void setSaved() {
+
+        m_deleteOnCancel = false;
+    }
+
+    /**
+     * Call after save.<p>
+     */
+    void setUnchanged() {
+
+        m_changedEntityIds.clear();
+        m_deletedEntities.clear();
+        disableSave(Messages.get().key(Messages.GUI_TOOLBAR_NOTHING_CHANGED_0));
+    }
+
+    /**
+     * Enables and disabler the undo redo buttons according to the state.<p>
+     *
+     * @param state the undo redo state
+     */
+    void setUndoRedoState(UndoRedoState state) {
+
+        if (state.hasUndo()) {
+            m_undoButton.enable();
+        } else {
+            m_undoButton.disable(Messages.get().key(Messages.GUI_TOOLBAR_UNDO_DISABLED_0));
+        }
+        if (state.hasRedo()) {
+            m_redoButton.enable();
+        } else {
+            m_redoButton.disable(Messages.get().key(Messages.GUI_TOOLBAR_REDO_DISABLED_0));
+        }
+    }
+
+    /**
+     * Returns true if the edited resource should be unlocked automatically after pressing Save/Exit.<p>
+     *
+     * @return true if the edited resource should be unlocked automatically
+     */
+    boolean shouldUnlockAutomatically() {
+
+        if (m_isStandAlone) {
+            if (m_isDirectEdit) {
+                // Classic direct edit case - always unlock
+                return true;
+            } else {
+                // Workplace case - determined by configuration
+                return m_autoUnlock;
+            }
+        }
+        // Container page case - always unlock
+        return true;
+    }
+
+    /**
+     * Shows the validation error dialog.<p>
+     *
+     * @param validationResult the validation result
+     */
+    void showValidationErrorDialog(CmsValidationResult validationResult) {
+
+        if (validationResult.getErrors().keySet().contains(m_entityId)) {
+            getValidationHandler().displayValidation(m_entityId, validationResult);
+        }
+        String errorLocales = "";
+        for (String entityId : validationResult.getErrors().keySet()) {
+            String locale = CmsContentDefinition.getLocaleFromId(entityId);
+            errorLocales += m_availableLocales.get(locale) + ", ";
+        }
+        // remove trailing ','
+        errorLocales = errorLocales.substring(0, errorLocales.length() - 2);
+        CmsErrorDialog dialog = new CmsErrorDialog(
+            Messages.get().key(Messages.GUI_VALIDATION_ERROR_1, errorLocales),
+            null);
+        dialog.center();
+    }
+
+    /**
+     * Switches to the selected locale. Will save changes first.<p>
+     *
+     * @param locale the locale to switch to
+     */
+    void switchLocale(final String locale) {
+
+        if (locale.equals(m_locale)) {
+            return;
+        }
+        m_locale = locale;
+        m_basePanel.clear();
+        destroyForm(false);
+        final CmsEntity entity = m_entityBackend.getEntity(m_entityId);
+        m_entityId = getIdForLocale(locale);
+        // if the content does not contain the requested locale yet, a new node will be created
+        final boolean addedNewLocale = !m_contentLocales.contains(locale);
+        if (m_registeredEntities.contains(m_entityId)) {
+            unregistereEntity(m_entityId);
+        }
+        if (addedNewLocale) {
+            loadNewDefinition(m_entityId, entity, new I_CmsSimpleCallback<CmsContentDefinition>() {
+
+                public void execute(final CmsContentDefinition contentDefinition) {
+
+                    setContentDefinition(contentDefinition);
+                    renderFormContent();
+                    setChanged();
+
+                }
+            });
+        } else {
+            loadDefinition(m_entityId, entity, new I_CmsSimpleCallback<CmsContentDefinition>() {
+
+                public void execute(CmsContentDefinition contentDefinition) {
+
+                    setContentDefinition(contentDefinition);
+                    renderFormContent();
+                }
+            });
+        }
+    }
+
+    /**
+     * Synchronizes the locale independent fields to the other locales.<p>
+     */
+    void synchronizeCurrentLocale() {
+
+        m_basePanel.clear();
+        destroyForm(false);
+        CmsEntity entity = m_entityBackend.getEntity(m_entityId);
+        m_entityId = getIdForLocale(m_locale);
+        ((CmsDefaultWidgetService)getWidgetService()).setSkipPaths(Collections.<String> emptyList());
+        loadDefinition(m_entityId, entity, new I_CmsSimpleCallback<CmsContentDefinition>() {
+
+            public void execute(CmsContentDefinition contentDefinition) {
+
+                setContentDefinition(contentDefinition);
+                renderFormContent();
+                setChanged();
+            }
+        });
+    }
+
+    /**
+     * Unlocks the edited resource.<p>
+     */
+    void unlockResource() {
+
+        if (!shouldUnlockAutomatically()) {
+            return;
+        }
+        if (m_entityId != null) {
+            final CmsUUID structureId = CmsContentDefinition.entityIdToUuid(m_entityId);
+            if (m_deleteOnCancel) {
+                CmsRpcAction<Void> action = new CmsRpcAction<Void>() {
+
+                    @Override
+                    public void execute() {
+
+                        CmsCoreProvider.getVfsService().syncDeleteResource(structureId, this);
+                    }
+
+                    @Override
+                    protected void onResponse(Void result) {
+
+                        // nothing to do
+                    }
+                };
+                action.executeSync();
+            } else {
+                CmsCoreProvider.get().unlock(structureId);
+            }
+        }
+    }
+
+    /**
+     * Updates the editor values.<p>
+     *
+     * @param previous the previous entity state
+     * @param updated the updated entity state
+     */
+    void updateEditorValues(CmsEntity previous, CmsEntity updated) {
+
+        if (updated.getId().equals(m_entityId)) {
+            // only apply the changes to the same locale entity
+            updateEditorValues(previous, updated, getEntity(), Collections.<String> emptyList());
+        }
+    }
+
+    /**
+     * Adds the change listener to the observer.<p>
+     *
+     * @param changeListener the change listener
+     * @param changeScope the change scope
+     */
+    private void addChangeListener(JavaScriptObject changeListener, String changeScope) {
+
+        try {
+            System.out.println("Adding native listener for scope " + changeScope);
+            m_entityObserver.addEntityChangeListener(new CmsEntityChangeListenerWrapper(changeListener), changeScope);
+        } catch (Exception e) {
+
+            CmsDebugLog.getInstance().printLine("Exception occured during listener registration" + e.getMessage());
+        }
+    }
+
+    /**
+     * Changes a simple type entity value.<p>
+     *
+     * @param attributeName the attribute name
+     * @param index the value index
+     * @param value the value
+     * @param parentPathElements the parent path elements
+     */
+    private void changeSimpleValue(String attributeName, int index, String value, List<String> parentPathElements) {
+
+        CmsAttributeHandler handler = getAttributeHandler(attributeName, parentPathElements);
+        handler.changeValue(value, index);
+    }
+
+    /**
+     * Closes the editor.<p>
+     */
+    private native void closeEditorWidow() /*-{
+        if ($wnd.top.cms_ade_closeEditorDialog) {
+            $wnd.top.cms_ade_closeEditorDialog();
+        } else {
+            var backlink = $wnd[@org.opencms.ade.contenteditor.shared.rpc.I_CmsContentService::PARAM_BACKLINK];
+            if (backlink) {
+                $wnd.top.location.href = backlink;
+            }
+        }
+    }-*/;
+
+    /**
+     * Creates a push button for the edit tool-bar.<p>
+     *
+     * @param title the button title
+     * @param imageClass the image class
+     *
+     * @return the button
+     */
+    private CmsPushButton createButton(String title, String imageClass) {
+
+        CmsPushButton result = new CmsPushButton();
+        result.setTitle(title);
+        result.setImageClass(imageClass);
+        result.setButtonStyle(ButtonStyle.FONT_ICON, null);
+        result.setSize(Size.big);
+        return result;
+    }
+
+    /**
+     * Enables the save buttons.<p>
+     */
+    private void enableSave() {
+
+        m_saveButton.enable();
+        m_saveExitButton.enable();
+    }
+
+    /**
+     * Exports the add entity change listener method.<p>
+     */
+    private native void exportObserver()/*-{
+        var self = this;
+        $wnd[@org.opencms.ade.contenteditor.client.CmsContentEditor::ADD_CHANGE_LISTENER_METHOD] = function(
+                listener, scope) {
+            var wrapper = {
+                onChange : listener.onChange
+            }
+            self.@org.opencms.ade.contenteditor.client.CmsContentEditor::addChangeListener(Lcom/google/gwt/core/client/JavaScriptObject;Ljava/lang/String;)(wrapper, scope);
+        }
+        $wnd[@org.opencms.ade.contenteditor.client.CmsContentEditor::GET_CURRENT_ENTITY_METHOD] = function() {
+            return new $wnd.acacia.CmsEntityWrapper(
+                    self.@org.opencms.ade.contenteditor.client.CmsContentEditor::getCurrentEntity()());
+        }
+    }-*/;
+
+    /**
+     * Returns the attribute handler for the given attribute.<p>
+     *
+     * @param attributeName the attribute name
+     * @param parentPathElements the parent path elements
+     *
+     * @return the attribute handler
+     */
+    private CmsAttributeHandler getAttributeHandler(String attributeName, List<String> parentPathElements) {
+
+        List<String> childPathElements = new ArrayList<String>(parentPathElements);
+        childPathElements.add(attributeName);
+        CmsAttributeHandler handler = getRootAttributeHandler().getHandlerByPath(
+            childPathElements.toArray(new String[childPathElements.size()]));
+        return handler;
+    }
+
+    /**
+     * Returns the entity id for the given locale.<p>
+     *
+     * @param locale the locale
+     *
+     * @return the entity id
+     */
+    private String getIdForLocale(String locale) {
+
+        return CmsContentDefinition.uuidToEntityId(CmsContentDefinition.entityIdToUuid(m_entityId), locale);
+    }
+
+    /**
+     * Initializes the window closing handler to ensure the resource will be unlocked when leaving the editor.<p>
+     */
+    private void initClosingHandler() {
+
+        m_closingHandlerRegistration = Window.addWindowClosingHandler(new ClosingHandler() {
+
+            /**
+             * @see com.google.gwt.user.client.Window.ClosingHandler#onWindowClosing(com.google.gwt.user.client.Window.ClosingEvent)
+             */
+            public void onWindowClosing(ClosingEvent event) {
+
+                unlockResource();
+            }
+        });
+    }
+
+    /**
+     * Initializes the event preview handler.<p>
+     */
+    private void initEventPreviewHandler() {
+
+        m_previewHandlerRegistration = Event.addNativePreviewHandler(new NativePreviewHandler() {
+
+            public void onPreviewNativeEvent(NativePreviewEvent event) {
+
+                previewNativeEvent(event);
+            }
+        });
+    }
+
+    /**
+     * Initializes the locale selector.<p>
+     */
+    private void initLocaleSelect() {
+
+        if (m_availableLocales.size() < 2) {
+            return;
+        }
+        Map<String, String> selectOptions = new HashMap<String, String>();
+        for (Entry<String, String> localeEntry : m_availableLocales.entrySet()) {
+            if (m_contentLocales.contains(localeEntry.getKey())) {
+                selectOptions.put(localeEntry.getKey(), localeEntry.getValue());
+            } else {
+                selectOptions.put(localeEntry.getKey(), localeEntry.getValue() + " [-]");
+            }
+        }
+        if (m_localeSelect == null) {
+            m_localeSelect = new CmsSelectBox(selectOptions);
+            m_toolbar.insertRight(m_localeSelect, 1);
+            m_localeSelect.addStyleName(I_CmsLayoutBundle.INSTANCE.generalCss().inlineBlock());
+            m_localeSelect.getElement().getStyle().setWidth(100, Unit.PX);
+            m_localeSelect.getElement().getStyle().setVerticalAlign(VerticalAlign.MIDDLE);
+            m_localeSelect.addValueChangeHandler(new ValueChangeHandler<String>() {
+
+                public void onValueChange(ValueChangeEvent<String> event) {
+
+                    switchLocale(event.getValue());
+                }
+            });
+        } else {
+            m_localeSelect.setItems(selectOptions);
+        }
+        m_localeSelect.setFormValueAsString(m_locale);
+        if (m_deleteLocaleButton == null) {
+            m_deleteLocaleButton = createButton(
+                Messages.get().key(Messages.GUI_TOOLBAR_DELETE_LOCALE_0),
+                "opencms-icon-remove-locale");
+            m_deleteLocaleButton.addClickHandler(new ClickHandler() {
+
+                public void onClick(ClickEvent event) {
+
+                    confirmDeleteLocale();
+                }
+            });
+            m_toolbar.insertRight(m_deleteLocaleButton, 2);
+        }
+        if (m_contentLocales.size() > 1) {
+            m_deleteLocaleButton.enable();
+        } else {
+            m_deleteLocaleButton.disable(Messages.get().key(Messages.GUI_TOOLBAR_CANT_DELETE_LAST_LOCALE_0));
+        }
+        if (m_copyLocaleButton == null) {
+            m_copyLocaleButton = createButton(
+                I_CmsButton.ButtonData.COPY_LOCALE_BUTTON.getTitle(),
+                I_CmsButton.ButtonData.COPY_LOCALE_BUTTON.getIconClass());
+            m_copyLocaleButton.addClickHandler(new ClickHandler() {
+
+                public void onClick(ClickEvent event) {
+
+                    openCopyLocaleDialog();
+                }
+            });
+            m_toolbar.insertRight(m_copyLocaleButton, 3);
+        }
+    }
+
+    /**
+     * Generates the button bar displayed beneath the editable fields.<p>
+     */
+    private void initToolbar() {
+
+        m_toolbar = new CmsToolbar();
+        m_toolbar.setAppTitle(Messages.get().key(Messages.GUI_CONTENT_EDITOR_TITLE_0));
+        m_publishButton = createButton(
+            I_CmsButton.ButtonData.PUBLISH_BUTTON.getTitle(),
+            I_CmsButton.ButtonData.PUBLISH_BUTTON.getIconClass());
+        m_toolbar.addLeft(m_publishButton);
+        m_publishButton.addClickHandler(new ClickHandler() {
+
+            public void onClick(ClickEvent event) {
+
+                boolean unlock = shouldUnlockAutomatically();
+
+                saveAndDeleteEntities(unlock, new Command() {
+
+                    public void execute() {
+
+                        setSaved();
+                        HashMap<String, String> params = new HashMap<String, String>(
+                            getContext().getPublishParameters());
+                        CmsUUID structureId = CmsContentDefinition.entityIdToUuid(getEntityId());
+                        params.put(CmsPublishOptions.PARAM_CONTENT, "" + structureId);
+                        params.put(CmsPublishOptions.PARAM_START_WITH_CURRENT_PAGE, "");
+                        CmsPublishDialog.showPublishDialog(params, new CloseHandler<PopupPanel>() {
+
+                            public void onClose(CloseEvent<PopupPanel> closeEvent) {
+
+                                if (m_onClose != null) {
+                                    m_onClose.execute();
+                                }
+                                clearEditor();
+                            }
+                        }, new Runnable() {
+
+                            public void run() {
+
+                                // ignore
+                            }
+
+                        }, null);
+
+                    }
+                });
+
+            }
+        });
+        m_saveExitButton = createButton(
+            Messages.get().key(Messages.GUI_TOOLBAR_SAVE_AND_EXIT_0),
+            "opencms-icon-save-exit");
+        m_saveExitButton.addClickHandler(new ClickHandler() {
+
+            public void onClick(ClickEvent event) {
+
+                deferSaveAndExit();
+            }
+        });
+        m_toolbar.addLeft(m_saveExitButton);
+        m_saveButton = createButton(
+            Messages.get().key(Messages.GUI_TOOLBAR_SAVE_0),
+            I_CmsButton.ButtonData.SAVE_BUTTON.getIconClass());
+        m_saveButton.addClickHandler(new ClickHandler() {
+
+            public void onClick(ClickEvent event) {
+
+                deferSave();
+            }
+        });
+        m_saveButton.setVisible(false);
+        m_toolbar.addLeft(m_saveButton);
+        disableSave(Messages.get().key(Messages.GUI_TOOLBAR_NOTHING_CHANGED_0));
+        m_undoButton = createButton(Messages.get().key(Messages.GUI_TOOLBAR_UNDO_0), "opencms-icon-undo");
+        m_undoButton.addClickHandler(new ClickHandler() {
+
+            public void onClick(ClickEvent event) {
+
+                if (CmsUndoRedoHandler.getInstance().isIntitalized()) {
+                    CmsUndoRedoHandler.getInstance().undo();
+                }
+            }
+        });
+        m_undoButton.disable(Messages.get().key(Messages.GUI_TOOLBAR_UNDO_DISABLED_0));
+        m_undoButton.setVisible(false);
+        m_toolbar.addLeft(m_undoButton);
+        m_redoButton = createButton(Messages.get().key(Messages.GUI_TOOLBAR_REDO_0), "opencms-icon-redo");
+        m_redoButton.addClickHandler(new ClickHandler() {
+
+            public void onClick(ClickEvent event) {
+
+                if (CmsUndoRedoHandler.getInstance().isIntitalized()) {
+                    CmsUndoRedoHandler.getInstance().redo();
+                }
+            }
+        });
+        m_redoButton.disable(Messages.get().key(Messages.GUI_TOOLBAR_REDO_DISABLED_0));
+        m_redoButton.setVisible(false);
+        m_toolbar.addLeft(m_redoButton);
+
+        m_undoRedoHandlerRegistration = CmsUndoRedoHandler.getInstance().addValueChangeHandler(
+            new ValueChangeHandler<CmsUndoRedoHandler.UndoRedoState>() {
+
+                public void onValueChange(ValueChangeEvent<UndoRedoState> event) {
+
+                    setUndoRedoState(event.getValue());
+                }
+            });
+        m_openFormButton = createButton(
+            Messages.get().key(Messages.GUI_TOOLBAR_OPEN_FORM_0),
+            I_CmsButton.ButtonData.EDIT.getIconClass());
+        m_openFormButton.addClickHandler(new ClickHandler() {
+
+            public void onClick(ClickEvent event) {
+
+                initFormPanel();
+                renderFormContent();
+            }
+        });
+        m_toolbar.addLeft(m_openFormButton);
+
+        m_hideHelpBubblesButton = new CmsToggleButton();
+
+        m_hideHelpBubblesButton.setImageClass(I_CmsButton.ButtonData.TOGGLE_HELP.getIconClass());
+        m_hideHelpBubblesButton.setButtonStyle(ButtonStyle.FONT_ICON, null);
+        m_hideHelpBubblesButton.setSize(Size.big);
+        m_hideHelpBubblesButton.addClickHandler(new ClickHandler() {
+
+            public void onClick(ClickEvent event) {
+
+                CmsToggleButton button = (CmsToggleButton)event.getSource();
+                hideHelpBubbles(!button.isDown());
+            }
+        });
+        m_hideHelpBubblesButton.setDown(CmsCoreProvider.get().isShowEditorHelp());
+        CmsValueFocusHandler.getInstance().hideHelpBubbles(RootPanel.get(), !CmsCoreProvider.get().isShowEditorHelp());
+        if (!CmsCoreProvider.get().isShowEditorHelp()) {
+            m_hideHelpBubblesButton.setTitle(Messages.get().key(Messages.GUI_TOOLBAR_HELP_BUBBLES_HIDDEN_0));
+        } else {
+            m_hideHelpBubblesButton.setTitle(Messages.get().key(Messages.GUI_TOOLBAR_HELP_BUBBLES_SHOWN_0));
+        }
+        m_toolbar.addRight(m_hideHelpBubblesButton);
+
+        m_cancelButton = createButton(
+            Messages.get().key(Messages.GUI_TOOLBAR_RESET_0),
+            I_CmsButton.ButtonData.RESET_BUTTON.getIconClass());
+        m_cancelButton.addClickHandler(new ClickHandler() {
+
+            public void onClick(ClickEvent event) {
+
+                confirmCancel();
+            }
+        });
+        m_toolbar.addRight(m_cancelButton);
+        RootPanel.get().add(m_toolbar);
+    }
+
+    /**
+     * Sets the resource info to native window context variables.<p>
+     *
+     * @param sitePath the site path
+     * @param locale the content locale
+     */
+    private native void setNativeResourceInfo(String sitePath, String locale)/*-{
+        $wnd._editResource = sitePath;
+        $wnd._editLanguage = locale;
+    }-*/;
+
+    /**
+     * Shows the locked resource error message.<p>
+     */
+    private void showLockedResourceMessage() {
+
+        CmsErrorDialog dialog = new CmsErrorDialog(
+            Messages.get().key(Messages.ERR_RESOURCE_ALREADY_LOCKED_BY_OTHER_USER_0),
+            null);
+        dialog.addCloseHandler(new CloseHandler<PopupPanel>() {
+
+            public void onClose(CloseEvent<PopupPanel> event) {
+
+                cancelEdit();
+            }
+        });
+        dialog.center();
+    }
+
+    /**
+     * Updates the editor values according to the given entity.<p>
+     *
+     * @param previous the previous entity state
+     * @param updated the updated entity state
+     * @param target the target entity
+     * @param parentPathElements the parent path elements
+     */
+    private void updateEditorValues(
+        CmsEntity previous,
+        CmsEntity updated,
+        CmsEntity target,
+        List<String> parentPathElements) {
+
+        for (String attributeName : m_entityBackend.getType(target.getTypeName()).getAttributeNames()) {
+            CmsAttributeHandler handler = getAttributeHandler(attributeName, parentPathElements);
+            if (previous.hasAttribute(attributeName)
+                && updated.hasAttribute(attributeName)
+                && target.hasAttribute(attributeName)) {
+                CmsEntityAttribute updatedAttribute = updated.getAttribute(attributeName);
+                CmsEntityAttribute previousAttribute = previous.getAttribute(attributeName);
+                CmsEntityAttribute targetAttribute = target.getAttribute(attributeName);
+                if (updatedAttribute.isSimpleValue()) {
+                    if ((updatedAttribute.getValueCount() == previousAttribute.getValueCount())
+                        && (updatedAttribute.getValueCount() == targetAttribute.getValueCount())) {
+                        for (int i = 0; i < updatedAttribute.getValueCount(); i++) {
+                            if (!updatedAttribute.getSimpleValues().get(i).equals(
+                                previousAttribute.getSimpleValues().get(i))
+                                && previousAttribute.getSimpleValues().get(i).equals(
+                                    targetAttribute.getSimpleValues().get(i))) {
+
+                                changeSimpleValue(
+                                    attributeName,
+                                    i,
+                                    updatedAttribute.getSimpleValues().get(i),
+                                    parentPathElements);
+                            }
+                        }
+                    } else {
+                        if (targetAttribute.getValueCount() == previousAttribute.getValueCount()) {
+                            // only act, if the value count has not been altered while executing the server request
+                            if (updatedAttribute.getValueCount() > previousAttribute.getValueCount()) {
+                                // new values have been added
+                                for (int i = 0; i < updatedAttribute.getValueCount(); i++) {
+                                    if (i >= previousAttribute.getSimpleValues().size()) {
+                                        handler.addNewAttributeValue(updatedAttribute.getSimpleValues().get(i));
+                                    } else if (!updatedAttribute.getSimpleValues().get(i).equals(
+                                        previousAttribute.getSimpleValues().get(i))
+                                        && previousAttribute.getSimpleValues().get(i).equals(
+                                            targetAttribute.getSimpleValues().get(i))) {
+                                        changeSimpleValue(
+                                            attributeName,
+                                            i,
+                                            updatedAttribute.getSimpleValues().get(i),
+                                            parentPathElements);
+                                    }
+                                }
+                            } else {
+                                // values have been removed
+                                for (int i = updatedAttribute.getValueCount() - 1; i >= 0; i--) {
+                                    if (i >= updatedAttribute.getSimpleValues().size()) {
+                                        handler.removeAttributeValue(i);
+                                    } else if (!updatedAttribute.getSimpleValues().get(i).equals(
+                                        previousAttribute.getSimpleValues().get(i))
+                                        && previousAttribute.getSimpleValues().get(i).equals(
+                                            targetAttribute.getSimpleValues().get(i))) {
+                                        changeSimpleValue(
+                                            attributeName,
+                                            i,
+                                            updatedAttribute.getSimpleValues().get(i),
+                                            parentPathElements);
+                                    }
+                                }
+                            }
+                        }
+                    }
+                } else {
+                    if (targetAttribute.getValueCount() == previousAttribute.getValueCount()) {
+                        // only act, if the value count has not been altered while executing the server request
+                        if (updatedAttribute.getValueCount() > previousAttribute.getValueCount()) {
+                            // new values have been added
+                            for (int i = 0; i < updatedAttribute.getValueCount(); i++) {
+                                if (i >= previousAttribute.getSimpleValues().size()) {
+                                    handler.addNewAttributeValue(
+                                        m_entityBackend.registerEntity(
+                                            updatedAttribute.getComplexValues().get(i),
+                                            true));
+                                } else {
+                                    List<String> childPathElements = new ArrayList<String>(parentPathElements);
+                                    childPathElements.add(attributeName + "[" + i + "]");
+                                    updateEditorValues(
+                                        previousAttribute.getComplexValues().get(i),
+                                        updatedAttribute.getComplexValues().get(i),
+                                        targetAttribute.getComplexValues().get(i),
+                                        childPathElements);
+                                }
+                            }
+                        } else {
+                            // values have been removed
+                            for (int i = updatedAttribute.getValueCount() - 1; i >= 0; i--) {
+                                if (i >= updatedAttribute.getValueCount()) {
+
+                                    handler.removeAttributeValue(i);
+                                } else {
+                                    List<String> childPathElements = new ArrayList<String>(parentPathElements);
+                                    childPathElements.add(attributeName + "[" + i + "]");
+                                    updateEditorValues(
+                                        previousAttribute.getComplexValues().get(i),
+                                        updatedAttribute.getComplexValues().get(i),
+                                        targetAttribute.getComplexValues().get(i),
+                                        childPathElements);
+                                }
+                            }
+                        }
+                    }
+                }
+            } else if (previous.hasAttribute(attributeName) && target.hasAttribute(attributeName)) {
+                for (int i = target.getAttribute(attributeName).getValueCount() - 1; i >= 0; i--) {
+                    handler.removeAttributeValue(i);
+                }
+
+            } else if (!previous.hasAttribute(attributeName)
+                && !target.hasAttribute(attributeName)
+                && updated.hasAttribute(attributeName)) {
+                CmsEntityAttribute updatedAttribute = updated.getAttribute(attributeName);
+                for (int i = 0; i < updatedAttribute.getValueCount(); i++) {
+                    if (updatedAttribute.isSimpleValue()) {
+                        handler.addNewAttributeValue(updatedAttribute.getSimpleValues().get(i));
+                    } else {
+                        handler.addNewAttributeValue(
+                            m_entityBackend.registerEntity(updatedAttribute.getComplexValues().get(i), true));
+                    }
+                }
+            }
+        }
+    }
+}