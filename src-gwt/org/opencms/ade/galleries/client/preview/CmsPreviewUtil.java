--- conflicted
+++ resolved
@@ -81,8 +81,8 @@
      * Triggers the dialog OK action.<p>
      */
     public static native void closeDialog() /*-{
-      $wnd[@org.opencms.ade.galleries.client.preview.CmsPreviewUtil::KEY_DIALOG_CLOSE_FUNCTION]
-            ();
+        $wnd[@org.opencms.ade.galleries.client.preview.CmsPreviewUtil::KEY_DIALOG_CLOSE_FUNCTION]
+                ();
     }-*/;
 
     /**
@@ -91,8 +91,8 @@
      * @param enabled <code>true</code> to enable the button
      */
     public static native void enableEditorOk(boolean enabled)/*-{
-      $wnd[@org.opencms.ade.galleries.client.preview.CmsPreviewUtil::KEY_ENABLE_DIALOG_OK_FUNCTION]
-            (enabled);
+        $wnd[@org.opencms.ade.galleries.client.preview.CmsPreviewUtil::KEY_ENABLE_DIALOG_OK_FUNCTION]
+                (enabled);
     }-*/;
 
     /**
@@ -103,9 +103,9 @@
      * @param preview the preview
      */
     public static native void exportFunctions(String previewName, I_CmsResourcePreview<?> preview) /*-{
-      $wnd[@org.opencms.ade.galleries.client.preview.CmsPreviewUtil::KEY_SET_DATA_IN_EDITOR_FUNCTION] = function() {
-         return preview.@org.opencms.ade.galleries.client.preview.I_CmsResourcePreview::setDataInEditor()();
-      };
+        $wnd[@org.opencms.ade.galleries.client.preview.CmsPreviewUtil::KEY_SET_DATA_IN_EDITOR_FUNCTION] = function() {
+            return preview.@org.opencms.ade.galleries.client.preview.I_CmsResourcePreview::setDataInEditor()();
+        };
     }-*/;
 
     /**
@@ -114,7 +114,7 @@
      * @return the field id
      */
     public static native String getFieldId() /*-{
-      return $wnd[@org.opencms.ade.galleries.shared.I_CmsGalleryProviderConstants::KEY_FIELD_ID];
+        return $wnd[@org.opencms.ade.galleries.shared.I_CmsGalleryProviderConstants::KEY_FIELD_ID];
     }-*/;
 
     /**
@@ -163,8 +163,8 @@
      *          information on an surrounding link tag
      */
     public static native CmsJSONMap getImageAttributes() /*-{
-      return $wnd[@org.opencms.ade.galleries.client.preview.CmsPreviewUtil::KEY_GET_IMAGE_INFO_FUNCTION]
-            ();
+        return $wnd[@org.opencms.ade.galleries.client.preview.CmsPreviewUtil::KEY_GET_IMAGE_INFO_FUNCTION]
+                ();
     }-*/;
 
     /**
@@ -173,13 +173,8 @@
      * @return <code>true</code> if enhanced image options are available
      */
     public static native boolean hasEnhancedImageOptions() /*-{
-<<<<<<< HEAD
         return $wnd[@org.opencms.ade.galleries.client.preview.CmsPreviewUtil::KEY_HAS_ENHANCED_IMAGE_OPTIONS]
                 () ? true : false;
-=======
-      return $wnd[@org.opencms.ade.galleries.client.preview.CmsPreviewUtil::KEY_HAS_ENHANCED_IMAGE_OPTIONS]
-            () ? true : false;
->>>>>>> 6c6e449f
     }-*/;
 
     /**
@@ -188,21 +183,12 @@
      * @return <code>true</code> if format selector should be shown
      */
     public static native boolean isAdvancedWidget()/*-{
-<<<<<<< HEAD
         var id = $wnd[@org.opencms.ade.galleries.shared.I_CmsGalleryProviderConstants::KEY_HASH_ID];
         var additional = $wnd.parent['cms_additional_' + id];
         if (additional && additional['isAdvancedWidget']) {
             return true;
         }
         return false;
-=======
-      var id = $wnd[@org.opencms.ade.galleries.shared.I_CmsGalleryProviderConstants::KEY_HASH_ID];
-      var additional = $wnd.parent['cms_additional_' + id];
-      if (additional) {
-         return additional['isAdvancedWidget'];
-      }
-      return false;
->>>>>>> 6c6e449f
     }-*/;
 
     /**
@@ -211,20 +197,20 @@
      * @return <code>true</code> if format selector should be shown
      */
     public static native boolean isShowFormats()/*-{
-      var id = $wnd[@org.opencms.ade.galleries.shared.I_CmsGalleryProviderConstants::KEY_HASH_ID];
-      var additional = $wnd.parent['cms_additional_' + id];
-      if (additional) {
-         return additional['useFormats'];
-      }
-      return false;
+        var id = $wnd[@org.opencms.ade.galleries.shared.I_CmsGalleryProviderConstants::KEY_HASH_ID];
+        var additional = $wnd.parent['cms_additional_' + id];
+        if (additional) {
+            return additional['useFormats'];
+        }
+        return false;
     }-*/;
 
     /**
      * Triggers the dialog OK action.<p>
      */
     public static native void setDataAndCloseDialog() /*-{
-      $wnd[@org.opencms.ade.galleries.client.preview.CmsPreviewUtil::KEY_DIALOG_OK_FUNCTION]
-            ();
+        $wnd[@org.opencms.ade.galleries.client.preview.CmsPreviewUtil::KEY_DIALOG_OK_FUNCTION]
+                ();
     }-*/;
 
     /**
@@ -279,10 +265,8 @@
      * @param path the path to the selected resource
      */
     public static native void setResourcePath(String path) /*-{
-<<<<<<< HEAD
         //the id of the input field in the xml content
         var fieldId = $wnd[@org.opencms.ade.galleries.shared.I_CmsGalleryProviderConstants::KEY_FIELD_ID];
-
         if (fieldId != null && fieldId != "") {
             var inputField = $wnd.parent.document.getElementById(fieldId);
             inputField.setAttribute('value', path);
@@ -296,22 +280,6 @@
         $wnd.setTimeout(function() {
             $wnd.parent.cmsCloseDialog(fieldId);
         }, 10);
-=======
-      //the id of the input field in the xml content
-      var fieldId = $wnd[@org.opencms.ade.galleries.shared.I_CmsGalleryProviderConstants::KEY_FIELD_ID];
-
-      if (fieldId != null && fieldId != "") {
-         var inputField = $wnd.parent.document.getElementById(fieldId);
-         inputField.setAttribute('value', path);
-         inputField.value = path;
-         try {
-            // toggle preview icon if possible
-            $wnd.parent.checkPreview(fieldId);
-         } catch (e) {
-         }
-      }
-      $wnd.parent.cmsCloseDialog(fieldId);
->>>>>>> 6c6e449f
     }-*/;
 
     /**
@@ -325,57 +293,65 @@
      * @param ratio the image ratio (width/height)
      */
     public static native void setVfsImage(String path, String scale, String formatName, String ratio) /*-{
-      //the id of the input field in the xml content
-      var fieldId = $wnd[@org.opencms.ade.galleries.shared.I_CmsGalleryProviderConstants::KEY_FIELD_ID];
-
-      if (fieldId != null && fieldId != "") {
-         var inputField = $wnd.parent.document.getElementById("img." + fieldId);
-         inputField.setAttribute("value", path);
-         inputField.value = path;
-         if (formatName != null) {
-            var formatBox = $wnd.parent.document.getElementById("format."
-                  + fieldId);
-            if (formatBox != null && formatBox.options != null) {
-               var selectIndex = -1;
-               for ( var i = 0; i < formatBox.options.length; i++) {
-                  if (formatBox.options[i].value == formatName) {
-                     formatBox.selectedIndex = i;
-                     break;
-                  }
-               }
-
-               if (selectIndex != -1) {
-                  formatBox.selectedIndex = selectIndex;
-                  $wnd.parent
-                        .setImageFormat(
-                              fieldId,
-                              $wnd[@org.opencms.ade.galleries.shared.I_CmsGalleryProviderConstants::KEY_HASH_ID]);
-               }
+        //the id of the input field in the xml content
+        var fieldId = $wnd[@org.opencms.ade.galleries.shared.I_CmsGalleryProviderConstants::KEY_FIELD_ID];
+
+        if (fieldId != null && fieldId != "") {
+            var inputField = $wnd.parent.document.getElementById("img."
+                    + fieldId);
+            inputField.setAttribute("value", path);
+            inputField.value = path;
+            if (formatName != null) {
+                var formatBox = $wnd.parent.document.getElementById("format."
+                        + fieldId);
+                if (formatBox != null && formatBox.options != null) {
+                    var selectIndex = -1;
+                    for ( var i = 0; i < formatBox.options.length; i++) {
+                        if (formatBox.options[i].value == formatName) {
+                            formatBox.selectedIndex = i;
+                            break;
+                        }
+                    }
+
+                    if (selectIndex != -1) {
+                        formatBox.selectedIndex = selectIndex;
+                        $wnd.parent
+                                .setImageFormat(
+                                        fieldId,
+                                        $wnd[@org.opencms.ade.galleries.shared.I_CmsGalleryProviderConstants::KEY_HASH_ID]);
+                    }
+                }
+                var formatField = $wnd.parent.document.getElementById("fmtval."
+                        + fieldId);
+                formatField.setAttribute("value", formatName);
+                formatField.value = formatName;
             }
-            var formatField = $wnd.parent.document.getElementById("fmtval."
-                  + fieldId);
-            formatField.setAttribute("value", formatName);
-            formatField.value = formatName;
-         }
-         var ratioField = $wnd.parent.document.getElementById("imgrat."
-               + fieldId);
-         ratioField.setAttribute("value", ratio);
-         ratioField.value = ratio;
-         var scaleField = $wnd.parent.document.getElementById("scale."
-               + fieldId);
-         scaleField.setAttribute("value", scale);
-         scaleField.value = scale;
-         try {
-            // toggle preview icon if possible
-            $wnd.parent.checkVfsImagePreview(fieldId);
-         } catch (e) {
-         }
-      }
-      $wnd.parent.cmsCloseDialog(fieldId);
-    }-*/;
-
+            var ratioField = $wnd.parent.document.getElementById("imgrat."
+                    + fieldId);
+            ratioField.setAttribute("value", ratio);
+            ratioField.value = ratio;
+            var scaleField = $wnd.parent.document.getElementById("scale."
+                    + fieldId);
+            scaleField.setAttribute("value", scale);
+            scaleField.value = scale;
+            try {
+                // toggle preview icon if possible
+                $wnd.parent.checkVfsImagePreview(fieldId);
+            } catch (e) {
+            }
+        }
+        $wnd.setTimeout(function() {
+            $wnd.parent.cmsCloseDialog(fieldId);
+        }, 10);
+    }-*/;
+
+    /**
+     * Returns if the editor plugin should show a select button.<p>
+     * 
+     * @return <code>true</code> if the editor plugin should show a select button
+     */
     public static native boolean shouldShowSelectButton()/*-{
-      return "true" == $wnd[@org.opencms.ade.galleries.shared.I_CmsGalleryProviderConstants::KEY_SHOW_SELECT];
+        return "true" == $wnd[@org.opencms.ade.galleries.shared.I_CmsGalleryProviderConstants::KEY_SHOW_SELECT];
     }-*/;
 
     /**
@@ -384,12 +360,12 @@
      * @return the image format names
      */
     private static native JsArrayString nativeGetFormatNames()/*-{
-      var id = $wnd[@org.opencms.ade.galleries.shared.I_CmsGalleryProviderConstants::KEY_HASH_ID];
-      var additional = $wnd.parent['cms_additional_' + id];
-      if (additional) {
-         return additional['imageFormatNames'];
-      }
-      return null;
+        var id = $wnd[@org.opencms.ade.galleries.shared.I_CmsGalleryProviderConstants::KEY_HASH_ID];
+        var additional = $wnd.parent['cms_additional_' + id];
+        if (additional) {
+            return additional['imageFormatNames'];
+        }
+        return null;
     }-*/;
 
     /**
@@ -398,12 +374,12 @@
      * @return the available image formats
      */
     private static native JsArrayString nativeGetFormats()/*-{
-      var id = $wnd[@org.opencms.ade.galleries.shared.I_CmsGalleryProviderConstants::KEY_HASH_ID];
-      var additional = $wnd.parent['cms_additional_' + id];
-      if (additional) {
-         return additional['imageFormats'];
-      }
-      return null;
+        var id = $wnd[@org.opencms.ade.galleries.shared.I_CmsGalleryProviderConstants::KEY_HASH_ID];
+        var additional = $wnd.parent['cms_additional_' + id];
+        if (additional) {
+            return additional['imageFormats'];
+        }
+        return null;
     }-*/;
 
     /**
@@ -413,10 +389,10 @@
     * @param attributes the image tag attributes
     */
     private static native void nativeSetImage(String path, CmsJSONMap attributes)/*-{
-      if ($wnd[@org.opencms.ade.galleries.client.preview.CmsPreviewUtil::KEY_SET_IMAGE_FUNCTION] != null) {
-         $wnd[@org.opencms.ade.galleries.client.preview.CmsPreviewUtil::KEY_SET_IMAGE_FUNCTION]
-               (path, attributes);
-      }
+        if ($wnd[@org.opencms.ade.galleries.client.preview.CmsPreviewUtil::KEY_SET_IMAGE_FUNCTION] != null) {
+            $wnd[@org.opencms.ade.galleries.client.preview.CmsPreviewUtil::KEY_SET_IMAGE_FUNCTION]
+                    (path, attributes);
+        }
 
     }-*/;
 
@@ -429,8 +405,8 @@
      * @param target the link target attribute
      */
     private static native void nativeSetImageLink(String path, CmsJSONMap attributes, String linkPath, String target)/*-{
-      $wnd[@org.opencms.ade.galleries.client.preview.CmsPreviewUtil::KEY_SET_IMAGE_LINK_FUNCTION]
-            (path, attributes, linkPath, target);
+        $wnd[@org.opencms.ade.galleries.client.preview.CmsPreviewUtil::KEY_SET_IMAGE_LINK_FUNCTION]
+                (path, attributes, linkPath, target);
     }-*/;
 
     /**
@@ -441,7 +417,7 @@
      * @param target the link target attribute
      */
     private static native void nativeSetLink(String path, String title, String target)/*-{
-      $wnd[@org.opencms.ade.galleries.client.preview.CmsPreviewUtil::KEY_SET_LINK_FUNCTION]
-            (path, title, target);
+        $wnd[@org.opencms.ade.galleries.client.preview.CmsPreviewUtil::KEY_SET_LINK_FUNCTION]
+                (path, title, target);
     }-*/;
 }