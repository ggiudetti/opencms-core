/*
 * This library is part of OpenCms -
 * the Open Source Content Management System
 *
 * Copyright (c) Alkacon Software GmbH (http://www.alkacon.com)
 *
 * This library is free software; you can redistribute it and/or
 * modify it under the terms of the GNU Lesser General Public
 * License as published by the Free Software Foundation; either
 * version 2.1 of the License, or (at your option) any later version.
 *
 * This library is distributed in the hope that it will be useful,
 * but WITHOUT ANY WARRANTY; without even the implied warranty of
 * MERCHANTABILITY or FITNESS FOR A PARTICULAR PURPOSE. See the GNU
 * Lesser General Public License for more details.
 *
 * For further information about Alkacon Software, please see the
 * company website: http://www.alkacon.com
 *
 * For further information about OpenCms, please see the
 * project website: http://www.opencms.org
 * 
 * You should have received a copy of the GNU Lesser General Public
 * License along with this library; if not, write to the Free Software
 * Foundation, Inc., 59 Temple Place, Suite 330, Boston, MA  02111-1307  USA
 */

package org.opencms.ade.upload.client.ui;

import org.opencms.ade.upload.client.Messages;
import org.opencms.ade.upload.client.ui.css.I_CmsLayoutBundle;
import org.opencms.ade.upload.shared.CmsUploadData;
import org.opencms.ade.upload.shared.CmsUploadFileBean;
import org.opencms.ade.upload.shared.CmsUploadProgessInfo;
import org.opencms.ade.upload.shared.I_CmsUploadConstants;
import org.opencms.ade.upload.shared.rpc.I_CmsUploadService;
import org.opencms.ade.upload.shared.rpc.I_CmsUploadServiceAsync;
import org.opencms.gwt.client.CmsCoreProvider;
import org.opencms.gwt.client.rpc.CmsRpcAction;
import org.opencms.gwt.client.rpc.CmsRpcPrefetcher;
import org.opencms.gwt.client.ui.CmsErrorDialog;
import org.opencms.gwt.client.ui.CmsList;
import org.opencms.gwt.client.ui.CmsListItem;
import org.opencms.gwt.client.ui.CmsListItemWidget;
import org.opencms.gwt.client.ui.CmsListItemWidget.Background;
import org.opencms.gwt.client.ui.CmsNotification;
import org.opencms.gwt.client.ui.CmsNotification.Type;
import org.opencms.gwt.client.ui.CmsPopup;
import org.opencms.gwt.client.ui.CmsProgressBar;
import org.opencms.gwt.client.ui.CmsPushButton;
import org.opencms.gwt.client.ui.CmsScrollPanel;
import org.opencms.gwt.client.ui.I_CmsButton;
import org.opencms.gwt.client.ui.I_CmsListItem;
import org.opencms.gwt.client.ui.css.I_CmsConstantsBundle;
import org.opencms.gwt.client.ui.input.CmsCheckBox;
import org.opencms.gwt.client.ui.input.upload.CmsFileInfo;
import org.opencms.gwt.client.ui.input.upload.CmsFileInput;
import org.opencms.gwt.client.util.CmsChangeHeightAnimation;
import org.opencms.gwt.client.util.CmsDomUtil;
import org.opencms.gwt.shared.CmsIconUtil;
import org.opencms.gwt.shared.CmsListInfoBean;
import org.opencms.util.CmsStringUtil;

import java.util.ArrayList;
import java.util.Arrays;
import java.util.Collections;
import java.util.HashMap;
import java.util.List;
import java.util.Map;

import com.google.gwt.core.client.GWT;
import com.google.gwt.core.client.Scheduler;
import com.google.gwt.core.client.Scheduler.ScheduledCommand;
import com.google.gwt.dom.client.Style.Display;
import com.google.gwt.dom.client.Style.Unit;
import com.google.gwt.event.dom.client.ClickEvent;
import com.google.gwt.event.dom.client.ClickHandler;
import com.google.gwt.event.logical.shared.CloseEvent;
import com.google.gwt.event.logical.shared.CloseHandler;
import com.google.gwt.event.shared.HandlerRegistration;
import com.google.gwt.i18n.client.NumberFormat;
import com.google.gwt.json.client.JSONArray;
import com.google.gwt.json.client.JSONObject;
import com.google.gwt.json.client.JSONParser;
import com.google.gwt.json.client.JSONString;
import com.google.gwt.json.client.JSONValue;
import com.google.gwt.user.client.Command;
import com.google.gwt.user.client.Timer;
import com.google.gwt.user.client.rpc.SerializationException;
import com.google.gwt.user.client.rpc.ServiceDefTarget;
import com.google.gwt.user.client.ui.FlexTable;
import com.google.gwt.user.client.ui.FlowPanel;
import com.google.gwt.user.client.ui.FormPanel;
import com.google.gwt.user.client.ui.HTML;
import com.google.gwt.user.client.ui.PopupPanel;

/**
 * Provides an upload dialog.<p>
 * 
 * @since 8.0.0
 */
public abstract class A_CmsUploadDialog extends CmsPopup {

    /**
     * Provides the upload progress information.<p>
     * 
     * Has a progressbar and a table for showing details.<p>
     */
    private class CmsUploadProgressInfo extends FlowPanel {

        /** The progress bar. */
        private CmsProgressBar m_bar;

        /** The table for showing upload details. */
        private FlexTable m_fileinfo;

        /** A sorted list of the filenames to upload. */
        private List<String> m_orderedFilenamesToUpload;

        /** Signals if the progress was set at least one time. */
        private boolean m_started;

        /**
         * Default constructor.<p>
         */
        public CmsUploadProgressInfo() {

            // get a ordered list of filenames
            m_orderedFilenamesToUpload = new ArrayList<String>(getFilesToUpload().keySet());
            Collections.sort(m_orderedFilenamesToUpload, String.CASE_INSENSITIVE_ORDER);

            // create the progress bar
            m_bar = new CmsProgressBar();

            // create the file info table
            m_fileinfo = new FlexTable();
            m_fileinfo.addStyleName(I_CmsLayoutBundle.INSTANCE.uploadCss().fileInfoTable());

            // arrange the progress info
            addStyleName(I_CmsLayoutBundle.INSTANCE.uploadCss().progressInfo());
            add(m_bar);
            add(m_fileinfo);
        }

        /**
         * Finishes the state of the progress bar.<p>
         */
        public void finish() {

            String length = formatBytes(getContentLength());
            int fileCount = m_orderedFilenamesToUpload.size();
            m_bar.setValue(100);
            m_fileinfo.removeAllRows();
            m_fileinfo.setHTML(0, 0, "<b>" + Messages.get().key(Messages.GUI_UPLOAD_FINISH_UPLOADED_0) + "</b>");
            m_fileinfo.setText(
                0,
                1,
                Messages.get().key(
                    Messages.GUI_UPLOAD_FINISH_UPLOADED_VALUE_4,
                    new Integer(fileCount),
                    new Integer(fileCount),
                    getFileText(),
                    length));
        }

        /**
         * Sets the progress information.<p>
         * 
         * @param info the progress info bean
         */
        public void setProgress(CmsUploadProgessInfo info) {

            int currFile = info.getCurrentFile();

            int currFileIndex = 0;
            if (currFile == 0) {
                // no files read so far 
            } else {
                currFileIndex = currFile - 1;
                if (currFileIndex >= m_orderedFilenamesToUpload.size()) {
                    currFileIndex = m_orderedFilenamesToUpload.size() - 1;
                }
            }

            if (getContentLength() == 0) {
                setContentLength(info.getContentLength());
            }

            String currFilename = m_orderedFilenamesToUpload.get(currFileIndex);
            String contentLength = formatBytes(getContentLength());
            int fileCount = m_orderedFilenamesToUpload.size();
            String readBytes = formatBytes(getBytesRead(info.getPercent()));

            m_bar.setValue(info.getPercent());

            if (!m_started) {
                m_started = true;
                m_fileinfo.setHTML(0, 0, "<b>"
                    + Messages.get().key(Messages.GUI_UPLOAD_PROGRESS_CURRENT_FILE_0)
                    + "</b>");
                m_fileinfo.setHTML(1, 0, "<b>" + Messages.get().key(Messages.GUI_UPLOAD_PROGRESS_UPLOADING_0) + "</b>");
                m_fileinfo.setHTML(2, 0, "");

                m_fileinfo.setText(0, 1, "");
                m_fileinfo.setText(1, 1, "");
                m_fileinfo.setText(2, 1, "");

                m_fileinfo.getColumnFormatter().setWidth(0, "100px");
            }

            m_fileinfo.setText(0, 1, currFilename);
            m_fileinfo.setText(
                1,
                1,
                Messages.get().key(
                    Messages.GUI_UPLOAD_PROGRESS_CURRENT_VALUE_3,
                    new Integer(currFileIndex + 1),
                    new Integer(fileCount),
                    getFileText()));
            m_fileinfo.setText(
                2,
                1,
                Messages.get().key(Messages.GUI_UPLOAD_PROGRESS_UPLOADING_VALUE_2, readBytes, contentLength));
        }

        /**
         * Returns the bytes that are read so far.<p>
         * 
         * The total request size is larger than the sum of all file sizes that are uploaded.
         * Because boundaries and the target folder or even some other information than only
         * the plain file contents are submited to the server.<p>
         * 
         * This method calculates the bytes that are read with the help of the file sizes.<p>
         *  
         * @param percent the server side determined percentage
         * 
         * @return the bytes that are read so far
         */
        private long getBytesRead(long percent) {

            return percent != 0 ? (getContentLength() * percent) / 100 : 0;
        }
    }

    /** Maximum width for the file item widget list. */
    private static final int DIALOG_WIDTH = 600;

    /** The size for kilobytes in bytes. */
    private static final float KILOBYTE = 1024L;

    /** The minimal height of the content wrapper. */
    private static final int MIN_CONTENT_HEIGHT = 110;

    /** Text metrics key. */
    private static final String TM_FILE_UPLOAD_LIST = "FileUploadList";

    /** The interval for updating the progress information in milliseconds. */
    private static final int UPDATE_PROGRESS_INTERVALL = 1000;

    /** The drag and drop message. */
    protected HTML m_dragAndDropMessage;

    /** Stores all files that were added. */
    private Map<String, CmsFileInfo> m_allFiles;

    /** Signals that the upload dialog was canceled. */
    private boolean m_canceled;

    /** Signals that the client currently loading. */
    private boolean m_clientLoading;

    /** The close handler. */
    private CloseHandler<PopupPanel> m_closeHandler;

    /** The sum of all file sizes. */
    private long m_contentLength;

    /** A flow panel with a dynamic height. */
    private FlowPanel m_contentWrapper;

    /** The upload data. */
    private CmsUploadData m_data;

    /** The user information text widget. */
    private HTML m_dialogInfo;

    /** The list of file item widgets. */
    private CmsList<I_CmsListItem> m_fileList;

    /** The list of filenames that should be unziped on the server. */
    private List<String> m_filesToUnzip;

    /** The Map of files to upload. */
    private Map<String, CmsFileInfo> m_filesToUpload;

    /** The action to execute when the upload dialog is finished. */
    private Runnable m_finishAction;

    /** Stores the content height of the selection dialog. */
    private int m_firstContentHeight;

    /** Stores the height of the user information text widget of the selection dialog. */
    private int m_firstInfoHeight;

    /** Stores the height of the summary. */
    private int m_firstSummaryHeight;

    /** A local reference to the default gwt CSS. */
    private org.opencms.gwt.client.ui.css.I_CmsLayoutBundle m_gwtCss = org.opencms.gwt.client.ui.css.I_CmsLayoutBundle.INSTANCE;

    /** The close handler registration. */
    private HandlerRegistration m_handlerReg;

    /** Stores the list items of all added files. */
    private Map<String, CmsListItem> m_listItems;

    /** A panel for showing client loading. */
    private FlowPanel m_loadingPanel;

    /** A timer to delay the loading animation. */
    private Timer m_loadingTimer;

    /** The main panel. */
    private FlowPanel m_mainPanel;

    /** The OK button. */
    private CmsPushButton m_okButton;

    /** The progress bar for the upload process. */
    private CmsUploadProgressInfo m_progressInfo;

    /** The scroll panel. */
    private CmsScrollPanel m_scrollPanel;

    /** Signals whether the selection is done or not. */
    private boolean m_selectionDone;

    /** The user information text widget. */
    private HTML m_selectionSummary;

    /** The target folder to upload the selected files. */
    private String m_targetFolder;

    /** The timer for updating the progress. */
    private Timer m_updateProgressTimer = new Timer() {

        /**
         * @see com.google.gwt.user.client.Timer#run()
         */
        @Override
        public void run() {

            updateProgress();
        }
    };

    /** The upload button of this dialog. */
    private CmsUploadButton m_uploadButton;

    /** The upload service instance. */
    private I_CmsUploadServiceAsync m_uploadService;

    /**
     * Default constructor.<p>
     * 
     * @throws SerializationException if deserialization fails 
     */
    public A_CmsUploadDialog()
    throws SerializationException {

        super(Messages.get().key(Messages.GUI_UPLOAD_DIALOG_TITLE_0));

        I_CmsLayoutBundle.INSTANCE.uploadCss().ensureInjected();
        m_data = (CmsUploadData)CmsRpcPrefetcher.getSerializedObjectFromDictionary(
            getUploadService(),
            CmsUploadData.DICT_NAME);

        setModal(true);
        setGlassEnabled(true);
        catchNotifications();
        setWidth(DIALOG_WIDTH);

        // create a map that stores all files (upload, existing, invalid)
        m_allFiles = new HashMap<String, CmsFileInfo>();
        // create a map the holds all the list items for the selection dialog
        m_listItems = new HashMap<String, CmsListItem>();
        m_filesToUnzip = new ArrayList<String>();
        m_fileList = new CmsList<I_CmsListItem>();
        m_fileList.truncate(TM_FILE_UPLOAD_LIST, DIALOG_WIDTH - 50);

        // initialize a map that stores all the files that should be uploaded
        m_filesToUpload = new HashMap<String, CmsFileInfo>();

        // create the main panel
        m_mainPanel = new FlowPanel();

        // add the user info to the main panel
        m_dialogInfo = new HTML();
        m_dialogInfo.addStyleName(I_CmsLayoutBundle.INSTANCE.uploadCss().dialogInfo());
        m_mainPanel.add(m_dialogInfo);
        m_scrollPanel = GWT.create(CmsScrollPanel.class);
        m_scrollPanel.getElement().getStyle().setPropertyPx("minHeight", MIN_CONTENT_HEIGHT);
        m_scrollPanel.addStyleName(I_CmsLayoutBundle.INSTANCE.uploadCss().mainContentWidget());
        m_scrollPanel.addStyleName(m_gwtCss.generalCss().cornerAll());
        m_mainPanel.add(m_scrollPanel);
        // add the content wrapper
        m_contentWrapper = new FlowPanel();
        m_contentWrapper.add(m_fileList);
        m_scrollPanel.add(m_contentWrapper);

        m_selectionSummary = new HTML();
        m_selectionSummary.addStyleName(I_CmsLayoutBundle.INSTANCE.uploadCss().summary());
        m_mainPanel.add(m_selectionSummary);

        // set the main panel as content of the popup
        setMainContent(m_mainPanel);

        addCloseHandler(new CloseHandler<PopupPanel>() {

            /**
             * @see com.google.gwt.event.logical.shared.CloseHandler#onClose(com.google.gwt.event.logical.shared.CloseEvent)
             */
            public void onClose(CloseEvent<PopupPanel> e) {

                Runnable finishAction = getFinishAction();
                if (finishAction != null) {
                    finishAction.run();
                }
            }
        });

        // create and add the "OK", "Cancel" and upload button
        createButtons();
    }

    /**
     * @see org.opencms.gwt.client.ui.CmsPopup#addCloseHandler(com.google.gwt.event.logical.shared.CloseHandler)
     */
    @Override
    public HandlerRegistration addCloseHandler(CloseHandler<PopupPanel> handler) {

        m_closeHandler = handler;
        m_handlerReg = super.addCloseHandler(handler);
        return m_handlerReg;
    }

    /**
     * Creates a bean that can be used for the list item widget.<p>
     * 
     * @param file the info to create the bean for
     * 
     * @return a list info bean
     */
    public abstract CmsListInfoBean createInfoBean(CmsFileInfo file);

    /**
     * Returns the massage for too large files.<p>
     * 
     * @param file the file
     * 
     * @return the message
     */
    public abstract String getFileSizeTooLargeMessage(CmsFileInfo file);

    /**
     * Returns the action which should be executed when the upload dialog is finished.<p>
     * 
     * @return an action to run when the upload dialog is finished 
     */
    public Runnable getFinishAction() {

        return m_finishAction;
    }

    /**
     * Returns <code>true</code> if the file is too large, <code>false</code> otherwise.<p>
     * 
     * @param cmsFileInfo the file to check
     * 
     * @return <code>true</code> if the file is too large, <code>false</code> otherwise
     */
    public abstract boolean isTooLarge(CmsFileInfo cmsFileInfo);

    /**
     * Loads and shows this dialog.<p>
     */
    public void loadAndShow() {

        // enable or disable the OK button
        if (getFilesToUpload().isEmpty()) {
            disableOKButton(Messages.get().key(Messages.GUI_UPLOAD_NOTIFICATION_NO_FILES_0));
            setDragAndDropMessage();
        } else {
            enableOKButton();
            removeDragAndDropMessage();
        }

        // set the user info
        displayDialogInfo(Messages.get().key(Messages.GUI_UPLOAD_INFO_SELECTION_0), false);
        // set the selection summary
        updateSummary();

        // add a upload button
        m_uploadButton.createFileInput();

        // show the popup
        if (!isShowing()) {
            Scheduler.get().scheduleDeferred(new ScheduledCommand() {

                /**
                 * @see com.google.gwt.core.client.Scheduler.ScheduledCommand#execute()
                 */
                public void execute() {

                    setContentWrapperHeight();
                    center();
                }
            });
        }
        center();
    }

    /**
     * Sets an action that should be executed if the upload dialog is finished.<p>
     * 
     * @param action the action to execute when finished 
     */
    public void setFinishAction(Runnable action) {

        m_finishAction = action;
    }

    /**
     * Sets the target folder.<p>
     * 
     * @param target the target folder to set 
     */
    public void setTargetFolder(String target) {

        m_targetFolder = target;
    }

    /**
     * Executes the submit action.<p>
     */
    public abstract void submit();

    /**
     * Updates the file summary.<p>
     */
    public abstract void updateSummary();

    /**
     * Adds the given file input field to this dialog.<p>
     * 
     * @param fileInput the file input field to add
     */
    protected void addFileInput(CmsFileInput fileInput) {

        // add the files selected by the user to the list of files to upload
        if (fileInput != null) {
            addFiles(Arrays.asList(fileInput.getFiles()));
        } else {
            loadAndShow();
        }
    }

    /**
     * Adds the given file input field to this dialog.<p>
     * 
     * @param fileInfos the file info objects 
     */
    protected void addFiles(List<CmsFileInfo> fileInfos) {

        if (fileInfos != null) {
            for (CmsFileInfo file : fileInfos) {

                // store all files
                m_allFiles.put(file.getFileName(), file);

                // add those files to the list of files to upload that potential candidates
                if (!isTooLarge(file) && (file.getFileSize() != 0)) {
                    m_filesToUpload.put(file.getFileName(), file);
                }

                // remove those files from the list to upload that were previously unchecked by the user
                if ((m_listItems.get(file.getFileName()) != null)
                    && (m_listItems.get(file.getFileName()).getCheckBox() != null)
                    && !m_listItems.get(file.getFileName()).getCheckBox().isChecked()) {
                    m_filesToUpload.remove(file.getFileName());
                }
            }

            // now rebuild the list: handle all files
            m_fileList.clearList();
            List<String> sortedFileNames = new ArrayList<String>(m_allFiles.keySet());
            Collections.sort(sortedFileNames, String.CASE_INSENSITIVE_ORDER);
            for (String filename : sortedFileNames) {
                CmsFileInfo file = m_allFiles.get(filename);
                addFileToList(file, false, isTooLarge(file));
            }
            onResize();
        }
        loadAndShow();
    }

    /**
     * Cancels the upload progress timer.<p>
     */
    protected void cancelUpdateProgress() {

        m_updateProgressTimer.cancel();
    }

    /**
     * Cancels the upload.<p>
     */
    protected void cancelUpload() {

        m_canceled = true;
        cancelUpdateProgress();

        CmsRpcAction<Boolean> callback = new CmsRpcAction<Boolean>() {

            /**
             * @see org.opencms.gwt.client.rpc.CmsRpcAction#execute()
             */
            @Override
            public void execute() {

                getUploadService().cancelUpload(this);
            }

            /**
             * @see org.opencms.gwt.client.rpc.CmsRpcAction#onResponse(java.lang.Object)
             */
            @Override
            protected void onResponse(Boolean result) {

                hide();
            }
        };
        callback.execute();
    }

    /**
     * Creates the loading animation HTML and adds is to the content wrapper.<p>
     * 
     * @param msg the message to display below the animation
     */
    protected void createLoadingAnimation(String msg) {

        m_clientLoading = true;
        m_loadingPanel = new FlowPanel();
        m_loadingPanel.addStyleName(I_CmsLayoutBundle.INSTANCE.uploadCss().loadingPanel());
        m_loadingPanel.addStyleName(m_gwtCss.generalCss().cornerAll());

        HTML animationDiv = new HTML();
        animationDiv.addStyleName(I_CmsLayoutBundle.INSTANCE.uploadCss().loadingAnimation());
        m_loadingPanel.add(animationDiv);

        HTML messageDiv = new HTML();
        messageDiv.addStyleName(I_CmsLayoutBundle.INSTANCE.uploadCss().loadingText());
        messageDiv.setHTML(msg);
        m_loadingPanel.add(messageDiv);

        m_contentWrapper.add(m_loadingPanel);
        onResize();
    }

    /**
     * Disables the OK button.<p>
     * 
     * @param disabledReason the reason for disabling the OK button
     */
    protected void disableOKButton(String disabledReason) {

        m_okButton.disable(disabledReason);
    }

    /**
     * Enables the OK button.<p>
     */
    protected void enableOKButton() {

        m_okButton.enable();
    }

    /**
     * Formats a given bytes value (file size).<p>
     *  
     * @param filesize the file size to format
     * 
     * @return the formated file size in KB
     */
    protected String formatBytes(long filesize) {

        double kByte = Math.ceil(filesize / KILOBYTE);
        String formated = NumberFormat.getDecimalFormat().format(new Double(kByte));
        return formated + " KB";
    }

    /**
     * Returns the contentLength.<p>
     *
     * @return the contentLength
     */
    protected long getContentLength() {

        return m_contentLength;
    }

    /**
     * Returns the contentWrapper.<p>
     *
     * @return the contentWrapper
     */
    protected FlowPanel getContentWrapper() {

        return m_contentWrapper;
    }

    /**
     * Returns the data.<p>
     *
     * @return the data
     */
    protected CmsUploadData getData() {

        return m_data;
    }

    /**
     * Returns the list of file names that have to unziped.<p>
     * 
     * @param all <code>true</code> if the returned list should contain those filenames that 
     * are not inside the map of files to upload. <code>false</code> only those filenames are 
     * returned that are also inside the map of files to upload
     * 
     * @return the list of file names that have to unziped
     */
    protected List<String> getFilesToUnzip(boolean all) {

        if (!all) {
            List<String> result = new ArrayList<String>();
            for (String fileName : m_filesToUnzip) {
                if (m_filesToUpload.keySet().contains(fileName)) {
                    result.add(fileName);
                }
            }
            return result;
        }
        return m_filesToUnzip;
    }

    /**
     * Returns the filesToUpload.<p>
     *
     * @return the filesToUpload
     */
    protected Map<String, CmsFileInfo> getFilesToUpload() {

        return m_filesToUpload;
    }

    /**
     * Returns "files" or "file" depending on the files to upload.<p>
     * 
     * @return "files" or "file" depending on the files to upload
     */
    protected String getFileText() {

        if (m_filesToUpload.size() == 1) {
            return Messages.get().key(Messages.GUI_UPLOAD_FILES_SINGULAR_0);
        }
        return Messages.get().key(Messages.GUI_UPLOAD_FILES_PLURAL_0);
    }

    /**
     * Returns the resource type name for a given filename.<p>
     * 
     * @param file the file info
     * 
     * @return the resource type name
     */
    protected String getResourceType(CmsFileInfo file) {

        String typeName = null;
        typeName = CmsCoreProvider.get().getExtensionMapping().get(file.getFileSuffix().toLowerCase());
        if (typeName == null) {
            typeName = "plain";
        }
        return typeName;
    }

    /**
     * Returns the targetFolder.<p>
     *
     * @return the targetFolder
     */
    protected String getTargetFolder() {

        return m_targetFolder;
    }

    /**
     * Returns the upload service instance.<p>
     * 
     * @return the upload service instance
     */
    protected I_CmsUploadServiceAsync getUploadService() {

        if (m_uploadService == null) {
            m_uploadService = GWT.create(I_CmsUploadService.class);
            String serviceUrl = CmsCoreProvider.get().link("org.opencms.ade.upload.CmsUploadService.gwt");
            ((ServiceDefTarget)m_uploadService).setServiceEntryPoint(serviceUrl);
        }
        return m_uploadService;
    }

    /**
     * Returns the upload JSP uri.<p>
     * 
     * @return the upload JSP uri
     */
    protected String getUploadUri() {

        return CmsCoreProvider.get().link(I_CmsUploadConstants.UPLOAD_ACTION_JSP_URI);
    }

    /**
     * Inserts a hidden form into.<p>
     *  
     * @param form the form to insert
     */
    protected void insertUploadForm(FormPanel form) {

        form.getElement().getStyle().setDisplay(Display.NONE);
        m_contentWrapper.add(form);
    }

    /**
     * The action that is executed if the user clicks on the OK button.<p>
     * 
     * If the selection dialog is currently shown the selected files are checked
     * otherwise the upload is triggered.<p>
     */
    protected void onOkClick() {

        if (!m_selectionDone) {
            checkSelection();
        } else {
            commit();
        }
    }

    /**
<<<<<<< HEAD
=======
     * Required to be called when the content has changed.<p> 
     */
    protected void onResize() {

        m_scrollPanel.onResize();
    }

    /**
>>>>>>> 4d37fee1
     * Parses the upload response of the server and decides what to do.<p>
     * 
     * @param results a JSON Object
     */
    protected void parseResponse(String results) {

        cancelUpdateProgress();
        stopLoadingAnimation();

        if ((!m_canceled) && CmsStringUtil.isNotEmptyOrWhitespaceOnly(results)) {
            JSONObject jsonObject = JSONParser.parseStrict(results).isObject();
            boolean success = jsonObject.get(I_CmsUploadConstants.KEY_SUCCESS).isBoolean().booleanValue();
            // If the upload is done so fast that we did not receive any progress information, then
            // the content length is unknown. For that reason take the request size to show how 
            // much bytes were uploaded.
            double size = jsonObject.get(I_CmsUploadConstants.KEY_REQUEST_SIZE).isNumber().doubleValue();
            long requestSize = new Double(size).longValue();
            if (m_contentLength == 0) {
                m_contentLength = requestSize;
            }
            if (success) {
                List<String> uploadedFilesList = new ArrayList<String>();
                displayDialogInfo(Messages.get().key(Messages.GUI_UPLOAD_INFO_FINISHING_0), false);
                JSONValue uploadedFilesVal = jsonObject.get(I_CmsUploadConstants.KEY_UPLOADED_FILES);
                JSONValue uploadHook = jsonObject.get(I_CmsUploadConstants.KEY_UPLOAD_HOOK);
                String hookUri = null;
                if ((uploadHook != null) && (uploadHook.isString() != null)) {
                    hookUri = uploadHook.isString().stringValue();
                    JSONArray uploadedFilesArray = uploadedFilesVal.isArray();
                    if (uploadedFilesArray != null) {
                        for (int i = 0; i < uploadedFilesArray.size(); i++) {
                            JSONString entry = uploadedFilesArray.get(i).isString();
                            if (entry != null) {
                                uploadedFilesList.add(entry.stringValue());
                            }
                        }
                    }
                }
                m_progressInfo.finish();
                final Runnable finishAction = getFinishAction();
                if (hookUri != null) {
                    // clear finish action; we want to show another dialog, assign it our finish action instead 
                    setFinishAction(null);
                }
                closeOnSuccess();
                if (hookUri != null) {
                    CloseHandler<PopupPanel> closeHandler = null;
                    if (finishAction != null) {
                        closeHandler = new CloseHandler<PopupPanel>() {

                            public void onClose(CloseEvent<PopupPanel> event) {

                                finishAction.run();
                            }
                        };
                    }
                    String title = Messages.get().key(Messages.GUI_UPLOAD_HOOK_DIALOG_TITLE_0);
                    CmsUploadHookDialog.openDialog(title, hookUri, uploadedFilesList, closeHandler);
                }
            } else {
                String message = jsonObject.get(I_CmsUploadConstants.KEY_MESSAGE).isString().stringValue();
                String stacktrace = jsonObject.get(I_CmsUploadConstants.KEY_STACKTRACE).isString().stringValue();
                showErrorReport(message, stacktrace);
            }
        }
    }

    /**
     * Decides how to go on depending on the information of the server response.<p>
     * 
     * Shows a warning if there is another upload process active (inside the same session).<p>
     * 
     * Otherwise if the list of files to upload contains already existent resources on the VFS or if there
     * are files selected that have invalid file names the overwrite dialog is shown.<p>
     * 
     * Only if there is no other upload process running and none of the selected files
     * is already existent on the VFS the upload is triggered.<p>
     * 
     * @param result the bean that contains the information to evaluate 
     */
    protected void proceedWorkflow(CmsUploadFileBean result) {

        if (result.isActive()) {
            m_okButton.enable();
            CmsNotification.get().send(Type.WARNING, Messages.get().key(Messages.GUI_UPLOAD_NOTIFICATION_RUNNING_0));
        } else {
            if (!result.getExistingResourceNames().isEmpty() || !result.getInvalidFileNames().isEmpty()) {
                showOverwriteDialog(result);
            } else {
                commit();
            }
        }
    }

    /**
     * Removes the drag and drop message.<p>
     */
    protected void removeDragAndDropMessage() {

        if (m_dragAndDropMessage != null) {
            m_dragAndDropMessage.removeFromParent();
            m_dragAndDropMessage = null;
            getContentWrapper().getElement().getStyle().clearBackgroundColor();
        }
    }

    /**
     * Sets the contentLength.<p>
     *
     * @param contentLength the contentLength to set
     */
    protected void setContentLength(long contentLength) {

        m_contentLength = contentLength;
    }

    /**
     * Execute to set the content wrapper height.<p>
     */
    protected void setContentWrapperHeight() {

        // set the max height of the content panel
        int fixedContent = 0;
        if (m_dialogInfo.isVisible()) {
            fixedContent += m_dialogInfo.getOffsetHeight();
        }
        if (m_selectionSummary.isVisible()) {
            fixedContent += m_selectionSummary.getOffsetHeight();
        }
<<<<<<< HEAD
        m_contentWrapper.getElement().getStyle().setPropertyPx("maxHeight", getAvailableHeight(fixedContent));
=======
        m_scrollPanel.getElement().getStyle().setPropertyPx("maxHeight", getAvailableHeight(fixedContent));
        onResize();
>>>>>>> 4d37fee1
    }

    /**
     * Displays the 'use drag and drop' / 'no drag and drop available' message.<p>
     */
    protected void setDragAndDropMessage() {

        if (m_dragAndDropMessage == null) {
            m_dragAndDropMessage = new HTML();
            m_dragAndDropMessage.setStyleName(I_CmsLayoutBundle.INSTANCE.uploadCss().dragAndDropMessage());
            m_dragAndDropMessage.setText(Messages.get().key(Messages.GUI_UPLOAD_DRAG_AND_DROP_DISABLED_0));
        }
        getContentWrapper().add(m_dragAndDropMessage);
        getContentWrapper().getElement().getStyle().setBackgroundColor(
            I_CmsConstantsBundle.INSTANCE.css().notificationErrorBg());
<<<<<<< HEAD
=======
        onResize();
>>>>>>> 4d37fee1
    }

    /**
     * Sets the HTML of the selection summary.<p>
     * 
     * @param html the HTML to set as String 
     */
    protected void setSummaryHTML(String html) {

        m_selectionSummary.setHTML(html);
    }

    /**
     * Shows the error report.<p>
     * 
     * @param message the message to show
     * @param stacktrace the stacktrace to show
     */
    protected void showErrorReport(final String message, final String stacktrace) {

        if (!m_canceled) {
            CmsErrorDialog errDialog = new CmsErrorDialog(message, stacktrace);
            if (m_handlerReg != null) {
                m_handlerReg.removeHandler();
            }
            if (m_closeHandler != null) {
                errDialog.addCloseHandler(m_closeHandler);
            }
            hide();
            errDialog.center();
        }
    }

    /**
     * Retrieves the progress information from the server.<p>
     */
    protected void updateProgress() {

        CmsRpcAction<CmsUploadProgessInfo> callback = new CmsRpcAction<CmsUploadProgessInfo>() {

            /**
             * @see org.opencms.gwt.client.rpc.CmsRpcAction#execute()
             */
            @Override
            public void execute() {

                getUploadService().getUploadProgressInfo(this);
            }

            /**
             * @see org.opencms.gwt.client.rpc.CmsRpcAction#onFailure(java.lang.Throwable)
             */
            @Override
            public void onFailure(Throwable t) {

                super.onFailure(t);
                cancelUpdateProgress();
            }

            /**
             * @see org.opencms.gwt.client.rpc.CmsRpcAction#onResponse(java.lang.Object)
             */
            @Override
            protected void onResponse(CmsUploadProgessInfo result) {

                updateProgressBar(result);
            }
        };
        callback.execute();
    }

    /**
     * Updates the progress bar.<p>
     * 
     * @param info the progress info
     */
    protected void updateProgressBar(CmsUploadProgessInfo info) {

        switch (info.getState()) {
            case notStarted:
                break;
            case running:
                m_progressInfo.setProgress(info);
                stopLoadingAnimation();
                break;
            case finished:
                m_progressInfo.finish();
                displayDialogInfo(Messages.get().key(Messages.GUI_UPLOAD_INFO_FINISHING_0), false);
                startLoadingAnimation(Messages.get().key(Messages.GUI_UPLOAD_INFO_CREATING_RESOURCES_0), 1500);
                break;
            default:
                break;
        }
    }

    /**
     * Adds a click handler for the given check box.<p>
     * 
     * @param check the check box
     * @param unzip the un-zip check box
     * @param file the file
     */
    private void addClickHandlerToCheckBox(final CmsCheckBox check, final CmsCheckBox unzip, final CmsFileInfo file) {

        check.addClickHandler(new ClickHandler() {

            /**
             * @see com.google.gwt.event.dom.client.ClickHandler#onClick(com.google.gwt.event.dom.client.ClickEvent)
             */
            public void onClick(ClickEvent event) {

                // add or remove the file from the list of files to upload
                if (check.isChecked()) {
                    getFilesToUpload().put(file.getFileName(), file);
                    if (unzip != null) {
                        unzip.enable();
                    }
                } else {
                    getFilesToUpload().remove(file.getFileName());
                    if (unzip != null) {
                        unzip.disable(Messages.get().key(Messages.GUI_UPLOAD_FILE_NOT_SELECTED_0));
                    }
                }

                // disable or enable the OK button
                if (getFilesToUpload().isEmpty()) {
                    disableOKButton(Messages.get().key(Messages.GUI_UPLOAD_NOTIFICATION_NO_FILES_0));
                } else {
                    enableOKButton();
                }

                // update summary
                updateSummary();

            }
        });
    }

    /**
     * Adds a file to the list.<p>
     * 
     * @param file the file to add
     * @param invalid signals if the filename is invalid
     * @param isTooLarge signals if the file size limit is exceeded
     */
    private void addFileToList(final CmsFileInfo file, boolean invalid, boolean isTooLarge) {

        CmsListInfoBean infoBean = createInfoBean(file);
        CmsListItemWidget listItemWidget = new CmsListItemWidget(infoBean);
        String icon = CmsIconUtil.getResourceIconClasses(getResourceType(file), file.getFileName(), false);
        listItemWidget.setIcon(icon);

        CmsCheckBox check = new CmsCheckBox();
        check.setChecked(false);
        if (!invalid && !isTooLarge) {
            if (file.getFileSize() == 0) {
                check.setChecked(false);
            }
            check.setChecked(m_filesToUpload.containsKey(file.getFileName()));
            check.setTitle(file.getFileName());
            if (!m_selectionDone && file.getFileName().toLowerCase().endsWith(".zip")) {
                final CmsCheckBox unzip = createUnzipCheckBox(file);
                addClickHandlerToCheckBox(check, unzip, file);
                listItemWidget.addButton(unzip);
            } else {
                addClickHandlerToCheckBox(check, null, file);
            }
        } else if (isTooLarge) {
            String message = getFileSizeTooLargeMessage(file);
            check.disable(message);
            listItemWidget.setBackground(Background.RED);
            listItemWidget.setSubtitleLabel(message);
        } else {
            // is invalid
            String message = Messages.get().key(
                Messages.GUI_UPLOAD_FILE_INVALID_NAME_2,
                file.getFileName(),
                formatBytes(file.getFileSize()));
            check.disable(message);
            listItemWidget.setBackground(Background.RED);
            listItemWidget.setSubtitleLabel(message);
        }

        CmsListItem listItem = new CmsListItem(check, listItemWidget);
        m_fileList.addItem(listItem);
        m_listItems.put(file.getFileName(), listItem);
        onResize();
    }

    /**
     * Changes the height of the content wrapper so that the dialog finally has the
     * same height that the dialog has when the min height is set on the selection screen.<p>
     */
    private void changeHeight() {

        int firstHeight = MIN_CONTENT_HEIGHT + m_firstInfoHeight + m_firstSummaryHeight + 2;
        int currentHeight = CmsDomUtil.getCurrentStyleInt(m_mainPanel.getElement(), CmsDomUtil.Style.height);
        int targetHeight = firstHeight - m_dialogInfo.getOffsetHeight() - m_selectionSummary.getOffsetHeight();
        if (currentHeight > firstHeight) {
            CmsChangeHeightAnimation.change(m_scrollPanel.getElement(), targetHeight, new Command() {

                public void execute() {

                    onResize();
                }
            }, 750);
        }
    }

    /**
     * Before the upload data is effectively submited we have to check 
     * for already existent resources in the VFS.<p>
     * 
     * Executes the RPC call that checks the VFS for existing resources.
     * Passes the response object to a method that evaluates the result.<p>
     */
    private void checkSelection() {

        m_okButton.disable(Messages.get().key(Messages.GUI_UPLOAD_BUTTON_OK_DISABLE_CHECKING_0));

        if (!m_selectionDone) {
            m_firstContentHeight = CmsDomUtil.getCurrentStyleInt(m_scrollPanel.getElement(), CmsDomUtil.Style.height);
            m_firstInfoHeight = m_dialogInfo.getOffsetHeight();
            m_firstSummaryHeight = m_selectionSummary.getOffsetHeight();
        }

        CmsRpcAction<CmsUploadFileBean> callback = new CmsRpcAction<CmsUploadFileBean>() {

            /**
             * @see org.opencms.gwt.client.rpc.CmsRpcAction#execute()
             */
            @Override
            public void execute() {

                List<String> filesToCheck = new ArrayList<String>(getFilesToUpload().keySet());
                filesToCheck.removeAll(getFilesToUnzip(false));
                getUploadService().checkUploadFiles(filesToCheck, getTargetFolder(), this);
            }

            /**
             * @see org.opencms.gwt.client.rpc.CmsRpcAction#onResponse(java.lang.Object)
             */
            @Override
            protected void onResponse(CmsUploadFileBean result) {

                proceedWorkflow(result);
            }
        };
        callback.execute();
    }

    /**
     * Closes the dialog after a delay.<p>
     */
    private void closeOnSuccess() {

        Timer closeTimer = new Timer() {

            /**
             * @see com.google.gwt.user.client.Timer#run()
             */
            @Override
            public void run() {

                A_CmsUploadDialog.this.hide();
            }
        };
        closeTimer.schedule(1500);
    }

    /**
     * Calls the submit action if there are any files selected for upload.<p>
     */
    private void commit() {

        m_selectionDone = true;
        if (!m_filesToUpload.isEmpty()) {
            m_okButton.disable(Messages.get().key(Messages.GUI_UPLOAD_BUTTON_OK_DISABLE_UPLOADING_0));
            m_uploadButton.getElement().getStyle().setDisplay(Display.NONE);
            showProgress();
            submit();
        }
    }

    /**
     * Creates the "OK", the "Cancel" and the "Upload" button.<p>
     */
    private void createButtons() {

        addDialogClose(new Command() {

            public void execute() {

                cancelUpload();
            }
        });

        CmsPushButton cancelButton = new CmsPushButton();
        cancelButton.setTitle(org.opencms.gwt.client.Messages.get().key(org.opencms.gwt.client.Messages.GUI_CANCEL_0));
        cancelButton.setText(org.opencms.gwt.client.Messages.get().key(org.opencms.gwt.client.Messages.GUI_CANCEL_0));
        cancelButton.setSize(I_CmsButton.Size.medium);
        cancelButton.setUseMinWidth(true);
        cancelButton.addClickHandler(new ClickHandler() {

            /**
             * @see com.google.gwt.event.dom.client.ClickHandler#onClick(com.google.gwt.event.dom.client.ClickEvent)
             */
            public void onClick(ClickEvent event) {

                cancelUpload();
            }
        });
        addButton(cancelButton);

        m_okButton = new CmsPushButton();
        m_okButton.setTitle(org.opencms.gwt.client.Messages.get().key(org.opencms.gwt.client.Messages.GUI_OK_0));
        m_okButton.setText(org.opencms.gwt.client.Messages.get().key(org.opencms.gwt.client.Messages.GUI_OK_0));
        m_okButton.setSize(I_CmsButton.Size.medium);
        m_okButton.setUseMinWidth(true);
        m_okButton.addClickHandler(new ClickHandler() {

            /**
             * @see com.google.gwt.event.dom.client.ClickHandler#onClick(com.google.gwt.event.dom.client.ClickEvent)
             */
            public void onClick(ClickEvent event) {

                onOkClick();
            }
        });
        addButton(m_okButton);

        // add a new upload button
        m_uploadButton = new CmsUploadButton(this);
        m_uploadButton.addStyleName(I_CmsLayoutBundle.INSTANCE.uploadCss().uploadDialogButton());
        m_uploadButton.setText(Messages.get().key(Messages.GUI_UPLOAD_BUTTON_ADD_FILES_0));
        addButton(m_uploadButton);
    }

    /**
     * Creates the unzip checkbox.<p>
     * 
     * @param file the file to create the checkbox for
     * 
     * @return the unzip checkbox
     */
    private CmsCheckBox createUnzipCheckBox(final CmsFileInfo file) {

        final CmsCheckBox unzip = new CmsCheckBox();
        unzip.addStyleName(org.opencms.gwt.client.ui.css.I_CmsLayoutBundle.INSTANCE.listItemWidgetCss().permaVisible());
        unzip.setChecked(getFilesToUnzip(true).contains(file.getFileName()));
        unzip.setTitle(Messages.get().key(Messages.GUI_UPLOAD_UNZIP_FILE_0));
        if (!m_filesToUpload.containsKey(file.getFileName())) {
            unzip.disable(Messages.get().key(Messages.GUI_UPLOAD_FILE_NOT_SELECTED_0));
        }
        unzip.addClickHandler(new ClickHandler() {

            /**
             * @see com.google.gwt.event.dom.client.ClickHandler#onClick(com.google.gwt.event.dom.client.ClickEvent)
             */
            public void onClick(ClickEvent event) {

                // add or remove the file from the list of files to upload
                if (unzip.isChecked()) {
                    getFilesToUnzip(true).add(file.getFileName());
                } else {
                    getFilesToUnzip(true).remove(file.getFileName());
                }
            }
        });
        return unzip;
    }

    /**
     * Sets the user info.<p>
     *  
     * @param msg the message to display
     * @param warning signals whether the message should be a warning or nor
     */
    private void displayDialogInfo(String msg, boolean warning) {

        StringBuffer buffer = new StringBuffer(64);
        if (!warning) {
            buffer.append("<p class=\"");
            buffer.append(I_CmsLayoutBundle.INSTANCE.uploadCss().dialogMessage());
            buffer.append("\">");
            buffer.append(msg);
            buffer.append("</p>");
        } else {
            buffer.append("<div class=\"");
            buffer.append(I_CmsLayoutBundle.INSTANCE.uploadCss().warningIcon());
            buffer.append("\"></div>");
            buffer.append("<p class=\"");
            buffer.append(I_CmsLayoutBundle.INSTANCE.uploadCss().warningMessage());
            buffer.append("\">");
            buffer.append(msg);
            buffer.append("</p>");
        }
        m_dialogInfo.setHTML(buffer.toString());
    }

    /**
     * Removes all widgets from the content wrapper.<p>
     */
    private void removeContent() {

        m_contentWrapper.clear();
        onResize();
    }

    /**
     * Sets the height for the content so that the dialog finally has the same height
     * as the dialog has on the selection screen.<p>
     */
    private void setHeight() {

        int infoDiff = m_firstInfoHeight - m_dialogInfo.getOffsetHeight();
        int summaryDiff = m_firstSummaryHeight - m_selectionSummary.getOffsetHeight();
        int height = m_firstContentHeight + infoDiff + summaryDiff;
        m_scrollPanel.getElement().getStyle().setHeight(height, Unit.PX);
        m_scrollPanel.getElement().getStyle().clearProperty("minHeight");
        m_scrollPanel.getElement().getStyle().clearProperty("maxHeight");
        onResize();
    }

    /**
     * Shows the overwrite dialog.<p>
     * 
     * @param infoBean the info bean containing the existing and invalid file names
     */
    private void showOverwriteDialog(CmsUploadFileBean infoBean) {

        // update the dialog
        m_selectionDone = true;
        m_okButton.enable();
        displayDialogInfo(Messages.get().key(Messages.GUI_UPLOAD_INFO_OVERWRITE_0), true);
        m_uploadButton.getElement().getStyle().setDisplay(Display.NONE);

        // clear the list
        m_fileList.clearList();

        // handle existing files
        List<String> existings = new ArrayList<String>(infoBean.getExistingResourceNames());
        Collections.sort(existings, String.CASE_INSENSITIVE_ORDER);
        for (String filename : existings) {
            addFileToList(m_filesToUpload.get(filename), false, false);
        }

        // handle the invalid files
        List<String> invalids = new ArrayList<String>(infoBean.getInvalidFileNames());
        Collections.sort(invalids, String.CASE_INSENSITIVE_ORDER);
        for (String filename : invalids) {
            addFileToList(m_filesToUpload.get(filename), true, false);
            m_filesToUpload.remove(filename);
        }

        // set the height of the content
        setHeight();
    }

    /**
     * Starts the upload progress bar.<p>
     */
    private void showProgress() {

        removeContent();
        displayDialogInfo(Messages.get().key(Messages.GUI_UPLOAD_INFO_UPLOADING_0), false);
        m_selectionSummary.removeFromParent();
        m_progressInfo = new CmsUploadProgressInfo();
        m_contentWrapper.add(m_progressInfo);
        m_updateProgressTimer.scheduleRepeating(UPDATE_PROGRESS_INTERVALL);
        startLoadingAnimation(Messages.get().key(Messages.GUI_UPLOAD_CLIENT_LOADING_0), 0);
        setHeight();
        changeHeight();
    }

    /**
     * Starts the loading animation.<p>
     * 
     * Used while client is loading files from hard disk into memory.<p>
     * 
     * @param msg the message that should be displayed below the loading animation (can also be HTML as String)
     * @param delayMillis the delay to start the animation with
     */
    private void startLoadingAnimation(final String msg, int delayMillis) {

        m_loadingTimer = new Timer() {

            @Override
            public void run() {

                createLoadingAnimation(msg);
            }
        };
        if (delayMillis > 0) {
            m_loadingTimer.schedule(delayMillis);
        } else {
            m_loadingTimer.run();
        }
    }

    /**
     * Stops the client loading animation.<p>
     */
    private void stopLoadingAnimation() {

        if (m_loadingTimer != null) {
            m_loadingTimer.cancel();
        }
        if (m_clientLoading) {
            m_contentWrapper.remove(m_loadingPanel);
            onResize();
            m_clientLoading = false;
        }
    }
}<|MERGE_RESOLUTION|>--- conflicted
+++ resolved
@@ -855,8 +855,6 @@
     }
 
     /**
-<<<<<<< HEAD
-=======
      * Required to be called when the content has changed.<p> 
      */
     protected void onResize() {
@@ -865,7 +863,6 @@
     }
 
     /**
->>>>>>> 4d37fee1
      * Parses the upload response of the server and decides what to do.<p>
      * 
      * @param results a JSON Object
@@ -995,12 +992,8 @@
         if (m_selectionSummary.isVisible()) {
             fixedContent += m_selectionSummary.getOffsetHeight();
         }
-<<<<<<< HEAD
-        m_contentWrapper.getElement().getStyle().setPropertyPx("maxHeight", getAvailableHeight(fixedContent));
-=======
         m_scrollPanel.getElement().getStyle().setPropertyPx("maxHeight", getAvailableHeight(fixedContent));
         onResize();
->>>>>>> 4d37fee1
     }
 
     /**
@@ -1016,10 +1009,7 @@
         getContentWrapper().add(m_dragAndDropMessage);
         getContentWrapper().getElement().getStyle().setBackgroundColor(
             I_CmsConstantsBundle.INSTANCE.css().notificationErrorBg());
-<<<<<<< HEAD
-=======
         onResize();
->>>>>>> 4d37fee1
     }
 
     /**
