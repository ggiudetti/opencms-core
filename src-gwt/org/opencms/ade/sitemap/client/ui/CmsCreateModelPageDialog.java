--- conflicted
+++ resolved
@@ -38,14 +38,10 @@
     /** The controller. */
     private CmsSitemapController m_controller;
 
-<<<<<<< HEAD
     /** The model group flag. */
     private boolean m_isModelGroup;
 
-    /** 
-=======
     /**
->>>>>>> d46a8b9b
      * Constructor.<p>
      *
      * @param controller the controller
@@ -53,17 +49,12 @@
      */
     public CmsCreateModelPageDialog(CmsSitemapController controller, boolean isModelGroup) {
 
-<<<<<<< HEAD
-        super(isModelGroup
-        ? Messages.get().key(Messages.GUI_CREATE_MODEL_GROUP_PAGE_DIALOG_TITLE_0)
-        : Messages.get().key(Messages.GUI_CREATE_MODEL_PAGE_DIALOG_TITLE_0), null);
+        super(
+            isModelGroup
+            ? Messages.get().key(Messages.GUI_CREATE_MODEL_GROUP_PAGE_DIALOG_TITLE_0)
+            : Messages.get().key(Messages.GUI_CREATE_MODEL_PAGE_DIALOG_TITLE_0),
+            null);
         m_isModelGroup = isModelGroup;
-=======
-        super(
-            org.opencms.ade.sitemap.client.Messages.get().key(
-                org.opencms.ade.sitemap.client.Messages.GUI_CREATE_MODEL_PAGE_DIALOG_TITLE_0),
-            null);
->>>>>>> d46a8b9b
         m_controller = controller;
     }
 
