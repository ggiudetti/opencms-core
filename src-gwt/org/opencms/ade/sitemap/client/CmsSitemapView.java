--- conflicted
+++ resolved
@@ -44,18 +44,9 @@
 import org.opencms.ade.sitemap.shared.CmsDetailPageTable;
 import org.opencms.ade.sitemap.shared.CmsSitemapChange;
 import org.opencms.ade.sitemap.shared.CmsSitemapData;
-<<<<<<< HEAD
-import org.opencms.db.CmsResourceState;
 import org.opencms.gwt.client.A_CmsEntryPoint;
 import org.opencms.gwt.client.CmsPingTimer;
 import org.opencms.gwt.client.dnd.CmsDNDHandler;
-import org.opencms.gwt.client.ui.CmsInfoLoadingListItemWidget;
-import org.opencms.gwt.client.ui.CmsListItemWidget.AdditionalInfoItem;
-=======
-import org.opencms.gwt.client.A_CmsEntryPoint;
-import org.opencms.gwt.client.CmsPingTimer;
-import org.opencms.gwt.client.dnd.CmsDNDHandler;
->>>>>>> 4d37fee1
 import org.opencms.gwt.client.ui.CmsListItemWidget.Background;
 import org.opencms.gwt.client.ui.CmsNotification;
 import org.opencms.gwt.client.ui.tree.CmsLazyTree;
@@ -136,117 +127,6 @@
      * @return the new created (still orphan) tree item 
      */
     public CmsSitemapTreeItem create(CmsClientSitemapEntry entry) {
-<<<<<<< HEAD
-
-        CmsListInfoBean infoBean = new CmsListInfoBean();
-        infoBean.setTitle(entry.getTitle());
-        infoBean.setSubTitle(entry.getSitePath());
-        infoBean.addAdditionalInfo(Messages.get().key(Messages.GUI_NAME_0), entry.getName());
-        CmsClientProperty titleProperty = entry.getOwnProperties().get(CmsClientProperty.PROPERTY_TITLE);
-        if ((titleProperty != null) && !titleProperty.isEmpty()) {
-            infoBean.addAdditionalInfo(
-                Messages.get().key(Messages.GUI_TITLE_PROPERTY_0),
-                titleProperty.getEffectiveValue());
-        }
-        String shownPath = entry.getVfsPath();
-        if (CmsStringUtil.isEmptyOrWhitespaceOnly(shownPath)) {
-            shownPath = "-";
-        }
-        infoBean.addAdditionalInfo(Messages.get().key(Messages.GUI_VFS_PATH_0), shownPath);
-        // showing the resource type icon of the default file in navigation mode
-        infoBean.setResourceType(CmsStringUtil.isNotEmptyOrWhitespaceOnly(entry.getDefaultFileType())
-        ? entry.getDefaultFileType()
-        : entry.getResourceTypeName());
-
-        CmsInfoLoadingListItemWidget itemWidget = new CmsInfoLoadingListItemWidget(infoBean);
-        itemWidget.setIcon(getIconForEntry(entry));
-        itemWidget.setIconTitle(entry.isSubSitemapType()
-        ? Messages.get().key(Messages.GUI_HOVERBAR_GOTO_SUB_0)
-        : Messages.get().key(Messages.GUI_HOVERBAR_GOTO_0));
-        final CmsUUID entryId = entry.getId();
-        itemWidget.addIconClickHandler(new ClickHandler() {
-
-            public void onClick(ClickEvent event) {
-
-                CmsClientSitemapEntry sitemapEntry = getController().getEntryById(entryId);
-                if (sitemapEntry != null) {
-                    if (sitemapEntry.isSubSitemapType()) {
-                        getController().openSiteMap(sitemapEntry.getSitePath());
-                    } else {
-                        getController().leaveEditor(sitemapEntry.getSitePath());
-                    }
-                }
-            }
-        });
-        final CmsSitemapTreeItem treeItem = new CmsSitemapTreeItem(itemWidget, entry);
-        itemWidget.setAdditionalInfoLoader(new I_CmsAdditionalInfoLoader() {
-
-            public void load(final AsyncCallback<List<AdditionalInfoItem>> callback) {
-
-                CmsClientSitemapEntry sitemapEntry = getController().getEntryById(entryId);
-                if (sitemapEntry != null) {
-                    if (sitemapEntry.getVfsPath() == null) {
-                        List<AdditionalInfoItem> infoItems = new ArrayList<AdditionalInfoItem>();
-                        AdditionalInfoItem item = createResourceStateInfo(CmsResourceState.STATE_NEW);
-                        infoItems.add(item);
-                        callback.onSuccess(infoItems);
-                    } else {
-                        getController().getService().getAdditionalEntryInfo(
-                            sitemapEntry.getId(),
-                            new AsyncCallback<CmsAdditionalEntryInfo>() {
-
-                                /**
-                                 * @see com.google.gwt.user.client.rpc.AsyncCallback#onFailure(java.lang.Throwable)
-                                 */
-                                public void onFailure(Throwable caught) {
-
-                                    // do nothing
-
-                                }
-
-                                /**
-                                 * @see com.google.gwt.user.client.rpc.AsyncCallback#onSuccess(Object o)
-                                 */
-                                public void onSuccess(CmsAdditionalEntryInfo result) {
-
-                                    List<AdditionalInfoItem> items = new ArrayList<AdditionalInfoItem>();
-                                    items.add(createResourceStateInfo(result.getResourceState()));
-                                    if ((result.getAdditional() != null) && !result.getAdditional().isEmpty()) {
-                                        for (Entry<String, String> infoEntry : result.getAdditional().entrySet()) {
-                                            items.add(new AdditionalInfoItem(
-                                                infoEntry.getKey(),
-                                                infoEntry.getValue(),
-                                                null));
-                                        }
-                                    }
-                                    callback.onSuccess(items);
-                                }
-                            });
-                    }
-                }
-            }
-
-            /**
-             * Helper method for creating an additional info item from a resource state.<p>
-             * 
-             * @param state the resource state for creating the additional info item 
-             * 
-             * @return the additional info item 
-             */
-            protected AdditionalInfoItem createResourceStateInfo(CmsResourceState state) {
-
-                final String label = org.opencms.gwt.client.Messages.get().key(
-                    org.opencms.gwt.client.Messages.GUI_RESOURCE_STATE_0);
-                AdditionalInfoItem item = new AdditionalInfoItem(
-                    label,
-                    CmsResourceStateUtil.getStateName(state),
-                    CmsResourceStateUtil.getStateStyle(state));
-                return item;
-
-            }
-        });
-=======
->>>>>>> 4d37fee1
 
         CmsSitemapTreeItem treeItem = new CmsSitemapTreeItem(entry);
         CmsSitemapHoverbar.installOn(m_controller, treeItem);
@@ -254,11 +134,7 @@
         if (isLastPage(entry)) {
             treeItem.setBackgroundColor(Background.YELLOW);
         }
-<<<<<<< HEAD
-        m_treeItems.put(entryId, treeItem);
-=======
         m_treeItems.put(entry.getId(), treeItem);
->>>>>>> 4d37fee1
         return treeItem;
     }
 
@@ -573,11 +449,7 @@
              */
             public void load(final CmsSitemapTreeItem target) {
 
-<<<<<<< HEAD
-                getController().getChildren(target.getSitePath(), true, null);
-=======
                 getController().getChildren(target.getEntryId(), m_setOpen, null);
->>>>>>> 4d37fee1
             }
 
             /**
@@ -633,23 +505,7 @@
         String openPath = m_controller.getData().getOpenPath();
         if (CmsStringUtil.isNotEmptyOrWhitespaceOnly(openPath)) {
             openItemsOnPath(openPath);
-<<<<<<< HEAD
-        }
-    }
-
-    /**
-     * Removes deleted entry widget reference.<p>
-     * 
-     * @param entry the entry being deleted
-     */
-    public void removeDeleted(CmsClientSitemapEntry entry) {
-
-        for (CmsClientSitemapEntry child : entry.getSubEntries()) {
-            removeDeleted(child);
-=======
->>>>>>> 4d37fee1
-        }
-        m_treeItems.remove(entry.getId());
+        }
     }
 
     /**
