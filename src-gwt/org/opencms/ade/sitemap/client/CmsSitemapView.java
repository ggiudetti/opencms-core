--- conflicted
+++ resolved
@@ -599,14 +599,9 @@
 
     /**
      * Adds a new model page to the model page view.<p>
-<<<<<<< HEAD
-     * 
-     * @param modelPageData the data for the new model page 
+     *
+     * @param modelPageData the data for the new model page
      * @param isModelGroup in case of a model group page
-=======
-     *
-     * @param modelPageData the data for the new model page
->>>>>>> d46a8b9b
      */
     public void displayNewModelPage(CmsModelPageEntry modelPageData, boolean isModelGroup) {
 
@@ -804,9 +799,9 @@
 
     /**
      * Returns the disabled state of the given model page entry.<p>
-     * 
+     *
      * @param id the entry id
-     * 
+     *
      * @return the disabled state
      */
     public boolean isDisabledModelPageEntry(CmsUUID id) {
@@ -831,11 +826,10 @@
     }
 
     /**
-<<<<<<< HEAD
      * Returns if the given entry is a template model page.<p>
-     * 
+     *
      * @param entryId the entry id
-     * 
+     *
      * @return <code>true</code> if the given entry is a template model page
      */
     public boolean isModelPageEntry(CmsUUID entryId) {
@@ -843,9 +837,7 @@
         return m_modelPageData.containsKey(entryId);
     }
 
-    /** 
-=======
->>>>>>> d46a8b9b
+    /**
      * Checks if the sitemap editor is in 'model page mode'.<p>
      *
      * @return true if we are in model page view
@@ -867,9 +859,9 @@
 
     /**
      * Returns if the given entry is a template model page inherited from the parent configuration.<p>
-     * 
+     *
      * @param entryId the entry id
-     * 
+     *
      * @return <code>true</code> if the given entry is a template model page
      */
     public boolean isParentModelPageEntry(CmsUUID entryId) {
@@ -1232,8 +1224,8 @@
 
     /**
      * Updates the disabled state for the given model page.<p>
-     * 
-     * @param entryId the model page id 
+     *
+     * @param entryId the model page id
      * @param disabled the disabled state
      */
     public void updateModelPageDisabledState(CmsUUID entryId, boolean disabled) {
