/*
 * This library is part of OpenCms -
 * the Open Source Content Management System
 *
 * Copyright (c) Alkacon Software GmbH (http://www.alkacon.com)
 *
 * This library is free software; you can redistribute it and/or
 * modify it under the terms of the GNU Lesser General Public
 * License as published by the Free Software Foundation; either
 * version 2.1 of the License, or (at your option) any later version.
 *
 * This library is distributed in the hope that it will be useful,
 * but WITHOUT ANY WARRANTY; without even the implied warranty of
 * MERCHANTABILITY or FITNESS FOR A PARTICULAR PURPOSE. See the GNU
 * Lesser General Public License for more details.
 *
 * For further information about Alkacon Software, please see the
 * company website: http://www.alkacon.com
 *
 * For further information about OpenCms, please see the
 * project website: http://www.opencms.org
 * 
 * You should have received a copy of the GNU Lesser General Public
 * License along with this library; if not, write to the Free Software
 * Foundation, Inc., 59 Temple Place, Suite 330, Boston, MA  02111-1307  USA
 */

package org.opencms.ade.sitemap.client.control;

import org.opencms.ade.detailpage.CmsDetailPageInfo;
import org.opencms.ade.sitemap.client.CmsSitemapTreeItem;
import org.opencms.ade.sitemap.client.CmsSitemapView;
import org.opencms.ade.sitemap.client.Messages;
import org.opencms.ade.sitemap.shared.CmsClientSitemapEntry;
import org.opencms.ade.sitemap.shared.CmsDetailPageTable;
import org.opencms.ade.sitemap.shared.CmsSitemapChange;
import org.opencms.ade.sitemap.shared.CmsSitemapChange.ChangeType;
import org.opencms.ade.sitemap.shared.CmsSitemapClipboardData;
import org.opencms.ade.sitemap.shared.CmsSitemapData;
import org.opencms.ade.sitemap.shared.I_CmsSitemapController;
import org.opencms.ade.sitemap.shared.rpc.I_CmsSitemapService;
import org.opencms.ade.sitemap.shared.rpc.I_CmsSitemapServiceAsync;
import org.opencms.file.CmsResource;
import org.opencms.gwt.client.CmsCoreProvider;
import org.opencms.gwt.client.property.CmsReloadMode;
import org.opencms.gwt.client.rpc.CmsRpcAction;
import org.opencms.gwt.client.rpc.CmsRpcPrefetcher;
import org.opencms.gwt.client.ui.CmsErrorDialog;
import org.opencms.gwt.client.ui.tree.CmsLazyTreeItem.LoadState;
import org.opencms.gwt.client.util.CmsDebugLog;
import org.opencms.gwt.client.util.CmsDomUtil;
import org.opencms.gwt.client.util.CmsDomUtil.Method;
import org.opencms.gwt.client.util.CmsDomUtil.Target;
import org.opencms.gwt.shared.CmsCoreData;
import org.opencms.gwt.shared.property.CmsClientProperty;
import org.opencms.gwt.shared.property.CmsPropertyModification;
import org.opencms.gwt.shared.rpc.I_CmsVfsServiceAsync;
import org.opencms.util.CmsStringUtil;
import org.opencms.util.CmsUUID;

import java.util.ArrayList;
import java.util.Collection;
import java.util.Collections;
import java.util.HashMap;
import java.util.HashSet;
import java.util.LinkedList;
import java.util.List;
import java.util.Map;
import java.util.Set;

import com.google.common.collect.Maps;
import com.google.gwt.core.client.GWT;
import com.google.gwt.dom.client.FormElement;
import com.google.gwt.event.shared.HandlerRegistration;
import com.google.gwt.event.shared.SimpleEventBus;
import com.google.gwt.user.client.Command;
import com.google.gwt.user.client.Window;
import com.google.gwt.user.client.rpc.AsyncCallback;
import com.google.gwt.user.client.rpc.SerializationException;
import com.google.gwt.user.client.rpc.ServiceDefTarget;
import com.google.gwt.user.client.ui.RootPanel;

/**
 * Sitemap editor controller.<p>
 * 
 * @since 8.0.0
 */
public class CmsSitemapController implements I_CmsSitemapController {

    /** The name to use for new entries. */
    public static final String NEW_ENTRY_NAME = "page";

    /** A map of *all* detail page info beans, indexed by page id. */
    protected Map<CmsUUID, CmsDetailPageInfo> m_allDetailPageInfos = new HashMap<CmsUUID, CmsDetailPageInfo>();

    /** The sitemap data. */
    protected CmsSitemapData m_data;

    /** The detail page table. */
    protected CmsDetailPageTable m_detailPageTable;

    /** The event bus. */
    protected SimpleEventBus m_eventBus;

    /** The entry data model. */
    private Map<CmsUUID, CmsClientSitemapEntry> m_entriesById;

    /** The set of names of hidden properties. */
    private Set<String> m_hiddenProperties;

    /** The map of property maps by structure id. */
    private Map<CmsUUID, Map<String, CmsClientProperty>> m_propertyMaps = Maps.newHashMap();

    /** The list of property update handlers. */
    private List<I_CmsPropertyUpdateHandler> m_propertyUpdateHandlers = new ArrayList<I_CmsPropertyUpdateHandler>();

    /** The root entry id. */
    private CmsUUID m_rootId;

    /** The sitemap service instance. */
    private I_CmsSitemapServiceAsync m_service;

    /** The vfs service. */
    private I_CmsVfsServiceAsync m_vfsService;

    /**
     * Constructor.<p>
     */
    public CmsSitemapController() {

<<<<<<< HEAD
        m_undone = new ArrayList<I_CmsClientSitemapChange>();
=======
        m_entriesById = new HashMap<CmsUUID, CmsClientSitemapEntry>();
>>>>>>> 4d37fee1
        try {
            m_data = (CmsSitemapData)CmsRpcPrefetcher.getSerializedObjectFromDictionary(
                getService(),
                CmsSitemapData.DICT_NAME);
        } catch (SerializationException e) {
            CmsErrorDialog.handleException(new Exception(
                "Deserialization of sitemap data failed. This may be caused by expired java-script resources, please clear your browser cache and try again.",
                e));
        }

        m_hiddenProperties = new HashSet<String>();
        if (m_data != null) {
            m_detailPageTable = m_data.getDetailPageTable();
<<<<<<< HEAD
=======
            m_rootId = m_data.getRoot().getId();
>>>>>>> 4d37fee1
            m_data.getRoot().initializeAll(this);
            m_eventBus = new SimpleEventBus();
            initDetailPageInfos();
        }
    }

    /**
     * Helper method for looking up a value in a map which may be null.<p>
     * 
     * @param <A> the key type 
     * @param <B> the value type 
     * @param map the map (which may be null)
     * @param key the map key 
     * 
     * @return the value of the map at the given key, or null if the map is null 
     */
    public static <A, B> B safeLookup(Map<A, B> map, A key) {

        if (map == null) {
            return null;
        }
        return map.get(key);
    }

    /**
     * Adds a new change event handler.<p>
     * 
     * @param handler the handler to add
     * 
     * @return the handler registration 
     */
    public HandlerRegistration addChangeHandler(I_CmsSitemapChangeHandler handler) {

        return m_eventBus.addHandlerToSource(CmsSitemapChangeEvent.getType(), this, handler);
    }

    /**
     * Adds a new detail page information bean.<p>
     * 
     * @param info the detail page information bean to add 
     */
    public void addDetailPageInfo(CmsDetailPageInfo info) {

        m_detailPageTable.add(info);
        m_allDetailPageInfos.put(info.getId(), info);
    }

    /**
     * Adds a new load event handler.<p>
     * 
     * @param handler the handler to add
     * 
     * @return the handler registration
     */
    public HandlerRegistration addLoadHandler(I_CmsSitemapLoadHandler handler) {

        return m_eventBus.addHandlerToSource(CmsSitemapLoadEvent.getType(), this, handler);
    }

    /**
     * Adds a handler for property changes caused by user edits.<p>
     * 
     * @param handler a new handler for property updates caused by the user 
     */
    public void addPropertyUpdateHandler(I_CmsPropertyUpdateHandler handler) {

        m_propertyUpdateHandlers.add(handler);

    }

    /**
     * Adds the entry to the navigation.<p>
     * 
     * @param entry the entry
     */
    public void addToNavigation(CmsClientSitemapEntry entry) {

        entry.setInNavigation(true);
        CmsSitemapChange change = new CmsSitemapChange(entry.getId(), entry.getSitePath(), ChangeType.modify);
        CmsPropertyModification mod = new CmsPropertyModification(
            entry.getId(),
            CmsClientProperty.PROPERTY_NAVTEXT,
            entry.getTitle(),
            true);
        change.setPropertyChanges(Collections.singletonList(mod));
        change.setPosition(entry.getPosition());
        commitChange(change, null);
    }

    /**
     * Makes the given sitemap entry the default detail page for its detail page type.<p>
     * 
     * @param entry an entry representing a detail page 
     */
    public void bump(CmsClientSitemapEntry entry) {

        CmsDetailPageTable table = getDetailPageTable().copy();
        table.bump(entry.getId());
        CmsSitemapChange change = new CmsSitemapChange(entry.getId(), entry.getSitePath(), ChangeType.bumpDetailPage);
        change.setDetailPageInfos(table.toList());
        commitChange(change, null);
    }

    /**
     * Clears the deleted clip-board list and commits the change.<p>
     */
    public void clearDeletedList() {

        CmsSitemapClipboardData clipboardData = getData().getClipboardData().copy();
        clipboardData.getDeletions().clear();
        CmsSitemapChange change = new CmsSitemapChange(null, null, ChangeType.clipboardOnly);
        change.setClipBoardData(clipboardData);
        commitChange(change, null);
    }

    /**
     * Clears the modified clip-board list and commits the change.<p>
     */
    public void clearModifiedList() {

        CmsSitemapClipboardData clipboardData = getData().getClipboardData().copy();
        clipboardData.getModifications().clear();
        CmsSitemapChange change = new CmsSitemapChange(null, null, ChangeType.clipboardOnly);
        change.setClipBoardData(clipboardData);
        commitChange(change, null);
    }

    /**
     * Registers a new sitemap entry.<p>
     * 
     * @param newEntry the new entry
     * @param structureId the structure id of the model page (if null, uses default model page)
     */
    public void create(final CmsClientSitemapEntry newEntry, CmsUUID structureId) {

        if (structureId == null) {
            structureId = m_data.getDefaultNewElementInfo().getCopyResourceId();
        }
        create(newEntry, m_data.getDefaultNewElementInfo().getId(), structureId, null);
    }

    /**
     * Registers a new sitemap entry.<p>
     * 
     * @param newEntry the new entry
     * @param resourceTypeId the resource type id
     * @param copyResourceId the copy resource id
     * @param parameter an additional parameter which may contain more information needed to create the new resource 
     */
    public void create(
        final CmsClientSitemapEntry newEntry,
        final int resourceTypeId,
        final CmsUUID copyResourceId,
        String parameter) {

        final CmsClientSitemapEntry parent = getEntry(CmsResource.getParentFolder(newEntry.getSitePath()));
        assert (getEntry(newEntry.getSitePath()) == null);
        assert (parent != null);

        CmsSitemapChange change = new CmsSitemapChange(null, newEntry.getSitePath(), ChangeType.create);
        change.setDefaultFileId(newEntry.getDefaultFileId());
        change.setParentId(parent.getId());
        change.setName(newEntry.getName());
        change.setPosition(newEntry.getPosition());
        change.setOwnInternalProperties(newEntry.getOwnProperties());
        change.setDefaultFileInternalProperties(newEntry.getDefaultFileProperties());
        change.setTitle(newEntry.getTitle());
        change.setCreateParameter(parameter);
        change.setNewResourceTypeId(resourceTypeId);
        change.setNewCopyResourceId(copyResourceId);
        if (isDetailPage(newEntry)) {
            CmsDetailPageTable table = getDetailPageTable().copy();
            if (!table.contains(newEntry.getId())) {
                CmsDetailPageInfo info = new CmsDetailPageInfo(
                    newEntry.getId(),
                    newEntry.getSitePath(),
                    newEntry.getDetailpageTypeName());
                table.add(info);
            }
            change.setDetailPageInfos(table.toList());
        }
        CmsSitemapClipboardData data = getData().getClipboardData().copy();
        data.addModified(newEntry);
        change.setClipBoardData(data);
        commitChange(change, null);
    }

    /**
     * Creates a new sub-entry of an existing sitemap entry.<p>
     * 
     * @param parent the entry to which a new sub-entry should be added 
     */
    public void createSubEntry(final CmsClientSitemapEntry parent) {

        createSubEntry(parent, null);
    }

    /**
     * Creates a new sub-entry of an existing sitemap entry.<p>
     * 
     * @param parent the entry to which a new sub-entry should be added
     * @param structureId the structure id of the model page (if null, uses default model page) 
     */
    public void createSubEntry(final CmsClientSitemapEntry parent, final CmsUUID structureId) {

        final CmsClientSitemapEntry newEntry = new CmsClientSitemapEntry();
        CmsSitemapTreeItem item = CmsSitemapTreeItem.getItemById(parent.getId());
        AsyncCallback<CmsClientSitemapEntry> callback = new AsyncCallback<CmsClientSitemapEntry>() {

            public void onFailure(Throwable caught) {

                // nothing to do
            }

            public void onSuccess(CmsClientSitemapEntry result) {

                String urlName = ensureUniqueName(parent, NEW_ENTRY_NAME);
                //newEntry.setTitle(urlName);
                newEntry.setName(urlName);
                String sitePath = parent.getSitePath() + urlName + "/";
                newEntry.setSitePath(sitePath);
                newEntry.setVfsPath(null);
                newEntry.setPosition(0);
                newEntry.setNew(true);
                newEntry.setInNavigation(true);
                newEntry.setResourceTypeName("folder");
                create(newEntry, structureId);
            }
        };

        if (item.getLoadState().equals(LoadState.UNLOADED)) {
            getChildren(parent.getId(), true, callback);
        } else {
            callback.onSuccess(parent);
        }
    }

    /**
     * Creates a sub-sitemap from the subtree of the current sitemap starting at the given entry.<p>
     * 
     * @param entryId the id of the entry
     */
    public void createSubSitemap(final CmsUUID entryId) {

        CmsRpcAction<CmsSitemapChange> subSitemapAction = new CmsRpcAction<CmsSitemapChange>() {

            /**
             * @see org.opencms.gwt.client.rpc.CmsRpcAction#execute()
             */
            @Override
            public void execute() {

                start(0, true);
                getService().createSubSitemap(entryId, this);
            }

            /**
             * @see org.opencms.gwt.client.rpc.CmsRpcAction#onResponse(java.lang.Object)
             */
            @Override
            protected void onResponse(CmsSitemapChange result) {

                stop(false);
                applyChange(result);
            }
        };
        subSitemapAction.execute();
    }

    /**
     * Deletes the given entry and all its descendants.<p>
     * 
     * @param sitePath the site path of the entry to delete
     */
    public void delete(String sitePath) {

        CmsClientSitemapEntry entry = getEntry(sitePath);
        CmsClientSitemapEntry parent = getEntry(CmsResource.getParentFolder(entry.getSitePath()));
        CmsSitemapChange change = new CmsSitemapChange(entry.getId(), entry.getSitePath(), ChangeType.delete);
        change.setParentId(parent.getId());
        change.setDefaultFileId(entry.getDefaultFileId());
        CmsSitemapClipboardData data = CmsSitemapView.getInstance().getController().getData().getClipboardData().copy();
        if (!entry.isNew()) {
            data.addDeleted(entry);
            removeDeletedFromModified(entry, data);
        }
        change.setClipBoardData(data);
        CmsDetailPageTable detailPageTable = CmsSitemapView.getInstance().getController().getData().getDetailPageTable();
        CmsUUID id = entry.getId();
        if (detailPageTable.contains(id)) {
            CmsDetailPageTable copyTable = detailPageTable.copy();
            copyTable.remove(id);
            change.setDetailPageInfos(copyTable.toList());
        }
        commitChange(change, null);
    }

    /**
     * Edits the given sitemap entry.<p>
     * 
     * @param entry the sitemap entry to update
     * @param propertyChanges the property changes 
     * @param reloadStatus a value indicating which entries need to be reloaded after the change
     */
    public void edit(
        CmsClientSitemapEntry entry,
        List<CmsPropertyModification> propertyChanges,
        final CmsReloadMode reloadStatus) {

        CmsSitemapChange change = getChangeForEdit(entry, propertyChanges);
        final String updateTarget = ((reloadStatus == CmsReloadMode.reloadParent))
        ? getParentEntry(entry).getSitePath()
        : entry.getSitePath();
        Command callback = new Command() {

            public void execute() {

                if ((reloadStatus == CmsReloadMode.reloadParent) || (reloadStatus == CmsReloadMode.reloadEntry)) {
                    updateEntry(updateTarget);
                }
            }
        };
        if (change != null) {
            commitChange(change, callback);
        }
    }

    /**
     * Edits an entry and changes its URL name.<p>
     * 
     * @param entry the entry which is being edited 
     * @param newUrlName the new URL name of the entry 
     * @param propertyChanges the property changes  
     * @param keepNewStatus <code>true</code> if the entry should keep it's new status
     * @param reloadStatus a value indicating which entries need to be reloaded after the change   
     */
    public void editAndChangeName(
        final CmsClientSitemapEntry entry,
        String newUrlName,
        List<CmsPropertyModification> propertyChanges,
        final boolean keepNewStatus,
        final CmsReloadMode reloadStatus) {

        CmsSitemapChange change = getChangeForEdit(entry, propertyChanges);
        change.setName(newUrlName);
        final CmsUUID entryId = entry.getId();
        final boolean newStatus = keepNewStatus && entry.isNew();

        final String updateTarget = ((reloadStatus == CmsReloadMode.reloadParent))
        ? getParentEntry(entry).getSitePath()
        : entry.getSitePath();
        Command callback = new Command() {

            public void execute() {

                if ((reloadStatus == CmsReloadMode.reloadParent) || (reloadStatus == CmsReloadMode.reloadEntry)) {
                    updateEntry(updateTarget);
                }
                getEntryById(entryId).setNew(newStatus);
            }

        };

        commitChange(change, callback);
    }

    /**
     * Ensure the uniqueness of a given URL-name within the children of the given parent site-map entry.<p>
     * 
     * @param parent the parent entry
     * @param newName the proposed name
     * 
     * @return the unique name
     */
    public String ensureUniqueName(CmsClientSitemapEntry parent, String newName) {

        return ensureUniqueName(parent.getSitePath(), newName);
    }

    /**
     * Ensure the uniqueness of a given URL-name within the children of the given parent folder.<p>
     * 
     * @param parentFolder the parent folder
     * @param newName the proposed name
     * 
     * @return the unique name
     */
    public String ensureUniqueName(final String parentFolder, String newName) {

        // using lower case folder names
        final String lowerCaseName = newName.toLowerCase();
        CmsRpcAction<String> action = new CmsRpcAction<String>() {

            /**
             * @see org.opencms.gwt.client.rpc.CmsRpcAction#execute()
             */
            @Override
            public void execute() {

                start(0, false);
                CmsCoreProvider.getService().getUniqueFileName(parentFolder, lowerCaseName, this);
            }

            /**
             * @see org.opencms.gwt.client.rpc.CmsRpcAction#onResponse(java.lang.Object)
             */
            @Override
            protected void onResponse(String result) {

                stop(false);
            }

        };
        return action.executeSync();
    }

    /**
     * Applies the given property modification.<p>
     * 
     * @param propMod the property modification to apply
     */
    public void executePropertyModification(CmsPropertyModification propMod) {

        CmsClientSitemapEntry entry = getEntryById(propMod.getId());
        if (entry != null) {
            Map<String, CmsClientProperty> props = getPropertiesForId(propMod.getId());
            if (props != null) {
                propMod.updatePropertyInMap(props);
                entry.setOwnProperties(props);
            }
        }
    }

    /**
     * Retrieves the child entries of the given node from the server.<p>
     * 
     * @param entryId the entry id
     * @param setOpen if the entry should be opened
     * @param callback the callback to execute after the children have been loaded 
     */
    public void getChildren(
        final CmsUUID entryId,
        final boolean setOpen,
        final AsyncCallback<CmsClientSitemapEntry> callback) {

        CmsRpcAction<CmsClientSitemapEntry> getChildrenAction = new CmsRpcAction<CmsClientSitemapEntry>() {

            /**
            * @see org.opencms.gwt.client.rpc.CmsRpcAction#execute()
            */
            @Override
            public void execute() {

                // Make the call to the sitemap service
                start(500, false);
                // loading grand children as well
                getService().getChildren(getEntryPoint(), entryId, 2, this);
            }

            /**
            * @see org.opencms.gwt.client.rpc.CmsRpcAction#onResponse(java.lang.Object)
            */
            @Override
            public void onResponse(CmsClientSitemapEntry result) {

                CmsClientSitemapEntry target = getEntryById(entryId);
                if (target == null) {
                    // this might happen after an automated deletion
                    stop(false);
                    return;
                }
                target.setSubEntries(result.getSubEntries());
                CmsSitemapTreeItem item = CmsSitemapTreeItem.getItemById(target.getId());
                target.update(result);
                target.initializeAll(CmsSitemapController.this);
                item.updateEntry(target);
                m_eventBus.fireEventFromSource(new CmsSitemapLoadEvent(target, setOpen), CmsSitemapController.this);
                stop(false);
                if (callback != null) {
                    callback.onSuccess(result);
                }
            }
        };
        getChildrenAction.execute();
    }

    /**
    * Returns the sitemap data.<p>
    *
    * @return the sitemap data
    */
    public CmsSitemapData getData() {

        return m_data;
    }

    /**
     * Returns the detail page info for a given entry id.<p>
     * 
     * @param id a sitemap entry id 
     * 
     * @return the detail page info for that id 
     */
    public CmsDetailPageInfo getDetailPageInfo(CmsUUID id) {

        return m_allDetailPageInfos.get(id);
    }

    /**
     * Returns the detail page table.<p>
     * 
     * @return the detail page table 
     */
    public CmsDetailPageTable getDetailPageTable() {

        return m_detailPageTable;
    }

    /**
     * Gets the effective value of a property value for a sitemap entry.<p>
     *  
     * @param entry the sitemap entry 
     * @param name the name of the property 
     * 
     * @return the effective value 
     */
    public String getEffectiveProperty(CmsClientSitemapEntry entry, String name) {

        CmsClientProperty prop = getEffectivePropertyObject(entry, name);
        if (prop == null) {
            return null;
        }
        return prop.getEffectiveValue();
    }

    /**
     * Gets the value of a property which is effective at a given sitemap entry.<p>
     * 
     * @param entry the sitemap entry 
     * @param name the name of the property  
     * @return the effective property value 
     */
    public CmsClientProperty getEffectivePropertyObject(CmsClientSitemapEntry entry, String name) {

        Map<String, CmsClientProperty> dfProps = entry.getDefaultFileProperties();
        CmsClientProperty result = safeLookup(dfProps, name);
        if (!CmsClientProperty.isPropertyEmpty(result)) {
            return result.withOrigin(entry.getSitePath());
        }
        result = safeLookup(entry.getOwnProperties(), name);
        if (!CmsClientProperty.isPropertyEmpty(result)) {
            return result.withOrigin(entry.getSitePath());
        }
        return getInheritedPropertyObject(entry, name);
    }

    /**
     * Returns all entries with an id from a given list.<p>
     * 
     * @param ids a list of sitemap entry ids 
     * 
     * @return all entries whose id is contained in the id list 
     */
    public Map<CmsUUID, CmsClientSitemapEntry> getEntriesById(Collection<CmsUUID> ids) {

        // TODO: use some map of id -> entry instead
        List<CmsClientSitemapEntry> entriesToProcess = new ArrayList<CmsClientSitemapEntry>();
        Map<CmsUUID, CmsClientSitemapEntry> result = new HashMap<CmsUUID, CmsClientSitemapEntry>();

        entriesToProcess.add(m_data.getRoot());
        while (!entriesToProcess.isEmpty()) {
            CmsClientSitemapEntry entry = entriesToProcess.remove(entriesToProcess.size() - 1);
            if (ids.contains(entry.getId())) {
                result.put(entry.getId(), entry);
                if (result.size() == ids.size()) {
                    return result;
                }
            }
            entriesToProcess.addAll(entry.getSubEntries());
        }
        return result;
    }

    /**
     * Returns the tree entry with the given path.<p>
     * 
     * @param entryPath the path to look for
     * 
     * @return the tree entry with the given path, or <code>null</code> if not found
     */
    public CmsClientSitemapEntry getEntry(String entryPath) {

        CmsClientSitemapEntry root = getEntryById(m_rootId);
        if (!entryPath.startsWith(root.getSitePath())) {
            return null;
        }
        String path = entryPath.substring(root.getSitePath().length());
        String[] names = CmsStringUtil.splitAsArray(path, "/");
        CmsClientSitemapEntry result = root;
        for (String name : names) {
            if (CmsStringUtil.isEmptyOrWhitespaceOnly(name)) {
                // in case of leading slash
                continue;
            }
            boolean found = false;
            for (CmsClientSitemapEntry child : result.getSubEntries()) {
                if (child.getName().equals(name)) {
                    found = true;
                    result = child;
                    break;
                }
            }
            if (!found) {
                // not found
                result = null;
                break;
            }
        }
        return result;
    }

    /**
     * Finds an entry by id.<p>
     * 
     * @param id the id of the entry to find 
     * 
     * @return the found entry, or null if the entry wasn't found 
     */
    public CmsClientSitemapEntry getEntryById(CmsUUID id) {

        return m_entriesById.get(id);
    }

    /**
     * Gets the value for a property which a sitemap entry would inherit if it didn't have its own properties.<p>
     * 
     * @param entry the sitemap entry 
     * @param name the property name 
     * @return the inherited property value 
     */
    public String getInheritedProperty(CmsClientSitemapEntry entry, String name) {

        CmsClientProperty prop = getInheritedPropertyObject(entry, name);
        if (prop == null) {
            return null;
        }
        return prop.getEffectiveValue();
    }

    /**
     * Gets the property object which would be inherited by a sitemap entry.<p>
     * 
     * @param entry the sitemap entry 
     * @param name the name of the property 
     * @return the property object which would be inherited 
     */
    public CmsClientProperty getInheritedPropertyObject(CmsClientSitemapEntry entry, String name) {

        CmsClientSitemapEntry currentEntry = entry;
        while (currentEntry != null) {
            currentEntry = getParentEntry(currentEntry);
            if (currentEntry != null) {
                CmsClientProperty folderProp = currentEntry.getOwnProperties().get(name);
                if (!CmsClientProperty.isPropertyEmpty(folderProp)) {
                    return folderProp.withOrigin(currentEntry.getSitePath());
                }
            }
        }
        CmsClientProperty parentProp = getParentProperties().get(name);
        if (!CmsClientProperty.isPropertyEmpty(parentProp)) {
            String origin = parentProp.getOrigin();
            String siteRoot = CmsCoreProvider.get().getSiteRoot();
            if (origin.startsWith(siteRoot)) {
                origin = origin.substring(siteRoot.length());
            }
            return parentProp.withOrigin(origin);
        }
        return null;

    }

    /**
     * Returns a list of all descendant sitemap entries of a given path which have already been loaded on the client.<p>
     * 
     * @param path the path for which the descendants should be collected 
     * 
     * @return the list of descendant sitemap entries 
     */
    public List<CmsClientSitemapEntry> getLoadedDescendants(String path) {

        LinkedList<CmsClientSitemapEntry> remainingEntries = new LinkedList<CmsClientSitemapEntry>();
        List<CmsClientSitemapEntry> result = new ArrayList<CmsClientSitemapEntry>();
        CmsClientSitemapEntry entry = getEntry(path);
        remainingEntries.add(entry);
        while (remainingEntries.size() > 0) {
            CmsClientSitemapEntry currentEntry = remainingEntries.removeFirst();
            result.add(currentEntry);
            for (CmsClientSitemapEntry subEntry : currentEntry.getSubEntries()) {
                remainingEntries.add(subEntry);
            }
        }

        return result;

    }

    /**
     * Returns the no edit reason or <code>null</code> if editing is allowed.<p>
     * 
     * @param entry the entry to get the no edit reason for
     * 
     * @return the no edit reason
     */
    public String getNoEditReason(CmsClientSitemapEntry entry) {

        String reason = null;
        if ((entry.getLock() != null) && (entry.getLock().getLockOwner() != null) && !entry.getLock().isOwnedByUser()) {
            reason = Messages.get().key(Messages.GUI_DISABLED_LOCKED_BY_1, entry.getLock().getLockOwner());
        }
        if (entry.hasBlockingLockedChildren()) {
            reason = Messages.get().key(Messages.GUI_DISABLED_BLOCKING_LOCKED_CHILDREN_0);
        }
        return reason;
    }

    /**
     * Returns the parent entry of a sitemap entry, or null if it is the root entry.<p>
     * 
     * @param entry a sitemap entry
     *  
     * @return the parent entry or null 
     */
    public CmsClientSitemapEntry getParentEntry(CmsClientSitemapEntry entry) {

        String path = entry.getSitePath();
        String parentPath = CmsResource.getParentFolder(path);
        if (parentPath == null) {
            return null;
        }
        return getEntry(parentPath);
    }

    /**
     * Gets the properties for a given structure id.<p>
     * 
     * @param id the structure id of a sitemap entry 
     * 
     * @return the properties for that structure id 
     */
    public Map<String, CmsClientProperty> getPropertiesForId(CmsUUID id) {

        return m_propertyMaps.get(id);
    }

    /**
     * Returns the root entry id.<p>
     * 
     * @return the root entry id
     */
    public CmsUUID getRootId() {

        return m_rootId;
    }

    /** 
     * Returns the sitemap service instance.<p>
     * 
     * @return the sitemap service instance
     */
    public I_CmsSitemapServiceAsync getService() {

        if (m_service == null) {
            m_service = GWT.create(I_CmsSitemapService.class);
            String serviceUrl = CmsCoreProvider.get().link("org.opencms.ade.sitemap.CmsVfsSitemapService.gwt");
            ((ServiceDefTarget)m_service).setServiceEntryPoint(serviceUrl);
        }
        return m_service;
    }

    /**
     * Leaves the current sitemap to open the parent sitemap.<p>
     */
    public void gotoParentSitemap() {

        openSiteMap(getData().getParentSitemap());
    }

    /**
     * Hides the entry within the site navigation.<p>
     * 
     * Hidden entries will still be visible in the navigation mode of the sitemap editor.
     * They will also have a NavText and a NavPos. Only when using the NavBuilder get navigation for folder method,
     * they will not be included.<p> 
     * 
     * @param entryId the entry id
     */
    public void hideInNavigation(CmsUUID entryId) {

        CmsClientSitemapEntry entry = getEntryById(entryId);
        CmsSitemapChange change = getChangeForEdit(
            entry,
            Collections.singletonList(new CmsPropertyModification(entryId.toString()
                + "/"
                + CmsClientProperty.PROPERTY_NAVINFO
                + "/"
                + CmsClientProperty.PATH_STRUCTURE_VALUE, CmsClientSitemapEntry.HIDDEN_NAVIGATION_ENTRY)));
        commitChange(change, null);
    }

    /**
     * Checks whether this entry belongs to a detail page.<p>
     * 
     * @param entry the entry to check
     * 
     * @return true if this entry belongs to a detail page 
     */
    public boolean isDetailPage(CmsClientSitemapEntry entry) {

        return (entry.getDetailpageTypeName() != null) || isDetailPage(entry.getId());
    }

    /**
     * Returns true if the id is the id of a detail page.<p>
     * 
     * @param id the sitemap entry id 
     * @return true if the id is the id of a detail page entry
     */
    public boolean isDetailPage(CmsUUID id) {

        return m_allDetailPageInfos.containsKey(id);
    }

    /**
     * Checks if the current sitemap is editable.<p>
     *
     * @return <code>true</code> if the current sitemap is editable
     */
    public boolean isEditable() {

        return CmsStringUtil.isEmptyOrWhitespaceOnly(m_data.getNoEditReason());
    }

    /**
     * Checks whether a string is the name of a hidden property.<p>
     * 
     * A hidden property is a property which should not appear in the property editor
     * because it requires special treatment.<p>
     * 
     * @param propertyName the property name which should be checked
     * 
     * @return true if the argument is the name of a hidden property
     */
    public boolean isHiddenProperty(String propertyName) {

        if (propertyName.equals("secure") && !m_data.isSecure()) {
            // "secure" property should not be editable in a site for which no secure server is configured 
            return true;
        }

        return m_hiddenProperties.contains(propertyName);
    }

    /**
     * Checks if the given site path is the sitemap root.<p>
     * 
     * @param sitePath the site path to check
     * 
     * @return <code>true</code> if the given site path is the sitemap root
     */
    public boolean isRoot(String sitePath) {

        return m_data.getRoot().getSitePath().equals(sitePath);
    }

    /**
     * Ask to save the page before leaving, if necessary.<p>
     * 
     * @param target the leaving target
     */
    public void leaveEditor(String target) {

        Window.Location.assign(CmsCoreProvider.get().link(target));
    }

    /**
    * Merges a subsitemap at the given id back into this sitemap.<p>
    * 
    * @param entryId the id of the sub sitemap entry 
    */
    public void mergeSubSitemap(final CmsUUID entryId) {

        CmsRpcAction<CmsSitemapChange> mergeAction = new CmsRpcAction<CmsSitemapChange>() {

            /**
             * @see org.opencms.gwt.client.rpc.CmsRpcAction#execute()
             */
            @Override
            public void execute() {

                start(0, true);
                getService().mergeSubSitemap(getEntryPoint(), entryId, this);
            }

            /**
             * @see org.opencms.gwt.client.rpc.CmsRpcAction#onResponse(java.lang.Object)
             */
            @Override
            protected void onResponse(CmsSitemapChange result) {

                stop(false);
                applyChange(result);

            }
        };
        mergeAction.execute();

    }

    /**
     * Moves the given sitemap entry with all its descendants to the new position.<p>
     * 
     * @param entry the sitemap entry to move
     * @param toPath the destination path
     * @param position the new position between its siblings
     */
    public void move(CmsClientSitemapEntry entry, String toPath, int position) {

        // check for valid data
        if (!isValidEntryAndPath(entry, toPath)) {
            // invalid data, do nothing 
            CmsDebugLog.getInstance().printLine("invalid data, doing nothing");
            return;
        }
        // check for relevance
        if (isChangedPosition(entry, toPath, position)) {
            // only register real changes
            CmsSitemapChange change = new CmsSitemapChange(entry.getId(), entry.getSitePath(), ChangeType.modify);
            change.setDefaultFileId(entry.getDefaultFileId());
            if (!toPath.equals(entry.getSitePath())) {
                change.setParentId(getEntry(CmsResource.getParentFolder(toPath)).getId());
                change.setName(CmsResource.getName(toPath));
            }
            if (CmsSitemapView.getInstance().isNavigationMode()) {
                change.setPosition(position);
            }
            change.setLeafType(entry.isLeafType());
            CmsSitemapClipboardData data = getData().getClipboardData().copy();
            data.addModified(entry);
            change.setClipBoardData(data);
            commitChange(change, null);
        }
    }

    /**
     * Opens the site-map specified.<p>
     * 
     * @param sitePath the site path to the site-map folder
     */
    public void openSiteMap(String sitePath) {

        Map<String, String> parameter = new HashMap<String, String>();
        parameter.put(CmsCoreData.PARAM_PATH, sitePath);
        parameter.put(CmsCoreData.PARAM_RETURNCODE, getData().getReturnCode());
        FormElement form = CmsDomUtil.generateHiddenForm(
            CmsCoreProvider.get().link(CmsCoreProvider.get().getUri()),
            Method.post,
            Target.TOP,
            parameter);
        RootPanel.getBodyElement().appendChild(form);
        form.submit();
    }

    /**
     * Recomputes properties for all sitemap entries.<p>
     */
    public void recomputeProperties() {

        CmsClientSitemapEntry root = getData().getRoot();
        recomputeProperties(root);
    }

    /**
     * @see org.opencms.ade.sitemap.shared.I_CmsSitemapController#registerEntry(org.opencms.ade.sitemap.shared.CmsClientSitemapEntry)
     */
    public void registerEntry(CmsClientSitemapEntry entry) {

        if (m_entriesById.containsKey(entry.getId())) {
            CmsClientSitemapEntry oldEntry = m_entriesById.get(entry.getId());
            oldEntry.update(entry);
        } else {
            m_entriesById.put(entry.getId(), entry);
        }

    }

    /**
     * Removes the entry with the given site-path from navigation.<p>
     * 
     * @param entryId the entry id
     */
    public void removeFromNavigation(CmsUUID entryId) {

        CmsClientSitemapEntry entry = getEntryById(entryId);
        CmsClientSitemapEntry parent = getEntry(CmsResource.getParentFolder(entry.getSitePath()));
        CmsSitemapChange change = new CmsSitemapChange(entry.getId(), entry.getSitePath(), ChangeType.remove);
        change.setParentId(parent.getId());
        change.setDefaultFileId(entry.getDefaultFileId());
        CmsSitemapClipboardData data = CmsSitemapView.getInstance().getController().getData().getClipboardData().copy();
        data.addModified(entry);
        change.setClipBoardData(data);
        //TODO: handle detail page delete

        commitChange(change, null);
    }

    /**
     * @see org.opencms.ade.sitemap.shared.I_CmsSitemapController#replaceProperties(org.opencms.util.CmsUUID, java.util.Map)
     */
    public Map<String, CmsClientProperty> replaceProperties(CmsUUID id, Map<String, CmsClientProperty> properties) {

        if ((id == null) || (properties == null)) {
            return null;
        }
        Map<String, CmsClientProperty> props = m_propertyMaps.get(id);
        if (props == null) {
            props = properties;
            m_propertyMaps.put(id, props);
        } else {
            props.clear();
            props.putAll(properties);
        }
        return props;

    }

    /**
     * Shows a formerly hidden entry in the navigation.<p>
     * 
     * @see #hideInNavigation(CmsUUID)
     * 
     * @param entryId the entry id
     */
    public void showInNavigation(CmsUUID entryId) {

        CmsClientSitemapEntry entry = getEntryById(entryId);
        CmsSitemapChange change = getChangeForEdit(
            entry,
            Collections.singletonList(new CmsPropertyModification(entryId.toString()
                + "/"
                + CmsClientProperty.PROPERTY_NAVINFO
                + "/"
                + CmsClientProperty.PATH_STRUCTURE_VALUE, "")));
        commitChange(change, null);
    }

    /**
     * Undeletes the resource with the given structure id.<p>
     * 
     * @param entryId the entry id
     * @param sitePath the site-path
     */
    public void undelete(CmsUUID entryId, String sitePath) {

        CmsSitemapChange change = new CmsSitemapChange(entryId, sitePath, ChangeType.undelete);
        CmsSitemapClipboardData data = CmsSitemapView.getInstance().getController().getData().getClipboardData().copy();
        data.getDeletions().remove(entryId);
        change.setClipBoardData(data);
        commitChange(change, null);
    }

    /**
     * Updates the given entry.<p>
     * 
     * @param entryId the entry id
      */
    public void updateEntry(CmsUUID entryId) {

        getChildren(entryId, CmsSitemapTreeItem.getItemById(entryId).isOpen(), null);
    }

    /**
    * Updates the given entry.<p>
    * 
    * @param sitePath the entry sitepath
     */
    public void updateEntry(String sitePath) {

        CmsClientSitemapEntry entry = getEntry(sitePath);
        getChildren(entry.getId(), CmsSitemapTreeItem.getItemById(entry.getId()).isOpen(), null);
    }

    /**
     * Updates the given entry only, not evaluating any child changes.<p>
     * 
     * @param entryId the entry id
     */
    public void updateSingleEntry(final CmsUUID entryId) {

        CmsRpcAction<CmsClientSitemapEntry> getChildrenAction = new CmsRpcAction<CmsClientSitemapEntry>() {

            /**
            * @see org.opencms.gwt.client.rpc.CmsRpcAction#execute()
            */
            @Override
            public void execute() {

                getService().getChildren(getEntryPoint(), entryId, 0, this);
            }

            /**
            * @see org.opencms.gwt.client.rpc.CmsRpcAction#onResponse(java.lang.Object)
            */
            @Override
            public void onResponse(CmsClientSitemapEntry result) {

                CmsClientSitemapEntry target = getEntryById(entryId);
                if (target == null) {
                    // this might happen after an automated deletion
                    stop(false);
                    return;
                }
                target.update(result);
                CmsSitemapTreeItem item = CmsSitemapTreeItem.getItemById(target.getId());
                item.updateEntry(target);
            }
        };
        getChildrenAction.execute();
    }

    /**
     * Fires a sitemap change event.<p>
     * 
     * @param change the change event to fire 
     */
    protected void applyChange(CmsSitemapChange change) {

        // update the clip board data
        if (change.getClipBoardData() != null) {
            getData().getClipboardData().setDeletions(change.getClipBoardData().getDeletions());
            getData().getClipboardData().setModifications(change.getClipBoardData().getModifications());
        }
        switch (change.getChangeType()) {
            case bumpDetailPage:
                CmsDetailPageTable detailPageTable = getData().getDetailPageTable();
                if (detailPageTable.contains(change.getEntryId())) {
                    detailPageTable.bump(change.getEntryId());
                }
                break;
            case clipboardOnly:
                // nothing to do
                break;
            case remove:
                CmsClientSitemapEntry entry = getEntryById(change.getEntryId());
                entry.setInNavigation(false);
                CmsPropertyModification propMod = new CmsPropertyModification(
                    entry.getId(),
                    CmsClientProperty.PROPERTY_NAVTEXT,
                    null,
                    true);
                executePropertyModification(propMod);
                propMod = new CmsPropertyModification(entry.getId(), CmsClientProperty.PROPERTY_NAVTEXT, null, true);
                executePropertyModification(propMod);
                entry.normalizeProperties();
                break;
            case undelete:
            case create:
                CmsClientSitemapEntry newEntry = change.getUpdatedEntry();
                getEntryById(change.getParentId()).insertSubEntry(newEntry, change.getPosition());
                newEntry.initializeAll(this);
                if (isDetailPage(newEntry)) {
                    CmsDetailPageInfo info = getDetailPageInfo(newEntry.getId());
                    if (info == null) {
                        info = new CmsDetailPageInfo(
                            newEntry.getId(),
                            newEntry.getSitePath(),
                            newEntry.getDetailpageTypeName());
                    }
                    addDetailPageInfo(info);
                }
                break;
            case delete:
                removeEntry(change.getEntryId(), change.getParentId());
                break;
            case modify:
                if (change.hasNewParent() || change.hasChangedPosition()) {
                    CmsClientSitemapEntry moved = getEntryById(change.getEntryId());
                    String oldSitepath = moved.getSitePath();
                    CmsClientSitemapEntry sourceParent = getEntry(CmsResource.getParentFolder(oldSitepath));
                    sourceParent.removeSubEntry(moved.getId());
                    CmsClientSitemapEntry destParent = change.hasNewParent()
                    ? getEntryById(change.getParentId())
                    : sourceParent;
                    if (change.getPosition() < destParent.getSubEntries().size()) {
                        destParent.insertSubEntry(moved, change.getPosition());
                    } else {
                        // inserting as last entry of the parent list
                        destParent.addSubEntry(moved);
                    }
                }
                if (change.hasChangedName()) {
                    CmsClientSitemapEntry changed = getEntryById(change.getEntryId());
                    String oldSitepath = changed.getSitePath();
                    CmsClientSitemapEntry parent = getEntry(CmsResource.getParentFolder(oldSitepath));
                    changed.updateSitePath(CmsStringUtil.joinPaths(parent.getSitePath(), change.getName()));
                }
                if (change.hasChangedProperties()) {
                    for (CmsPropertyModification modification : change.getPropertyChanges()) {
                        executePropertyModification(modification);
                    }
                    getEntryById(change.getEntryId()).normalizeProperties();
                }
                if (change.getUpdatedEntry() != null) {
                    CmsClientSitemapEntry oldEntry = getEntryById(change.getEntryId());
                    CmsClientSitemapEntry parent = getEntry(CmsResource.getParentFolder(oldEntry.getSitePath()));
                    removeEntry(change.getEntryId(), parent.getId());
                    parent.insertSubEntry(change.getUpdatedEntry(), oldEntry.getPosition());
                    change.getUpdatedEntry().initializeAll(this);
                }
                break;
            default:
        }
        if (change.getChangeType() != ChangeType.delete) {
            recomputeProperties();
        }
        m_eventBus.fireEventFromSource(new CmsSitemapChangeEvent(change), this);
    }

    /**
    * Adds a change to the queue.<p>
    * 
    * @param change the change to commit
    * @param callback the callback to execute after the change has been applied 
    */
    protected void commitChange(final CmsSitemapChange change, final Command callback) {

        if (change != null) {
            // save the sitemap
            CmsRpcAction<CmsSitemapChange> saveAction = new CmsRpcAction<CmsSitemapChange>() {

                /**
                * @see org.opencms.gwt.client.rpc.CmsRpcAction#execute()
                */
                @Override
                public void execute() {

                    setLoadingMessage(Messages.get().key(Messages.GUI_SAVING_0));
                    start(0, true);
                    getService().saveSync(getEntryPoint(), change, this);

                }

                /**
                * @see org.opencms.gwt.client.rpc.CmsRpcAction#onResponse(java.lang.Object)
                */
                @Override
                public void onResponse(CmsSitemapChange result) {

                    stop(true);
                    applyChange(result);
                    if (callback != null) {
                        callback.execute();
                    }
                }
            };
            saveAction.execute();
        }
    }

    /**
     * Creates a change object for an edit operation.<p>
     *  
     * @param entry the edited sitemap entry
     * @param propertyChanges the list of property changes 
     *  
     * @return the change object
     */
    protected CmsSitemapChange getChangeForEdit(
        CmsClientSitemapEntry entry,
        List<CmsPropertyModification> propertyChanges) {

        CmsSitemapChange change = new CmsSitemapChange(entry.getId(), entry.getSitePath(), ChangeType.modify);
        change.setDefaultFileId(entry.getDefaultFileId());
        change.setLeafType(entry.isLeafType());
        List<CmsPropertyModification> propertyChangeData = new ArrayList<CmsPropertyModification>();
        for (CmsPropertyModification propChange : propertyChanges) {
            propertyChangeData.add(propChange);
        }
        change.setPropertyChanges(propertyChangeData);

        CmsSitemapClipboardData data = getData().getClipboardData().copy();
        data.addModified(entry);
        change.setClipBoardData(data);
        return change;
    }

    /**
     * Returns the URI of the current sitemap.<p>
     * 
     * @return the URI of the current sitemap 
     */
    protected String getEntryPoint() {

        return m_data.getRoot().getSitePath();

    }

    /**
     * Helper method for getting the full path of a sitemap entry whose URL name is being edited.<p> 
     * 
     * @param entry the sitemap entry 
     * @param newUrlName the new url name of the sitemap entry 
     * 
     * @return the new full site path of the sitemap entry 
     */
    protected String getPath(CmsClientSitemapEntry entry, String newUrlName) {

        if (newUrlName.equals("")) {
            return entry.getSitePath();
        }
        return CmsResource.getParentFolder(entry.getSitePath()) + newUrlName + "/";
    }

    /** 
     * Returns the sitemap service instance.<p>
     * 
     * @return the sitemap service instance
     */
    protected I_CmsVfsServiceAsync getVfsService() {

        if (m_vfsService == null) {
            m_vfsService = CmsCoreProvider.getVfsService();
        }
        return m_vfsService;
    }

    /**
     * Initializes the detail page information.<p>
     */
    protected void initDetailPageInfos() {

        for (CmsUUID id : m_data.getDetailPageTable().getAllIds()) {
            CmsDetailPageInfo info = m_data.getDetailPageTable().get(id);
            m_allDetailPageInfos.put(id, info);
        }
    }

    /**
     * Recomputes the properties for a client sitemap entry.<p>
     * 
     * @param entry the entry for whose descendants the properties should be recomputed 
     */
    protected void recomputeProperties(CmsClientSitemapEntry entry) {

        for (I_CmsPropertyUpdateHandler handler : m_propertyUpdateHandlers) {
            handler.handlePropertyUpdate(entry);
        }
        for (CmsClientSitemapEntry child : entry.getSubEntries()) {
            recomputeProperties(child);
        }
    }

    /**
     * Returns the properties above the sitemap root.<p>
     * 
     * @return the map of properties of the root's parent
     */
    private Map<String, CmsClientProperty> getParentProperties() {

        return m_data.getParentProperties();
    }

    /**
     * Checks if the given path and position indicate a changed position for the entry.<p>
     * 
     * @param entry the sitemap entry to move
     * @param toPath the destination path
     * @param position the new position between its siblings
     * 
     * @return <code>true</code> if this is a position change
     */
    private boolean isChangedPosition(CmsClientSitemapEntry entry, String toPath, int position) {

        return (!entry.getSitePath().equals(toPath) || (entry.getPosition() != position));
    }

    /**
     * Validates the entry and the given path.<p>
     * 
     * @param entry the entry
     * @param toPath the path
     * 
     * @return <code>true</code> if entry and path are valid
     */
    private boolean isValidEntryAndPath(CmsClientSitemapEntry entry, String toPath) {

        return ((toPath != null)
            && (CmsResource.getParentFolder(toPath) != null)
            && (entry != null)
            && (getEntry(CmsResource.getParentFolder(toPath)) != null) && (getEntry(entry.getSitePath()) != null));
    }

    /**
     * Removes all children of the given entry recursively from the data model.<p>
     * 
     * @param entry the entry
     */
    private void removeAllChildren(CmsClientSitemapEntry entry) {

        for (CmsClientSitemapEntry child : entry.getSubEntries()) {
            removeAllChildren(child);
            m_entriesById.remove(child.getId());
            // apply to detailpage table
            CmsDetailPageTable detailPageTable = getData().getDetailPageTable();
            if (detailPageTable.contains(child.getId())) {
                detailPageTable.remove(child.getId());
            }
        }
        entry.getSubEntries().clear();
    }

    /**
     * Removes the given entry and it's descendants from the modified list.<p>
     * 
     * @param entry the entry
     * @param data the clip board data
     */
    private void removeDeletedFromModified(CmsClientSitemapEntry entry, CmsSitemapClipboardData data) {

        data.removeModified(entry);
        for (CmsClientSitemapEntry child : entry.getSubEntries()) {
            removeDeletedFromModified(child, data);
        }
    }

    /**
     * Removes the given entry from the data model.<p>
     * 
     * @param entryId the id of the entry to remove
     * @param parentId the parent entry id
     */
    private void removeEntry(CmsUUID entryId, CmsUUID parentId) {

        CmsClientSitemapEntry entry = getEntryById(entryId);
        CmsClientSitemapEntry deleteParent = getEntryById(parentId);
        removeAllChildren(entry);
        deleteParent.removeSubEntry(entry.getPosition());
        m_entriesById.remove(entryId);
        // apply to detailpage table
        CmsDetailPageTable detailPageTable = getData().getDetailPageTable();
        if (detailPageTable.contains(entryId)) {
            detailPageTable.remove(entryId);
        }
    }
}<|MERGE_RESOLUTION|>--- conflicted
+++ resolved
@@ -128,11 +128,7 @@
      */
     public CmsSitemapController() {
 
-<<<<<<< HEAD
-        m_undone = new ArrayList<I_CmsClientSitemapChange>();
-=======
         m_entriesById = new HashMap<CmsUUID, CmsClientSitemapEntry>();
->>>>>>> 4d37fee1
         try {
             m_data = (CmsSitemapData)CmsRpcPrefetcher.getSerializedObjectFromDictionary(
                 getService(),
@@ -146,10 +142,7 @@
         m_hiddenProperties = new HashSet<String>();
         if (m_data != null) {
             m_detailPageTable = m_data.getDetailPageTable();
-<<<<<<< HEAD
-=======
             m_rootId = m_data.getRoot().getId();
->>>>>>> 4d37fee1
             m_data.getRoot().initializeAll(this);
             m_eventBus = new SimpleEventBus();
             initDetailPageInfos();
