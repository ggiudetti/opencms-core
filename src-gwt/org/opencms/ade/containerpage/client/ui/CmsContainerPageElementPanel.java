/*
 * This library is part of OpenCms -
 * the Open Source Content Management System
 *
 * Copyright (c) Alkacon Software GmbH (http://www.alkacon.com)
 *
 * This library is free software; you can redistribute it and/or
 * modify it under the terms of the GNU Lesser General Public
 * License as published by the Free Software Foundation; either
 * version 2.1 of the License, or (at your option) any later version.
 *
 * This library is distributed in the hope that it will be useful,
 * but WITHOUT ANY WARRANTY; without even the implied warranty of
 * MERCHANTABILITY or FITNESS FOR A PARTICULAR PURPOSE. See the GNU
 * Lesser General Public License for more details.
 *
 * For further information about Alkacon Software, please see the
 * company website: http://www.alkacon.com
 *
 * For further information about OpenCms, please see the
 * project website: http://www.opencms.org
 *
 * You should have received a copy of the GNU Lesser General Public
 * License along with this library; if not, write to the Free Software
 * Foundation, Inc., 59 Temple Place, Suite 330, Boston, MA  02111-1307  USA
 */

package org.opencms.ade.containerpage.client.ui;

import org.opencms.acacia.client.CmsEditorBase;
import org.opencms.acacia.client.I_CmsInlineFormParent;
import org.opencms.ade.containerpage.client.CmsContainerpageController;
import org.opencms.ade.containerpage.client.ui.css.I_CmsLayoutBundle;
import org.opencms.ade.containerpage.shared.CmsInheritanceInfo;
import org.opencms.ade.contenteditor.client.CmsContentEditor;
import org.opencms.gwt.client.dnd.I_CmsDraggable;
import org.opencms.gwt.client.dnd.I_CmsDropTarget;
import org.opencms.gwt.client.ui.CmsHighlightingBorder;
import org.opencms.gwt.client.ui.CmsListItemWidget;
import org.opencms.gwt.client.ui.css.I_CmsImageBundle;
import org.opencms.gwt.client.util.CmsDomUtil;
import org.opencms.gwt.client.util.CmsDomUtil.Tag;
import org.opencms.gwt.client.util.CmsPositionBean;
import org.opencms.gwt.shared.CmsListInfoBean;
import org.opencms.util.CmsStringUtil;
import org.opencms.util.CmsUUID;

import java.util.Arrays;
import java.util.HashMap;
import java.util.Iterator;
import java.util.List;
import java.util.Map;
import java.util.Map.Entry;

import com.google.common.base.Optional;
import com.google.common.collect.Lists;
import com.google.gwt.core.client.JavaScriptObject;
import com.google.gwt.core.client.Scheduler;
import com.google.gwt.core.client.Scheduler.ScheduledCommand;
import com.google.gwt.dom.client.Element;
import com.google.gwt.dom.client.NodeList;
import com.google.gwt.dom.client.Style;
import com.google.gwt.dom.client.Style.Display;
import com.google.gwt.dom.client.Style.Position;
import com.google.gwt.dom.client.Style.Unit;
import com.google.gwt.event.dom.client.ClickEvent;
import com.google.gwt.event.dom.client.ClickHandler;
import com.google.gwt.event.dom.client.HasClickHandlers;
import com.google.gwt.event.shared.HandlerRegistration;
import com.google.gwt.user.client.DOM;
import com.google.gwt.user.client.Event;
import com.google.gwt.user.client.Event.NativePreviewEvent;
import com.google.gwt.user.client.Event.NativePreviewHandler;
import com.google.gwt.user.client.Timer;
import com.google.gwt.user.client.ui.AbsolutePanel;
import com.google.gwt.user.client.ui.Image;
import com.google.gwt.user.client.ui.IsWidget;
import com.google.gwt.user.client.ui.RootPanel;

/**
 * Content element within a container-page.<p>
 *
 * @since 8.0.0
 */
public class CmsContainerPageElementPanel extends AbsolutePanel
implements I_CmsDraggable, HasClickHandlers, I_CmsInlineFormParent {

    /** The is model group property key. */
    public static final String PROP_IS_MODEL_GROUP = "is_model_group";

    /** The former copy model property. */
    public static final String PROP_WAS_MODEL_GROUP = "was_model_group";

    /** Highlighting border for this element. */
    protected CmsHighlightingBorder m_highlighting;

    /** A flag which indicates whether the height has already been checked. */
    private boolean m_checkedHeight;

    /** Flag indicating the the editables are currently being checked. */
    private boolean m_checkingEditables;

    /** The elements client id. */
    private String m_clientId;

    /** The 'create new' flag. */
    private boolean m_createNew;

    /**
     * Flag which indicates whether the new editor is disabled for this element.<p>
     */
    private boolean m_disableNewEditor;

    /** The direct edit bar instances. */
    private Map<Element, CmsListCollectorEditor> m_editables;

    /** The editor click handler registration. */
    private HandlerRegistration m_editorClickHandlerRegistration;

    /** The option bar, holding optional function buttons. */
    private CmsElementOptionBar m_elementOptionBar;

    /** The element element view. */
    private CmsUUID m_elementView;

    /** The overlay for expired elements. */
    private Element m_expiredOverlay;

    /** Indicates whether this element has settings to edit. */
    private boolean m_hasSettings;

    /** The inheritance info for this element. */
    private CmsInheritanceInfo m_inheritanceInfo;

    /** The model group status. */
    private boolean m_modelGroup;

    /** The is new element type. */
    private String m_newType;

    /** The registered node insert event handler. */
    private JavaScriptObject m_nodeInsertHandler;

    /** The no edit reason, if empty editing is allowed. */
    private String m_noEditReason;

    /** The parent drop target. */
    private I_CmsDropContainer m_parent;

    /** The drag and drop parent div. */
    private Element m_provisionalParent;

    /** Flag indicating if the element resource is currently released and not expired. */
    private boolean m_releasedAndNotExpired;

    /** The resource type. */
    private String m_resourceType;

    /** The element resource site-path. */
    private String m_sitePath;

    /** The sub title. */
    private String m_subTitle;

    /** The resource title. */
    private String m_title;

    /**
     * Indicates if the current user has view permissions on the element resource.
     * Without view permissions, the element can neither be edited, nor moved.
     **/
    private boolean m_viewPermission;

<<<<<<< HEAD
    /** The former copy model status. */
    private boolean m_wasModelGroup;

    /** 
     * Indicates if the current user has write permissions on the element resource. 
     * Without write permissions, the element can not be edited. 
=======
    /**
     * Indicates if the current user has write permissions on the element resource.
     * Without write permissions, the element can not be edited.
>>>>>>> d46a8b9b
     **/
    private boolean m_writePermission;

    /**
     * Constructor.<p>
     *
     * @param element the DOM element
     * @param parent the drag parent
     * @param clientId the client id
     * @param sitePath the element site-path
     * @param noEditReason the no edit reason, if empty, editing is allowed
     * @param title the resource title
     * @param subTitle the sub title
     * @param resourceType the resource type
     * @param hasSettings should be true if the element has settings which can be edited
     * @param hasViewPermission indicates if the current user has view permissions on the element resource
     * @param hasWritePermission indicates if the current user has write permissions on the element resource
     * @param releasedAndNotExpired <code>true</code> if the element resource is currently released and not expired
<<<<<<< HEAD
     * @param disableNewEditor flag to disable the new editor for this element 
     * @param modelGroup the model group status
     * @param wasModelGroup in case of a former copy model group
     * @param elementView the element view of the element 
=======
     * @param disableNewEditor flag to disable the new editor for this element
     * @param elementView theelement view of the element
>>>>>>> d46a8b9b
     */
    public CmsContainerPageElementPanel(
        Element element,
        I_CmsDropContainer parent,
        String clientId,
        String sitePath,
        String noEditReason,
        String title,
        String subTitle,
        String resourceType,
        boolean hasSettings,
        boolean hasViewPermission,
        boolean hasWritePermission,
        boolean releasedAndNotExpired,
        boolean disableNewEditor,
        boolean modelGroup,
        boolean wasModelGroup,
        CmsUUID elementView) {

        super(element);
        m_clientId = clientId;
        m_sitePath = sitePath;
        m_title = title;
        m_subTitle = subTitle;
        m_resourceType = resourceType;
        m_noEditReason = noEditReason;
        m_hasSettings = hasSettings;
        m_parent = parent;
        m_disableNewEditor = disableNewEditor;
        m_modelGroup = modelGroup;
        m_wasModelGroup = wasModelGroup;
        setViewPermission(hasViewPermission);
        setWritePermission(hasWritePermission);
        setReleasedAndNotExpired(releasedAndNotExpired);
        getElement().addClassName(I_CmsLayoutBundle.INSTANCE.dragdropCss().dragElement());
        m_elementView = elementView;
        getElement().setPropertyBoolean(PROP_IS_MODEL_GROUP, modelGroup);
        getElement().setPropertyBoolean(PROP_WAS_MODEL_GROUP, wasModelGroup);
    }

    /**
     * Checks if the element is an overlay for a container page element.<p>
     *
     * @param element the element to check
     * @return true if the element is an overlay
     */
    public static boolean isOverlay(Element element) {

        for (String overlayClass : Arrays.asList(
            I_CmsLayoutBundle.INSTANCE.containerpageCss().expiredOverlay(),
            CmsElementOptionBar.CSS_CLASS)) {
            if (element.hasClassName(overlayClass)) {
                return true;
            }
        }
        return false;

    }

    /**
     * @see com.google.gwt.event.dom.client.HasClickHandlers#addClickHandler(com.google.gwt.event.dom.client.ClickHandler)
     */
    public HandlerRegistration addClickHandler(ClickHandler handler) {

        return addDomHandler(handler, ClickEvent.getType());
    }

    /**
     * @see org.opencms.acacia.client.I_CmsInlineFormParent#adoptWidget(com.google.gwt.user.client.ui.IsWidget)
     */
    public void adoptWidget(IsWidget widget) {

        getChildren().add(widget.asWidget());
        adopt(widget.asWidget());
    }

    /**
     * @see org.opencms.gwt.client.dnd.I_CmsDraggable#getCursorOffsetDelta()
     */
    public Optional<int[]> getCursorOffsetDelta() {

        return Optional.absent();
    }

    /**
     * @see org.opencms.gwt.client.dnd.I_CmsDraggable#getDragHelper(org.opencms.gwt.client.dnd.I_CmsDropTarget)
     */
    public Element getDragHelper(I_CmsDropTarget target) {

        CmsListInfoBean info = new CmsListInfoBean(m_title, m_subTitle, null);
        info.setResourceType(m_resourceType);
        CmsListItemWidget helperWidget = new CmsListItemWidget(info);
        helperWidget.setWidth("600px");
        helperWidget.truncate("ggg", 550);
        Element helper = helperWidget.getElement();
        Element button = DOM.createDiv();
        button.appendChild((new Image(I_CmsImageBundle.INSTANCE.icons().moveIconActive())).getElement());
        button.addClassName(I_CmsLayoutBundle.INSTANCE.dragdropCss().dragHandle());
        helper.appendChild(button);
        helper.addClassName(org.opencms.gwt.client.ui.css.I_CmsLayoutBundle.INSTANCE.generalCss().shadow());
        Element parentElement = getElement().getParentElement();
        int elementTop = getElement().getAbsoluteTop();
        int parentTop = parentElement.getAbsoluteTop();
        m_provisionalParent = DOM.createElement(parentElement.getTagName());
        RootPanel.getBodyElement().appendChild(m_provisionalParent);
        m_provisionalParent.addClassName(
            org.opencms.gwt.client.ui.css.I_CmsLayoutBundle.INSTANCE.generalCss().clearStyles());
        m_provisionalParent.getStyle().setWidth(parentElement.getOffsetWidth(), Unit.PX);
        m_provisionalParent.appendChild(helper);
        Style style = helper.getStyle();
        style.setWidth(helper.getOffsetWidth(), Unit.PX);
        // the dragging class will set position absolute
        helper.addClassName(org.opencms.gwt.client.ui.css.I_CmsLayoutBundle.INSTANCE.listItemWidgetCss().dragging());
        style.setTop(elementTop - parentTop, Unit.PX);
        m_provisionalParent.getStyle().setPosition(Position.ABSOLUTE);
        m_provisionalParent.getStyle().setTop(parentTop, Unit.PX);
        m_provisionalParent.getStyle().setLeft(parentElement.getAbsoluteLeft(), Unit.PX);
        m_provisionalParent.getStyle().setZIndex(I_CmsLayoutBundle.INSTANCE.constants().css().zIndexDND());

        return helper;
    }

    /**
     * Returns the option bar of this element.<p>
     *
     * @return the option bar widget
     */
    public CmsElementOptionBar getElementOptionBar() {

        return m_elementOptionBar;
    }

    /**
     * Returns the elements element view.<p>
     *
     * @return the element view
     */
    public CmsUUID getElementView() {

        return m_elementView;
    }

    /**
     * @see org.opencms.gwt.client.dnd.I_CmsDraggable#getId()
     */
    public String getId() {

        return m_clientId;
    }

    /**
     * Returns the inheritance info for this element.<p>
     *
     * @return the inheritance info for this element
     */
    public CmsInheritanceInfo getInheritanceInfo() {

        return m_inheritanceInfo;
    }

    /**
     * Returns the new element type.
     *
     * @return the new element type
     */
    public String getNewType() {

        return m_newType;
    }

    /**
     * Returns the no edit reason.<p>
     *
     * @return the no edit reason
     */
    public String getNoEditReason() {

        return m_noEditReason;
    }

    /**
     * @see org.opencms.gwt.client.dnd.I_CmsDraggable#getParentTarget()
     */
    public I_CmsDropContainer getParentTarget() {

        return m_parent;
    }

    /**
     * @see org.opencms.gwt.client.dnd.I_CmsDraggable#getPlaceholder(org.opencms.gwt.client.dnd.I_CmsDropTarget)
     */
    public Element getPlaceholder(I_CmsDropTarget target) {

        Element placeholder = CmsDomUtil.clone(getElement());
        placeholder.addClassName(I_CmsLayoutBundle.INSTANCE.dragdropCss().dragPlaceholder());
        return placeholder;
    }

    /**
     * Returns if the element resource is currently released and not expired.<p>
     *
     * @return <code>true</code> if the element resource is currently released and not expired
     */
    public boolean getReleasedAndNotExpired() {

        return m_releasedAndNotExpired;
    }

    /**
     * Returns the site-path.<p>
     *
     * @return the site-path
     */
    public String getSitePath() {

        return m_sitePath;
    }

    /**
     * Returns the structure id of the element.<p>
     *
     * @return the structure id of the element
     */
    public CmsUUID getStructureId() {

        if (m_clientId == null) {
            return null;
        }
        return new CmsUUID(CmsContainerpageController.getServerId(m_clientId));
    }

    /**
     * Returns whether this element has a model group parent.<p>
     * 
     * @return <code>true</code> if this element has a model group parent
     */
    public boolean hasModelGroupParent() {

        boolean result = false;
        Element parent = getElement().getParentElement();
        while (parent != null) {
            if (parent.getPropertyBoolean(PROP_IS_MODEL_GROUP)) {
                result = true;
                break;
            }
            parent = parent.getParentElement();
        }
        return result;
    }

    /**
     * Returns true if the element has settings to edit.<p>
     *
     * @return true if the element has settings to edit
     */
    public boolean hasSettings() {

        return m_hasSettings;
    }

    /**
     * Returns if the current user has view permissions for the element resource.<p>
     *
     * @return <code>true</code> if the current user has view permissions for the element resource
     */
    public boolean hasViewPermission() {

        return m_viewPermission;
    }

    /**
     * Returns if the user has write permission.<p>
     *
     * @return <code>true</code> if the user has write permission
     */
    public boolean hasWritePermission() {

        return m_writePermission;
    }

    /**
     * Hides list collector direct edit buttons, if present.<p>
     */
    public void hideEditableListButtons() {

        if (m_editables != null) {
            for (CmsListCollectorEditor editor : m_editables.values()) {
                editor.getElement().getStyle().setDisplay(Display.NONE);
            }
        }
    }

    /**
     * Puts a highlighting border around the element.<p>
     */
    public void highlightElement() {

        CmsPositionBean position = CmsPositionBean.getBoundingClientRect(getElement());
        if (m_highlighting == null) {
<<<<<<< HEAD
            m_highlighting = new CmsHighlightingBorder(position, isNew() || isCreateNew()
            ? CmsHighlightingBorder.BorderColor.blue
            : CmsHighlightingBorder.BorderColor.red);
=======
            m_highlighting = new CmsHighlightingBorder(
                CmsPositionBean.getBoundingClientRect(getElement()),
                isNew() || isCreateNew()
                ? CmsHighlightingBorder.BorderColor.blue
                : CmsHighlightingBorder.BorderColor.red);
>>>>>>> d46a8b9b
            RootPanel.get().add(m_highlighting);
        } else {
            m_highlighting.setPosition(position);
        }
    }

    /**
     * Initializes the editor click handler.<p>
     *
     * @param controller the container page controller instance
     */
    public void initInlineEditor(final CmsContainerpageController controller) {

        if (CmsStringUtil.isEmptyOrWhitespaceOnly(m_noEditReason)
            && !m_disableNewEditor
            && CmsContentEditor.setEditable(getElement(), CmsContainerpageController.getServerId(m_clientId), true)) {
            if (m_editorClickHandlerRegistration != null) {
                m_editorClickHandlerRegistration.removeHandler();
            }
            m_editorClickHandlerRegistration = Event.addNativePreviewHandler(new NativePreviewHandler() {

                public void onPreviewNativeEvent(NativePreviewEvent event) {

                    if (event.getTypeInt() == Event.ONCLICK) {
                        // if another content is already being edited, don't start another editor
                        if (controller.isContentEditing()) {
                            return;
                        }
                        Element eventTarget = event.getNativeEvent().getEventTarget().cast();
                        // check if the event target is a child
                        if (getElement().isOrHasChild(eventTarget)) {
                            Element target = event.getNativeEvent().getEventTarget().cast();
                            // check if the target closest ancestor drag element is this element
                            Element parentContainerElement = CmsDomUtil.getAncestor(
                                target,
                                I_CmsLayoutBundle.INSTANCE.dragdropCss().dragElement());
                            if (parentContainerElement == getElement()) {
                                while ((target != null)
                                    && !target.getTagName().equalsIgnoreCase("a")
                                    && (target != getElement())) {
                                    if (CmsContentEditor.isEditable(target)) {
                                        CmsEditorBase.markForInlineFocus(target);
                                        controller.getHandler().openEditorForElement(
                                            CmsContainerPageElementPanel.this,
                                            true);
                                        removeEditorHandler();
                                        event.cancel();
                                        break;
                                    } else {
                                        target = target.getParentElement();
                                    }
                                }
                            }
                        }
                    }
                }
            });
        }
    }

    /**
     * Checks if this element has 'createNew' status, i.e. will be copied when using this page as a model for a new container page.<p>
     *
     * @return true if this element has createNew status
     */
    public boolean isCreateNew() {

        return m_createNew;
    }

    /**
     * Returns whether the element is used as a model group.<p>
     *  
     * @return <code>true</code> if the element is used as a model group
     */
    public boolean isModelGroup() {

        return m_modelGroup;
    }

    /**
     * Returns if this is e newly created element.<p>
     *
     * @return <code>true</code> if the element is new
     */
    public boolean isNew() {

        return m_newType != null;
    }

    /**
     * Returns true if the new content editor is disabled for this element.<p>
     *
     * @return true if the new editor is disabled for this element
     */
    public boolean isNewEditorDisabled() {

        return m_disableNewEditor;
    }

    /**
     * @see org.opencms.gwt.client.dnd.I_CmsDraggable#onDragCancel()
     */
    public void onDragCancel() {

        clearDrag();
        resetOptionbar();
    }

    /**
     * @see org.opencms.gwt.client.dnd.I_CmsDraggable#onDrop(org.opencms.gwt.client.dnd.I_CmsDropTarget)
     */
    public void onDrop(I_CmsDropTarget target) {

        clearDrag();
    }

    /**
     * @see org.opencms.gwt.client.dnd.I_CmsDraggable#onStartDrag(org.opencms.gwt.client.dnd.I_CmsDropTarget)
     */
    public void onStartDrag(I_CmsDropTarget target) {

        CmsDomUtil.addDisablingOverlay(getElement());
        getElement().getStyle().setOpacity(0.7);
        removeHighlighting();
    }

    /**
     * @see com.google.gwt.user.client.ui.Widget#removeFromParent()
     */
    @Override
    public void removeFromParent() {

        if (m_highlighting != null) {
            m_highlighting.removeFromParent();
            m_highlighting = null;
        }
        super.removeFromParent();
    }

    /**
     * Removes the highlighting border.<p>
     */
    public void removeHighlighting() {

        if (m_highlighting != null) {
            m_highlighting.removeFromParent();
            m_highlighting = null;
        }
    }

    /**
     * Removes the inline editor.<p>
     */
    public void removeInlineEditor() {

        CmsContentEditor.setEditable(getElement(), CmsContainerpageController.getServerId(m_clientId), false);
        removeEditorHandler();
    }

    /**
     * @see org.opencms.acacia.client.I_CmsInlineFormParent#replaceHtml(java.lang.String)
     */
    public void replaceHtml(String html) {

        // detach all children first
        while (getChildren().size() > 0) {
            getChildren().get(getChildren().size() - 1).removeFromParent();
        }
        Element tempDiv = DOM.createDiv();
        tempDiv.setInnerHTML(html);
        getElement().setInnerHTML(tempDiv.getFirstChildElement().getInnerHTML());
    }

    /**
     * Sets the 'create new' status of the element.<p>
     *
     * @param createNew the new value for the 'create new' status
     */
    public void setCreateNew(boolean createNew) {

        m_createNew = createNew;
    }

    /**
     * Sets the element option bar.<p>
     *
     * @param elementOptionBar the element option bar to set
     */
    public void setElementOptionBar(CmsElementOptionBar elementOptionBar) {

        if ((m_elementOptionBar != null) && (getWidgetIndex(m_elementOptionBar) >= 0)) {
            m_elementOptionBar.removeFromParent();
        }
        m_elementOptionBar = elementOptionBar;
        if (m_elementOptionBar != null) {
            insert(m_elementOptionBar, 0);
            updateOptionBarPosition();
        }
    }

    /**
     * Sets the element id.<p>
     *
     * @param id the id
     */
    public void setId(String id) {

        m_clientId = id;
    }

    /**
     * Sets the inheritance info for this element.<p>
     *
     * @param inheritanceInfo the inheritance info for this element to set
     */
    public void setInheritanceInfo(CmsInheritanceInfo inheritanceInfo) {

        m_inheritanceInfo = inheritanceInfo;
    }

    /**
     * Sets the model group status.<p>
     * 
     * @param modelGroup the model group status
     */
    public void setModelGroup(boolean modelGroup) {

        m_modelGroup = modelGroup;
        getElement().setPropertyBoolean(PROP_IS_MODEL_GROUP, modelGroup);
    }

    /**
     * Sets the new-type of the element.<p>
     *
     * @param newType the new-type
     */
    public void setNewType(String newType) {

        m_newType = newType;
    }

    /**
     * Sets the no edit reason.<p>
     *
     * @param noEditReason the no edit reason to set
     */
    public void setNoEditReason(String noEditReason) {

        m_noEditReason = noEditReason;
    }

    /**
     * Sets if the element resource is currently released and not expired.<p>
     *
     * @param releasedAndNotExpired <code>true</code> if the element resource is currently released and not expired
     */
    public void setReleasedAndNotExpired(boolean releasedAndNotExpired) {

        m_releasedAndNotExpired = releasedAndNotExpired;
        if (m_releasedAndNotExpired) {
            removeStyleName(I_CmsLayoutBundle.INSTANCE.containerpageCss().expired());
            if (m_expiredOverlay != null) {
                m_expiredOverlay.removeFromParent();
                m_expiredOverlay = null;
            }

        } else {
            addStyleName(I_CmsLayoutBundle.INSTANCE.containerpageCss().expired());
            m_expiredOverlay = DOM.createDiv();
            m_expiredOverlay.setTitle("Expired resource");
            m_expiredOverlay.addClassName(I_CmsLayoutBundle.INSTANCE.containerpageCss().expiredOverlay());
            getElement().appendChild(m_expiredOverlay);
        }
    }

    /**
     * Sets the site path.<p>
     *
     * @param sitePath the site path to set
     */
    public void setSitePath(String sitePath) {

        m_sitePath = sitePath;
    }

    /**
     * Sets if the current user has view permissions for the element resource.<p>
     *
     * @param viewPermission the view permission to set
     */
    public void setViewPermission(boolean viewPermission) {

        m_viewPermission = viewPermission;
    }

    /**
     * Sets the user write permission.<p>
     *
     * @param writePermission the user write permission to set
     */
    public void setWritePermission(boolean writePermission) {

        m_writePermission = writePermission;
    }

    /**
     * Shows list collector direct edit buttons (old direct edit style), if present.<p>
     */
    public void showEditableListButtons() {

        m_checkingEditables = true;
        if (m_editables == null) {
            m_editables = new HashMap<Element, CmsListCollectorEditor>();
            List<Element> editables = getEditableElements();
            if ((editables != null) && (editables.size() > 0)) {
                for (Element editable : editables) {
                    CmsListCollectorEditor editor = new CmsListCollectorEditor(editable, m_clientId);
                    add(editor, editable.getParentElement());
                    if (CmsDomUtil.hasDimension(editable.getParentElement())) {
                        editor.setParentHasDimensions(true);
                        editor.setPosition(CmsDomUtil.getEditablePosition(editable), getElement());
                    } else {
                        editor.setParentHasDimensions(false);
                    }
                    m_editables.put(editable, editor);
                }

            }
        } else {

            Iterator<Entry<Element, CmsListCollectorEditor>> it = m_editables.entrySet().iterator();
            while (it.hasNext()) {
                Entry<Element, CmsListCollectorEditor> entry = it.next();
                CmsListCollectorEditor editor = entry.getValue();
                if (!editor.isValid()) {
                    editor.removeFromParent();
                    it.remove();
                } else if (CmsDomUtil.hasDimension(editor.getElement().getParentElement())) {
                    editor.setParentHasDimensions(true);
                    editor.setPosition(CmsDomUtil.getEditablePosition(entry.getValue().getMarkerTag()), getElement());
                } else {
                    editor.setParentHasDimensions(false);
                }
            }
            List<Element> editables = getEditableElements();
            if (editables.size() > m_editables.size()) {
                for (Element editable : editables) {
                    if (!m_editables.containsKey(editable)) {
                        CmsListCollectorEditor editor = new CmsListCollectorEditor(editable, m_clientId);
                        add(editor, editable.getParentElement());
                        if (CmsDomUtil.hasDimension(editable.getParentElement())) {
                            editor.setParentHasDimensions(true);
                            editor.setPosition(CmsDomUtil.getEditablePosition(editable), getElement());
                        } else {
                            editor.setParentHasDimensions(false);
                        }
                        m_editables.put(editable, editor);

                    }
                }
            }
        }
        for (CmsListCollectorEditor editor : m_editables.values()) {
            editor.updateVisibility();
        }

        m_checkingEditables = false;
        resetNodeInsertedHandler();
    }

    /**
     * Updates the option bar position.<p>
     */
    public void updateOptionBarPosition() {

        // only if attached to the DOM
        if ((m_elementOptionBar != null) && RootPanel.getBodyElement().isOrHasChild(getElement())) {
            int absoluteTop = getElement().getAbsoluteTop();
            int absoluteRight = getElement().getAbsoluteRight();
            CmsPositionBean dimensions = CmsPositionBean.getBoundingClientRect(getElement());

            if (Math.abs(absoluteTop - dimensions.getTop()) > 20) {
                absoluteTop = (dimensions.getTop() - absoluteTop) + 2;
                m_elementOptionBar.getElement().getStyle().setTop(absoluteTop, Unit.PX);
            } else {
                m_elementOptionBar.getElement().getStyle().clearTop();
            }
            if (Math.abs(absoluteRight - dimensions.getLeft() - dimensions.getWidth()) > 20) {
                absoluteRight = (absoluteRight - dimensions.getLeft() - dimensions.getWidth()) + 2;
                m_elementOptionBar.getElement().getStyle().setRight(absoluteTop, Unit.PX);
            } else {
                m_elementOptionBar.getElement().getStyle().clearRight();
            }
            if (isOptionbarIFrameCollision(absoluteTop, m_elementOptionBar.getCalculatedWidth())) {
                m_elementOptionBar.getElement().getStyle().setPosition(Position.RELATIVE);
                int marginLeft = getElement().getClientWidth() - m_elementOptionBar.getCalculatedWidth();
                if (marginLeft > 0) {
                    m_elementOptionBar.getElement().getStyle().setMarginLeft(marginLeft, Unit.PX);
                }
            } else {
                m_elementOptionBar.getElement().getStyle().clearPosition();
                m_elementOptionBar.getElement().getStyle().clearMarginLeft();
            }
        }
    }

    /**
     * Checks for changes in the list collector direct edit content.<p>
     */
    protected void checkForEditableChanges() {

        if (!m_checkingEditables) {
            m_checkingEditables = true;
            Timer timer = new Timer() {

                @Override
                public void run() {

                    showEditableListButtons();
                }
            };
            timer.schedule(500);
        }
    }

    /**
     * Gets the editable list elements.<p>
     *
     * @return the editable list elements
     */
    protected List<Element> getEditableElements() {

        List<Element> elems = CmsDomUtil.getElementsByClass("cms-editable", Tag.div, getElement());
        List<Element> result = Lists.newArrayList();
        for (Element currentElem : elems) {
            // don't return elements which are contained in nested containers
            if (m_parent.getContainerId().equals(getParentContainerId(currentElem))) {
                result.add(currentElem);
            }
        }
        return result;
    }

    /**
     * Returns if the list collector direct edit content has changed.<p>
     *
     * @return <code>true</code> if the list collector direct edit content has changed
     */
    protected boolean hasChangedEditables() {

        if (m_editables == null) {
            return true;
        }
        for (CmsListCollectorEditor editor : m_editables.values()) {
            if (!editor.isValid()) {
                return true;
            }
        }
        return getEditableElements().size() > m_editables.size();
    }

    /**
     * @see com.google.gwt.user.client.ui.Widget#onDetach()
     */
    @Override
    protected void onDetach() {

        super.onDetach();
        removeEditorHandler();
    }

    /**
     * @see com.google.gwt.user.client.ui.Widget#onLoad()
     */
    @Override
    protected void onLoad() {

        if (!hasCheckedHeight() && (getParentTarget() instanceof CmsContainerPageContainer)) {
            Scheduler.get().scheduleDeferred(new ScheduledCommand() {

                public void execute() {

                    CmsContainerPageElementPanel thisElement = CmsContainerPageElementPanel.this;
                    if (!hasCheckedHeight() && CmsSmallElementsHandler.isSmall(thisElement)) {
                        CmsContainerpageController.get().getSmallElementsHandler().prepareSmallElement(thisElement);
                    }
                    setCheckedHeight(true);
                }
            });
        }
        resetOptionbar();
    }

    /**
     * Removes the inline editor handler.<p>
     */
    protected void removeEditorHandler() {

        if (m_editorClickHandlerRegistration != null) {
            m_editorClickHandlerRegistration.removeHandler();
            m_editorClickHandlerRegistration = null;
        }
    }

    /**
     * Returns if the minimum element height has been checked.<p>
     *
     * @return <code>true</code> if the minimum element height has been checked
     */
    boolean hasCheckedHeight() {

        return m_checkedHeight;
    }

    /**
     * Sets the checked height flag.<p>
     *
     * @param checked the checked height flag
     */
    void setCheckedHeight(boolean checked) {

        m_checkedHeight = checked;
    }

    /**
     * Removes all styling done during drag and drop.<p>
     */
    private void clearDrag() {

        CmsDomUtil.removeDisablingOverlay(getElement());
        m_elementOptionBar.getElement().removeClassName(
            org.opencms.gwt.client.ui.css.I_CmsLayoutBundle.INSTANCE.stateCss().cmsHovering());
        getElement().getStyle().clearOpacity();
        getElement().getStyle().clearDisplay();
        updateOptionBarPosition();
        if (m_provisionalParent != null) {
            m_provisionalParent.removeFromParent();
            m_provisionalParent = null;
        }
    }

    /**
     * Gets the container id of the most deeply nested container containing the given element, or null if no such container can be found.<p>
     *
     * @param elem the element
     * @return the container id of the deepest container containing the element
     */
    private String getParentContainerId(Element elem) {

        String attr = CmsContainerPageContainer.PROP_CONTAINER_MARKER;
        Element lastElem;
        do {
            String propValue = elem.getPropertyString(attr);
            if (!CmsStringUtil.isEmptyOrWhitespaceOnly(propValue)) {
                return propValue;
            }
            lastElem = elem;
            elem = elem.getParentElement();
        } while ((elem != null) && (elem != lastElem));
        return null;
    }

    /**
     * Returns if the option bar position collides with any iframe child elements.<p>
     *
     * @param optionTop the option bar absolute top
     * @param optionWidth the option bar width
     *
     * @return <code>true</code> if there are iframe child elements located no less than 25px below the upper edge of the element
     */
    private boolean isOptionbarIFrameCollision(int optionTop, int optionWidth) {

        if (RootPanel.getBodyElement().isOrHasChild(getElement())) {
            NodeList<Element> frames = getElement().getElementsByTagName(CmsDomUtil.Tag.iframe.name());
            for (int i = 0; i < frames.getLength(); i++) {
                int frameTop = frames.getItem(i).getAbsoluteTop();
                int frameHeight = frames.getItem(i).getOffsetHeight();
                int frameRight = frames.getItem(i).getAbsoluteRight();
                if (((frameTop - optionTop) < 25)
                    && (((frameTop + frameHeight) - optionTop) > 0)
                    && ((frameRight - getElement().getAbsoluteRight()) < optionWidth)) {
                    return true;
                }

            }
        }
        return false;
    }

    /**
     * Resets the node inserted handler.<p>
     */
    private native void resetNodeInsertedHandler()/*-{
                                                  var $this = this;
                                                  var element = $this.@org.opencms.ade.containerpage.client.ui.CmsContainerPageElementPanel::getElement()();
                                                  var handler = $this.@org.opencms.ade.containerpage.client.ui.CmsContainerPageElementPanel::m_nodeInsertHandler;
                                                  if (handler == null) {
                                                  handler = function(event) {
                                                  $this.@org.opencms.ade.containerpage.client.ui.CmsContainerPageElementPanel::checkForEditableChanges()();
                                                  };
                                                  $this.@org.opencms.ade.containerpage.client.ui.CmsContainerPageElementPanel::m_nodeInsertHandler = handler;
                                                  } else {
                                                  if (element.removeEventLister) {
                                                  element.removeEventListener("DOMNodeInserted", handler);
                                                  } else if (element.detachEvent) {
                                                  // IE specific
                                                  element.detachEvent("onDOMNodeInserted", handler);
                                                  }
                                                  }
                                                  if (element.addEventListener) {
                                                  element.addEventListener("DOMNodeInserted", handler, false);
                                                  } else if (element.attachEvent) {
                                                  // IE specific
                                                  element.attachEvent("onDOMNodeInserted", handler);
                                                  }
                                                  }-*/;

    /**
     * This method removes the option-bar widget from DOM and re-attaches it at it's original position.<p>
     * Use to avoid mouse-over and mouse-down malfunction.<p>
     */
    private void resetOptionbar() {

        if (m_elementOptionBar != null) {
            if (getWidgetIndex(m_elementOptionBar) >= 0) {
                m_elementOptionBar.removeFromParent();
            }
            updateOptionBarPosition();
            insert(m_elementOptionBar, 0);
        }
    }
}<|MERGE_RESOLUTION|>--- conflicted
+++ resolved
@@ -171,18 +171,12 @@
      **/
     private boolean m_viewPermission;
 
-<<<<<<< HEAD
     /** The former copy model status. */
     private boolean m_wasModelGroup;
 
-    /** 
-     * Indicates if the current user has write permissions on the element resource. 
-     * Without write permissions, the element can not be edited. 
-=======
     /**
      * Indicates if the current user has write permissions on the element resource.
      * Without write permissions, the element can not be edited.
->>>>>>> d46a8b9b
      **/
     private boolean m_writePermission;
 
@@ -201,15 +195,10 @@
      * @param hasViewPermission indicates if the current user has view permissions on the element resource
      * @param hasWritePermission indicates if the current user has write permissions on the element resource
      * @param releasedAndNotExpired <code>true</code> if the element resource is currently released and not expired
-<<<<<<< HEAD
-     * @param disableNewEditor flag to disable the new editor for this element 
+     * @param disableNewEditor flag to disable the new editor for this element
      * @param modelGroup the model group status
      * @param wasModelGroup in case of a former copy model group
-     * @param elementView the element view of the element 
-=======
-     * @param disableNewEditor flag to disable the new editor for this element
-     * @param elementView theelement view of the element
->>>>>>> d46a8b9b
+     * @param elementView the element view of the element
      */
     public CmsContainerPageElementPanel(
         Element element,
@@ -443,7 +432,7 @@
 
     /**
      * Returns whether this element has a model group parent.<p>
-     * 
+     *
      * @return <code>true</code> if this element has a model group parent
      */
     public boolean hasModelGroupParent() {
@@ -509,17 +498,11 @@
 
         CmsPositionBean position = CmsPositionBean.getBoundingClientRect(getElement());
         if (m_highlighting == null) {
-<<<<<<< HEAD
-            m_highlighting = new CmsHighlightingBorder(position, isNew() || isCreateNew()
-            ? CmsHighlightingBorder.BorderColor.blue
-            : CmsHighlightingBorder.BorderColor.red);
-=======
             m_highlighting = new CmsHighlightingBorder(
-                CmsPositionBean.getBoundingClientRect(getElement()),
+                position,
                 isNew() || isCreateNew()
                 ? CmsHighlightingBorder.BorderColor.blue
                 : CmsHighlightingBorder.BorderColor.red);
->>>>>>> d46a8b9b
             RootPanel.get().add(m_highlighting);
         } else {
             m_highlighting.setPosition(position);
@@ -592,7 +575,7 @@
 
     /**
      * Returns whether the element is used as a model group.<p>
-     *  
+     *
      * @return <code>true</code> if the element is used as a model group
      */
     public boolean isModelGroup() {
@@ -743,7 +726,7 @@
 
     /**
      * Sets the model group status.<p>
-     * 
+     *
      * @param modelGroup the model group status
      */
     public void setModelGroup(boolean modelGroup) {
