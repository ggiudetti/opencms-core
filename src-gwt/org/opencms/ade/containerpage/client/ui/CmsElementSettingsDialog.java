/*
 * This library is part of OpenCms -
 * the Open Source Content Management System
 *
 * Copyright (c) Alkacon Software GmbH (http://www.alkacon.com)
 *
 * This library is free software; you can redistribute it and/or
 * modify it under the terms of the GNU Lesser General Public
 * License as published by the Free Software Foundation; either
 * version 2.1 of the License, or (at your option) any later version.
 *
 * This library is distributed in the hope that it will be useful,
 * but WITHOUT ANY WARRANTY; without even the implied warranty of
 * MERCHANTABILITY or FITNESS FOR A PARTICULAR PURPOSE. See the GNU
 * Lesser General Public License for more details.
 *
 * For further information about Alkacon Software, please see the
 * company website: http://www.alkacon.com
 *
 * For further information about OpenCms, please see the
 * project website: http://www.opencms.org
 *
 * You should have received a copy of the GNU Lesser General Public
 * License along with this library; if not, write to the Free Software
 * Foundation, Inc., 59 Temple Place, Suite 330, Boston, MA  02111-1307  USA
 */

package org.opencms.ade.containerpage.client.ui;

import org.opencms.ade.containerpage.client.CmsContainerpageController;
import org.opencms.ade.containerpage.client.Messages;
import org.opencms.ade.containerpage.client.ui.groupeditor.CmsInheritanceContainerEditor;
import org.opencms.ade.containerpage.shared.CmsContainerElement;
import org.opencms.ade.containerpage.shared.CmsContainerElement.ModelGroupState;
import org.opencms.ade.containerpage.shared.CmsContainerElementData;
import org.opencms.ade.containerpage.shared.CmsFormatterConfig;
import org.opencms.gwt.client.CmsCoreProvider;
import org.opencms.gwt.client.ui.CmsFieldSet;
import org.opencms.gwt.client.ui.css.I_CmsInputLayoutBundle;
import org.opencms.gwt.client.ui.input.CmsCheckBox;
import org.opencms.gwt.client.ui.input.CmsMultiCheckBox;
import org.opencms.gwt.client.ui.input.CmsSelectBox;
import org.opencms.gwt.client.ui.input.CmsTextBox;
import org.opencms.gwt.client.ui.input.I_CmsFormField;
import org.opencms.gwt.client.ui.input.form.A_CmsFormFieldPanel;
import org.opencms.gwt.client.ui.input.form.CmsBasicFormField;
import org.opencms.gwt.client.ui.input.form.CmsDialogFormHandler;
import org.opencms.gwt.client.ui.input.form.CmsFieldsetFormFieldPanel;
import org.opencms.gwt.client.ui.input.form.CmsForm;
import org.opencms.gwt.client.ui.input.form.CmsFormDialog;
import org.opencms.gwt.client.ui.input.form.CmsFormRow;
import org.opencms.gwt.client.ui.input.form.CmsInfoBoxFormFieldPanel;
import org.opencms.gwt.client.ui.input.form.I_CmsFormSubmitHandler;
import org.opencms.gwt.client.util.CmsDomUtil;
import org.opencms.gwt.client.util.I_CmsSimpleCallback;
import org.opencms.gwt.shared.CmsGwtConstants;
import org.opencms.gwt.shared.CmsListInfoBean;
import org.opencms.gwt.shared.CmsTemplateContextInfo;
import org.opencms.util.CmsStringUtil;
import org.opencms.xml.content.CmsXmlContentProperty;

import java.util.ArrayList;
import java.util.HashMap;
import java.util.LinkedHashMap;
import java.util.Map;
import java.util.Set;

import com.google.gwt.dom.client.Style;
import com.google.gwt.dom.client.Style.Unit;
import com.google.gwt.event.logical.shared.ValueChangeEvent;
import com.google.gwt.event.logical.shared.ValueChangeHandler;

/**
 * The element settings dialog.<p>
 */
public class CmsElementSettingsDialog extends CmsFormDialog {

    /** The template context changed flag. */
    private boolean m_changedContext;

    /** The current container id. */
    private String m_containerId;

    /** The template context info. */
    private CmsTemplateContextInfo m_contextInfo;

    /** The template context widget. */
    private CmsMultiCheckBox m_contextsWidget;

    /** The container page controller. */
    private CmsContainerpageController m_controller;

    /** Checkbox to set the 'createNew' status. */
    private CmsCheckBox m_createNewCheckBox;

    /** The element data bean. */
    private CmsContainerElementData m_elementBean;

    /** The element panel. */
    private CmsContainerPageElementPanel m_elementWidget;

    /** The formatter select widget. */
    private CmsSelectBox m_formatterSelect;

    /** The break up model group checkbox. */
    private CmsCheckBox m_modelGroupBreakUp;

    /** Checkbox to set the 'model group' status. */
    private CmsCheckBox m_modelGroupCheckBox;

    /** The is model group description field. */
    private CmsTextBox m_modelGroupDescription;

    /** The is model group title field. */
    private CmsTextBox m_modelGroupTitle;

    /** The element setting values. */
    private Map<String, String> m_settings;

    /** Checkbox to set the use as copy model status. */
    private CmsCheckBox m_useAsCopyModel;

    /**
     * Constructor.<p>
     *
     * @param controller the container page controller
     * @param elementWidget the element panel
     * @param elementBean the element data bean
     */
    public CmsElementSettingsDialog(
        CmsContainerpageController controller,
        CmsContainerPageElementPanel elementWidget,
        CmsContainerElementData elementBean) {

        super(Messages.get().key(Messages.GUI_PROPERTY_DIALOG_TITLE_0), new CmsForm(false), 700);
        m_elementWidget = elementWidget;
        m_controller = controller;
        m_elementBean = elementBean;
        m_contextInfo = m_controller.getData().getTemplateContextInfo();
        m_containerId = m_elementWidget.getParentTarget().getContainerId();
        CmsListInfoBean infoBean = new CmsListInfoBean();
        infoBean.setTitle(elementBean.getTitle());
        infoBean.setSubTitle(elementBean.getSitePath());
        infoBean.setResourceType(elementBean.getResourceType());
        m_settings = elementBean.getSettings();
        A_CmsFormFieldPanel formFieldPanel = null;
        boolean isEditableModelGroup = CmsCoreProvider.get().getUserInfo().isDeveloper()
            && m_controller.getData().isModelGroup();
        boolean isDeveloper = CmsCoreProvider.get().getUserInfo().isDeveloper();
        if (m_contextInfo.shouldShowElementTemplateContextSelection()
            || isDeveloper
            || m_elementBean.hasAlternativeFormatters(m_containerId)) {
            CmsFieldsetFormFieldPanel fieldSetPanel = new CmsFieldsetFormFieldPanel(
                infoBean,
                org.opencms.ade.containerpage.client.Messages.get().key(
                    org.opencms.ade.containerpage.client.Messages.GUI_SETTINGS_LEGEND_0));
            formFieldPanel = fieldSetPanel;
            if (m_elementBean.hasAlternativeFormatters(m_containerId)) {
                CmsFieldSet formatterFieldset = new CmsFieldSet();
                // insert as first field-set after the element info box
                fieldSetPanel.getMainPanel().insert(formatterFieldset, 1);
                formatterFieldset.setLegend(
                    org.opencms.ade.containerpage.client.Messages.get().key(
                        org.opencms.ade.containerpage.client.Messages.GUI_FORMATTERS_LEGEND_0));
                formatterFieldset.getElement().getStyle().setMarginTop(10, Style.Unit.PX);
                LinkedHashMap<String, String> formatters = new LinkedHashMap<String, String>();
                m_formatterSelect = new CmsSelectBox();
                for (CmsFormatterConfig formatter : m_elementBean.getFormatters().get(m_containerId).values()) {
                    formatters.put(formatter.getId(), formatter.getLabel());
                    m_formatterSelect.setTitle(formatter.getId(), formatter.getJspRootPath());
                }
                m_formatterSelect.setItems(formatters);
                m_formatterSelect.selectValue(m_elementBean.getFormatterConfig(m_containerId).getId());
                m_formatterSelect.addValueChangeHandler(new ValueChangeHandler<String>() {

                    public void onValueChange(ValueChangeEvent<String> event) {

                        onFormatterChange(event.getValue());
                    }
                });
                formatterFieldset.add(m_formatterSelect);
            }
<<<<<<< HEAD
            if (m_controller.getData().isModelPage() || isEditableModelGroup) {
                CmsFieldSet modelGroupFieldSet = new CmsFieldSet();
                modelGroupFieldSet.setLegend(org.opencms.ade.containerpage.client.Messages.get().key(
                    org.opencms.ade.containerpage.client.Messages.GUI_CREATE_NEW_LEGEND_0

                ));
                modelGroupFieldSet.getElement().getStyle().setMarginTop(10, Unit.PX);

                if (isEditableModelGroup
                    && !elementWidget.hasModelGroupParent()
                    && !m_controller.hasModelGroupChild(elementWidget)) {
                    m_modelGroupCheckBox = new CmsCheckBox(org.opencms.ade.containerpage.client.Messages.get().key(
                        org.opencms.ade.containerpage.client.Messages.GUI_USE_AS_MODEL_GROUP_LABEL_0));
                    m_modelGroupCheckBox.setDisplayInline(false);
                    m_modelGroupCheckBox.getElement().getStyle().setMarginTop(7, Style.Unit.PX);
                    modelGroupFieldSet.add(m_modelGroupCheckBox);
                    m_modelGroupCheckBox.setChecked(elementWidget.isModelGroup());
                    CmsFormRow titleRow = new CmsFormRow();
                    titleRow.getLabel().setText(
                        org.opencms.ade.containerpage.client.Messages.get().key(
                            org.opencms.ade.containerpage.client.Messages.GUI_MODEL_GROUP_TITLE_0));
                    m_modelGroupTitle = new CmsTextBox();
                    titleRow.getWidgetContainer().add(m_modelGroupTitle);
                    modelGroupFieldSet.add(titleRow);

                    CmsFormRow descriptionRow = new CmsFormRow();
                    descriptionRow.getLabel().setText(
                        org.opencms.ade.containerpage.client.Messages.get().key(
                            org.opencms.ade.containerpage.client.Messages.GUI_MODEL_GROUP_DESCRIPTION_0));
                    m_modelGroupDescription = new CmsTextBox();
                    descriptionRow.getWidgetContainer().add(m_modelGroupDescription);
                    modelGroupFieldSet.add(descriptionRow);

                    if (elementWidget.isModelGroup()) {
                        m_modelGroupTitle.setFormValueAsString(elementBean.getSettings().get(
                            CmsContainerElement.MODEL_GROUP_TITLE));
                        m_modelGroupDescription.setFormValueAsString(elementBean.getSettings().get(
                            CmsContainerElement.MODEL_GROUP_DESCRIPTION));
                    }

                    m_useAsCopyModel = new CmsCheckBox(org.opencms.ade.containerpage.client.Messages.get().key(
                        org.opencms.ade.containerpage.client.Messages.GUI_MODEL_GROUP_USE_AS_COPY_MODEL_0));
                    m_useAsCopyModel.setDisplayInline(false);
                    m_useAsCopyModel.getElement().getStyle().setMarginTop(7, Style.Unit.PX);
                    m_useAsCopyModel.setChecked(Boolean.valueOf(
                        elementBean.getSettings().get(CmsContainerElement.USE_AS_COPY_MODEL)).booleanValue());
                    modelGroupFieldSet.add(m_useAsCopyModel);
                }
                m_createNewCheckBox = new CmsCheckBox(org.opencms.ade.containerpage.client.Messages.get().key(
                    org.opencms.ade.containerpage.client.Messages.GUI_CREATE_NEW_LABEL_0));
                m_createNewCheckBox.setDisplayInline(false);
                m_createNewCheckBox.getElement().getStyle().setMarginTop(7, Style.Unit.PX);
                modelGroupFieldSet.add(m_createNewCheckBox);
                fieldSetPanel.getMainPanel().insert(modelGroupFieldSet, 1);
                m_createNewCheckBox.setChecked(elementBean.isCreateNew());
            } else if (elementWidget.isModelGroup()) {
                CmsFieldSet modelGroupFieldSet = new CmsFieldSet();
                modelGroupFieldSet.setLegend(org.opencms.ade.containerpage.client.Messages.get().key(
                    org.opencms.ade.containerpage.client.Messages.GUI_CREATE_NEW_LEGEND_0

                ));
                modelGroupFieldSet.getElement().getStyle().setMarginTop(10, Unit.PX);
                m_modelGroupBreakUp = new CmsCheckBox(org.opencms.ade.containerpage.client.Messages.get().key(
                    org.opencms.ade.containerpage.client.Messages.GUI_MODEL_GROUP_BREAK_UP_0));
                m_modelGroupBreakUp.setDisplayInline(false);
                m_modelGroupBreakUp.getElement().getStyle().setMarginTop(7, Style.Unit.PX);
                modelGroupFieldSet.add(m_modelGroupBreakUp);
                fieldSetPanel.getMainPanel().insert(modelGroupFieldSet, 1);
=======
            if (isEditableModelPage) {
                CmsFieldSet createNewFieldSet = new CmsFieldSet();
                createNewFieldSet.setLegend(
                    org.opencms.ade.containerpage.client.Messages.get().key(
                        org.opencms.ade.containerpage.client.Messages.GUI_CREATE_NEW_LEGEND_0

                ));
                createNewFieldSet.getElement().getStyle().setMarginTop(10, Unit.PX);
                m_createNewCheckBox = new CmsCheckBox(
                    org.opencms.ade.containerpage.client.Messages.get().key(
                        org.opencms.ade.containerpage.client.Messages.GUI_CREATE_NEW_LABEL_0));
                createNewFieldSet.add(m_createNewCheckBox);
                fieldSetPanel.getMainPanel().insert(createNewFieldSet, 1);
                m_createNewCheckBox.setChecked(elementWidget.isCreateNew());
            } else {
                m_createNewCheckBox = null;
>>>>>>> d46a8b9b
            }

            if (m_contextInfo.shouldShowElementTemplateContextSelection()) {
                String templateContexts = m_settings.get(CmsTemplateContextInfo.SETTING);
                if (templateContexts == null) {
                    templateContexts = CmsStringUtil.listAsString(
                        new ArrayList<String>(
                            CmsContainerpageController.get().getData().getTemplateContextInfo().getContextLabels().keySet()),
                        "|");
                } else if (templateContexts.equals(CmsTemplateContextInfo.EMPTY_VALUE)) {
                    // translate "none" to an empty selection
                    templateContexts = "";
                }
                m_settings.put(CmsTemplateContextInfo.SETTING, templateContexts);

                CmsFieldSet contextsFieldset = new CmsFieldSet();
                contextsFieldset.setLegend(m_contextInfo.getSettingDefinition().getNiceName());
                contextsFieldset.getElement().getStyle().setMarginTop(10, Style.Unit.PX);
                m_contextsWidget = new CmsMultiCheckBox(
                    CmsStringUtil.splitAsMap(m_contextInfo.getSettingDefinition().getWidgetConfiguration(), "|", ":"));
                for (CmsCheckBox checkbox : m_contextsWidget.getCheckboxes()) {
                    Style checkboxStyle = checkbox.getElement().getStyle();
                    checkbox.getButton().getElement().getStyle().setFontWeight(Style.FontWeight.NORMAL);
                    checkboxStyle.setMarginTop(7, Style.Unit.PX);
                }
                m_contextsWidget.setFormValueAsString(m_settings.get(CmsTemplateContextInfo.SETTING));
                m_contextsWidget.addValueChangeHandler(new ValueChangeHandler<String>() {

                    public void onValueChange(ValueChangeEvent<String> event) {

                        setTemplateContextChanged(true);
                    }
                });
                contextsFieldset.add(m_contextsWidget);
                fieldSetPanel.getMainPanel().add(contextsFieldset);
            }
            if (m_elementBean.getSettingConfig(m_containerId).isEmpty()) {
                // hide the settings field set, if there are no settings to edit
                fieldSetPanel.getFieldSet().setVisible(false);
            }
        } else {
            formFieldPanel = new CmsInfoBoxFormFieldPanel(infoBean);
        }
        getForm().setWidget(formFieldPanel);
        formFieldPanel.addStyleName(I_CmsInputLayoutBundle.INSTANCE.inputCss().formGradientBackground());
        I_CmsFormSubmitHandler submitHandler = new I_CmsFormSubmitHandler() {

            /**
             * @see org.opencms.gwt.client.ui.input.form.I_CmsFormSubmitHandler#onSubmitForm(org.opencms.gwt.client.ui.input.form.CmsForm, java.util.Map, java.util.Set)
             */
            public void onSubmitForm(
                CmsForm formParam,
                final Map<String, String> fieldValues,
                Set<String> editedFields) {

                submitForm(formParam, fieldValues, editedFields);
            }
        };
        CmsDialogFormHandler formHandler = new CmsDialogFormHandler();
        formHandler.setSubmitHandler(submitHandler);
        getForm().setFormHandler(formHandler);
        formHandler.setDialog(this);
        renderSettingsForm(m_elementBean.getSettingConfig(m_containerId));
    }

    /**
     * @see org.opencms.gwt.client.ui.input.form.CmsFormDialog#show()
     */
    @Override
    public void show() {

        super.show();
        if (getWidth() > 0) {
            getForm().getWidget().truncate("settings_truncation", getWidth() - 22);
        }
    }

    /**
     * Returns if the template context has been changed.<p>
     *
     * @return <code>true</code> if the template context has been changed
     */
    boolean isTemplateContextChanged() {

        return m_changedContext;
    }

    /**
     * Handles the formatter selection changes.<p>
     *
     * @param formatterId the formatter id
     */
    void onFormatterChange(String formatterId) {

        CmsFormatterConfig config = m_elementBean.getFormatters().get(m_containerId).get(formatterId);
        renderSettingsForm(config.getSettingConfig());
    }

    /**
     * Renders the settings form.<p>
     *
     * @param settingsConfig the settings configuration
     */
    void renderSettingsForm(Map<String, CmsXmlContentProperty> settingsConfig) {

        getForm().removeGroup("");
        Map<String, I_CmsFormField> formFields = CmsBasicFormField.createFields(settingsConfig.values());
        for (I_CmsFormField field : formFields.values()) {
            String fieldId = field.getId();
            String initialValue = m_settings.get(fieldId);
            if (initialValue == null) {
                CmsXmlContentProperty propDef = settingsConfig.get(fieldId);
                initialValue = propDef.getDefault();
            }
            getForm().addField(field, initialValue);
        }
        getForm().render();
        A_CmsFormFieldPanel formWidget = getForm().getWidget();
        if (formWidget instanceof CmsFieldsetFormFieldPanel) {
            ((CmsFieldsetFormFieldPanel)formWidget).getFieldSet().setVisible(!settingsConfig.isEmpty());
        }
        if (getWidth() > 0) {
            getForm().getWidget().truncate("settings_truncation", getWidth() - 12);
        }
    }

    /**
     * Sets the template context changed flag.<p>
     * @param changed the template context changed flag
     */
    void setTemplateContextChanged(boolean changed) {

        m_changedContext = changed;
    }

    /**
     * Submits the settings form.<p>
     *
     * @param formParam the form
     * @param fieldValues the field values
     * @param editedFields the changed fields
     */
    void submitForm(CmsForm formParam, final Map<String, String> fieldValues, Set<String> editedFields) {

        if (CmsInheritanceContainerEditor.getInstance() != null) {
            CmsInheritanceContainerEditor.getInstance().onSettingsEdited();
        }
        if (m_contextsWidget != null) {
            String newTemplateContexts = m_contextsWidget.getFormValueAsString();
            if ((newTemplateContexts == null) || "".equals(newTemplateContexts)) {
                newTemplateContexts = CmsTemplateContextInfo.EMPTY_VALUE;
                // translate an empty selection to "none"
            }
            fieldValues.put(CmsTemplateContextInfo.SETTING, newTemplateContexts);
        }
        final boolean hasFormatterChanges;
        if (m_formatterSelect != null) {
            fieldValues.put(
                CmsFormatterConfig.getSettingsKeyForContainer(m_containerId),
                m_formatterSelect.getFormValueAsString());
            hasFormatterChanges = true;
        } else {
            hasFormatterChanges = false;
        }
        if (m_createNewCheckBox != null) {
            m_elementWidget.setCreateNew(m_createNewCheckBox.isChecked());
            fieldValues.put(CmsContainerElement.CREATE_AS_NEW, Boolean.toString(m_createNewCheckBox.isChecked()));
        }
        if (m_modelGroupCheckBox != null) {
            boolean modelGroup = m_modelGroupCheckBox.isChecked();
            fieldValues.put(CmsContainerElement.MODEL_GROUP_STATE, (modelGroup
            ? ModelGroupState.isModelGroup
            : ModelGroupState.noGroup).name());
            if (modelGroup) {
                fieldValues.put(CmsContainerElement.MODEL_GROUP_TITLE, m_modelGroupTitle.getFormValueAsString());
                fieldValues.put(
                    CmsContainerElement.MODEL_GROUP_DESCRIPTION,
                    m_modelGroupDescription.getFormValueAsString());
            }
        }
        if (m_useAsCopyModel != null) {
            fieldValues.put(CmsContainerElement.USE_AS_COPY_MODEL, Boolean.toString(m_useAsCopyModel.isChecked()));
        }

        if ((m_modelGroupBreakUp != null) && m_modelGroupBreakUp.isChecked()) {
            fieldValues.put(CmsContainerElement.MODEL_GROUP_STATE, ModelGroupState.noGroup.name());
        }

        final Map<String, String> filteredFieldValues = new HashMap<String, String>();
        for (Map.Entry<String, String> entry : fieldValues.entrySet()) {
            String key = entry.getKey();
            String value = entry.getValue();
            if ((value != null) && (value.length() > 0)) {
                filteredFieldValues.put(key, value);
            }
        }

        m_controller.reloadElementWithSettings(
            m_elementWidget,
            m_elementBean.getClientId(),
            filteredFieldValues,
            new I_CmsSimpleCallback<CmsContainerPageElementPanel>() {

                public void execute(CmsContainerPageElementPanel result) {

                    if (isTemplateContextChanged()) {
                        // if the context multiselect box isn't displayed, of course it can't change values,
                        // and this code won't be executed.
                        CmsContainerpageController.get().handleChangeTemplateContext(
                            result,
                            filteredFieldValues.get(CmsTemplateContextInfo.SETTING));
                    }
                    if (hasFormatterChanges) {
                        updateCss();
                    }
                    if (result.getElement().getInnerHTML().contains(CmsGwtConstants.FORMATTER_RELOAD_MARKER)
                        && !CmsContainerpageController.get().isGroupcontainerEditing()) {
                        CmsContainerpageController.get().reloadPage();
                    }
                }

            });
    }

    /**
     * Updates the CSS resources for the selected formatter.<p>
     */
    void updateCss() {

        String formatterId = m_formatterSelect.getFormValueAsString();
        CmsFormatterConfig formatter = m_elementBean.getFormatters().get(m_containerId).get(formatterId);
        Set<String> cssResources = formatter.getCssResources();
        for (String cssResource : cssResources) {
            CmsDomUtil.ensureStyleSheetIncluded(cssResource);
        }
        if (formatter.hasInlineCss()) {
            ensureInlineCss(formatterId, formatter.getInlineCss());
        }
    }

    /**
     * Ensures the CSS snippet with the given ID is present.<p>
     *
     * @param formatterId the ID
     * @param cssContent the CSS snippet
     */
    private native void ensureInlineCss(String formatterId, String cssContent)/*-{
                                                                              var styles = $wnd.document.styleSheets;
                                                                              for ( var i = 0; i < styles.length; i++) {
                                                                              // IE uses the owningElement property
                                                                              var styleNode = styles[i].owningElement ? styles[i].owningElement
                                                                              : styles[i].ownerNode;
                                                                              if (styleNode != null && styleNode.rel == formatterId) {
                                                                              // inline css is present
                                                                              return;
                                                                              }
                                                                              }
                                                                              // include inline css into head
                                                                              var headID = $wnd.document.getElementsByTagName("head")[0];
                                                                              var cssNode = $wnd.document.createElement('style');
                                                                              cssNode.type = 'text/css';
                                                                              cssNode.rel = formatterId;
                                                                              if (cssNode.styleSheet) {
                                                                              // in case of IE
                                                                              cssNode.styleSheet.cssText = cssContent;
                                                                              } else {
                                                                              // otherwise
                                                                              cssNode.appendChild(document.createTextNode(cssContent));
                                                                              }
                                                                              headID.appendChild(cssNode);
                                                                              }-*/;
}<|MERGE_RESOLUTION|>--- conflicted
+++ resolved
@@ -180,11 +180,11 @@
                 });
                 formatterFieldset.add(m_formatterSelect);
             }
-<<<<<<< HEAD
             if (m_controller.getData().isModelPage() || isEditableModelGroup) {
                 CmsFieldSet modelGroupFieldSet = new CmsFieldSet();
-                modelGroupFieldSet.setLegend(org.opencms.ade.containerpage.client.Messages.get().key(
-                    org.opencms.ade.containerpage.client.Messages.GUI_CREATE_NEW_LEGEND_0
+                modelGroupFieldSet.setLegend(
+                    org.opencms.ade.containerpage.client.Messages.get().key(
+                        org.opencms.ade.containerpage.client.Messages.GUI_CREATE_NEW_LEGEND_0
 
                 ));
                 modelGroupFieldSet.getElement().getStyle().setMarginTop(10, Unit.PX);
@@ -192,8 +192,9 @@
                 if (isEditableModelGroup
                     && !elementWidget.hasModelGroupParent()
                     && !m_controller.hasModelGroupChild(elementWidget)) {
-                    m_modelGroupCheckBox = new CmsCheckBox(org.opencms.ade.containerpage.client.Messages.get().key(
-                        org.opencms.ade.containerpage.client.Messages.GUI_USE_AS_MODEL_GROUP_LABEL_0));
+                    m_modelGroupCheckBox = new CmsCheckBox(
+                        org.opencms.ade.containerpage.client.Messages.get().key(
+                            org.opencms.ade.containerpage.client.Messages.GUI_USE_AS_MODEL_GROUP_LABEL_0));
                     m_modelGroupCheckBox.setDisplayInline(false);
                     m_modelGroupCheckBox.getElement().getStyle().setMarginTop(7, Style.Unit.PX);
                     modelGroupFieldSet.add(m_modelGroupCheckBox);
@@ -215,22 +216,25 @@
                     modelGroupFieldSet.add(descriptionRow);
 
                     if (elementWidget.isModelGroup()) {
-                        m_modelGroupTitle.setFormValueAsString(elementBean.getSettings().get(
-                            CmsContainerElement.MODEL_GROUP_TITLE));
-                        m_modelGroupDescription.setFormValueAsString(elementBean.getSettings().get(
-                            CmsContainerElement.MODEL_GROUP_DESCRIPTION));
+                        m_modelGroupTitle.setFormValueAsString(
+                            elementBean.getSettings().get(CmsContainerElement.MODEL_GROUP_TITLE));
+                        m_modelGroupDescription.setFormValueAsString(
+                            elementBean.getSettings().get(CmsContainerElement.MODEL_GROUP_DESCRIPTION));
                     }
 
-                    m_useAsCopyModel = new CmsCheckBox(org.opencms.ade.containerpage.client.Messages.get().key(
-                        org.opencms.ade.containerpage.client.Messages.GUI_MODEL_GROUP_USE_AS_COPY_MODEL_0));
+                    m_useAsCopyModel = new CmsCheckBox(
+                        org.opencms.ade.containerpage.client.Messages.get().key(
+                            org.opencms.ade.containerpage.client.Messages.GUI_MODEL_GROUP_USE_AS_COPY_MODEL_0));
                     m_useAsCopyModel.setDisplayInline(false);
                     m_useAsCopyModel.getElement().getStyle().setMarginTop(7, Style.Unit.PX);
-                    m_useAsCopyModel.setChecked(Boolean.valueOf(
-                        elementBean.getSettings().get(CmsContainerElement.USE_AS_COPY_MODEL)).booleanValue());
+                    m_useAsCopyModel.setChecked(
+                        Boolean.valueOf(
+                            elementBean.getSettings().get(CmsContainerElement.USE_AS_COPY_MODEL)).booleanValue());
                     modelGroupFieldSet.add(m_useAsCopyModel);
                 }
-                m_createNewCheckBox = new CmsCheckBox(org.opencms.ade.containerpage.client.Messages.get().key(
-                    org.opencms.ade.containerpage.client.Messages.GUI_CREATE_NEW_LABEL_0));
+                m_createNewCheckBox = new CmsCheckBox(
+                    org.opencms.ade.containerpage.client.Messages.get().key(
+                        org.opencms.ade.containerpage.client.Messages.GUI_CREATE_NEW_LABEL_0));
                 m_createNewCheckBox.setDisplayInline(false);
                 m_createNewCheckBox.getElement().getStyle().setMarginTop(7, Style.Unit.PX);
                 modelGroupFieldSet.add(m_createNewCheckBox);
@@ -238,35 +242,19 @@
                 m_createNewCheckBox.setChecked(elementBean.isCreateNew());
             } else if (elementWidget.isModelGroup()) {
                 CmsFieldSet modelGroupFieldSet = new CmsFieldSet();
-                modelGroupFieldSet.setLegend(org.opencms.ade.containerpage.client.Messages.get().key(
-                    org.opencms.ade.containerpage.client.Messages.GUI_CREATE_NEW_LEGEND_0
+                modelGroupFieldSet.setLegend(
+                    org.opencms.ade.containerpage.client.Messages.get().key(
+                        org.opencms.ade.containerpage.client.Messages.GUI_CREATE_NEW_LEGEND_0
 
                 ));
                 modelGroupFieldSet.getElement().getStyle().setMarginTop(10, Unit.PX);
-                m_modelGroupBreakUp = new CmsCheckBox(org.opencms.ade.containerpage.client.Messages.get().key(
-                    org.opencms.ade.containerpage.client.Messages.GUI_MODEL_GROUP_BREAK_UP_0));
+                m_modelGroupBreakUp = new CmsCheckBox(
+                    org.opencms.ade.containerpage.client.Messages.get().key(
+                        org.opencms.ade.containerpage.client.Messages.GUI_MODEL_GROUP_BREAK_UP_0));
                 m_modelGroupBreakUp.setDisplayInline(false);
                 m_modelGroupBreakUp.getElement().getStyle().setMarginTop(7, Style.Unit.PX);
                 modelGroupFieldSet.add(m_modelGroupBreakUp);
                 fieldSetPanel.getMainPanel().insert(modelGroupFieldSet, 1);
-=======
-            if (isEditableModelPage) {
-                CmsFieldSet createNewFieldSet = new CmsFieldSet();
-                createNewFieldSet.setLegend(
-                    org.opencms.ade.containerpage.client.Messages.get().key(
-                        org.opencms.ade.containerpage.client.Messages.GUI_CREATE_NEW_LEGEND_0
-
-                ));
-                createNewFieldSet.getElement().getStyle().setMarginTop(10, Unit.PX);
-                m_createNewCheckBox = new CmsCheckBox(
-                    org.opencms.ade.containerpage.client.Messages.get().key(
-                        org.opencms.ade.containerpage.client.Messages.GUI_CREATE_NEW_LABEL_0));
-                createNewFieldSet.add(m_createNewCheckBox);
-                fieldSetPanel.getMainPanel().insert(createNewFieldSet, 1);
-                m_createNewCheckBox.setChecked(elementWidget.isCreateNew());
-            } else {
-                m_createNewCheckBox = null;
->>>>>>> d46a8b9b
             }
 
             if (m_contextInfo.shouldShowElementTemplateContextSelection()) {
@@ -437,9 +425,9 @@
         }
         if (m_modelGroupCheckBox != null) {
             boolean modelGroup = m_modelGroupCheckBox.isChecked();
-            fieldValues.put(CmsContainerElement.MODEL_GROUP_STATE, (modelGroup
-            ? ModelGroupState.isModelGroup
-            : ModelGroupState.noGroup).name());
+            fieldValues.put(
+                CmsContainerElement.MODEL_GROUP_STATE,
+                (modelGroup ? ModelGroupState.isModelGroup : ModelGroupState.noGroup).name());
             if (modelGroup) {
                 fieldValues.put(CmsContainerElement.MODEL_GROUP_TITLE, m_modelGroupTitle.getFormValueAsString());
                 fieldValues.put(
@@ -515,7 +503,7 @@
      */
     private native void ensureInlineCss(String formatterId, String cssContent)/*-{
                                                                               var styles = $wnd.document.styleSheets;
-                                                                              for ( var i = 0; i < styles.length; i++) {
+                                                                              for (var i = 0; i < styles.length; i++) {
                                                                               // IE uses the owningElement property
                                                                               var styleNode = styles[i].owningElement ? styles[i].owningElement
                                                                               : styles[i].ownerNode;
