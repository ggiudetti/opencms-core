--- conflicted
+++ resolved
@@ -19,7 +19,7 @@
  *
  * For further information about OpenCms, please see the
  * project website: http://www.opencms.org
- * 
+ *
  * You should have received a copy of the GNU Lesser General Public
  * License along with this library; if not, write to the Free Software
  * Foundation, Inc., 59 Temple Place, Suite 330, Boston, MA  02111-1307  USA
@@ -41,7 +41,7 @@
 
 /**
  * The entry point for the publish module.
- * 
+ *
  * @since 8.0.0
  */
 public class CmsPublishEntryPoint extends A_CmsEntryPoint {
@@ -63,28 +63,21 @@
                 closeLink = CmsCoreProvider.get().getDefaultWorkplaceLink();
             }
             final String constCloseLink = closeLink;
-<<<<<<< HEAD
             final boolean confirm = initData.isShowConfirmation();
-=======
->>>>>>> c4e95c33
             CloseHandler<PopupPanel> closeHandler = new CloseHandler<PopupPanel>() {
 
                 public void onClose(CloseEvent<PopupPanel> event) {
 
                     CmsPublishDialog dialog = (CmsPublishDialog)(event.getTarget());
-<<<<<<< HEAD
                     if (confirm && (dialog.hasSucceeded() || dialog.hasFailed())) {
-=======
-                    if (dialog.hasSucceeded() || dialog.hasFailed()) {
->>>>>>> c4e95c33
                         CmsPublishConfirmationDialog confirmation = new CmsPublishConfirmationDialog(
                             dialog,
                             constCloseLink);
                         confirmation.center();
                     } else {
-                        // 'cancel' case 
+                        // 'cancel' case
                         CmsJsUtil.closeWindow();
-                        // in case the window isn't successfully closed, go to the workplace 
+                        // in case the window isn't successfully closed, go to the workplace
                         Window.Location.assign(constCloseLink);
                     }
                 }
