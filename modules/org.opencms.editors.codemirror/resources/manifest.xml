--- conflicted
+++ resolved
@@ -1,6196 +1,6191 @@
-<?xml version="1.0" encoding="UTF-8"?>
-
-<export>
-	<info>
-		<creator>Admin</creator>
-		<opencms_version>9.0.0</opencms_version>
-		<createdate>Fri, 28 Jun 2013 08:58:29 GMT</createdate>
-		<infoproject>Offline</infoproject>
-		<export_version>7</export_version>
-	</info>
-	<module>
-		<name>org.opencms.editors.codemirror</name>
-		<nicename><![CDATA[OpenCms 8 CodeMirror editor]]></nicename>
-		<group>OpenCms Editors</group>
-		<class/>
-		<description><![CDATA[<p>This module adds the Open Source text editor "CodeMirror" to the OpenCms Workplace.</p>
-<p>Install this module if you want a source code editor with syntax highlighting. The version of CodeMirror is 3.14</p>
-<<<<<<< HEAD
-<p><i>&copy; 2013 by Alkacon Software GmbH (http://www.alkacon.com).</i></p>]]></description>
-		<version>9.4.0</version>
-=======
-<p><i>&copy; 2014 by Alkacon Software GmbH (http://www.alkacon.com).</i></p>]]></description>
-		<version>9.0.1</version>
->>>>>>> c4e95c33
-		<authorname><![CDATA[Alkacon Software GmbH]]></authorname>
-		<authoremail><![CDATA[info@alkacon.com]]></authoremail>
-		<datecreated/>
-		<userinstalled/>
-		<dateinstalled/>
-		<dependencies/>
-		<exportpoints>
-			<exportpoint uri="/system/modules/org.opencms.editors.codemirror/classes/" destination="WEB-INF/classes/"/>
-			<exportpoint uri="/system/modules/org.opencms.editors.codemirror/lib/" destination="WEB-INF/lib/"/>
-		</exportpoints>
-		<resources>
-			<resource uri="/system/modules/org.opencms.editors.codemirror/"/>
-			<resource uri="/system/workplace/editors/codemirror/"/>
-			<resource uri="/system/workplace/resources/editors/codemirror/"/>
-		</resources>
-		<parameters/>
-	</module>
-	<files>
-		<file>
-			<destination>system</destination>
-			<type>folder</type>
-			<uuidstructure>bdbc3c0f-79ce-11e2-bd62-170bfb738a71</uuidstructure>
-			<datelastmodified>Mon, 18 Feb 2013 13:26:02 GMT</datelastmodified>
-			<userlastmodified>Admin</userlastmodified>
-			<datecreated>Mon, 18 Feb 2013 13:26:02 GMT</datecreated>
-			<usercreated>Admin</usercreated>
-			<flags>0</flags>
-			<properties/>
-			<relations/>
-			<accesscontrol>
-				<accessentry>
-					<uuidprincipal>ROLE.WORKPLACE_USER</uuidprincipal>
-					<flags>514</flags>
-					<permissionset>
-						<allowed>1</allowed>
-						<denied>0</denied>
-					</permissionset>
-				</accessentry>
-			</accesscontrol>
-		</file>
-		<file>
-			<destination>system/modules</destination>
-			<type>folder</type>
-			<uuidstructure>c165471b-79ce-11e2-bd62-170bfb738a71</uuidstructure>
-			<datelastmodified>Mon, 18 Feb 2013 13:26:08 GMT</datelastmodified>
-			<userlastmodified>Admin</userlastmodified>
-			<datecreated>Mon, 18 Feb 2013 13:26:08 GMT</datecreated>
-			<usercreated>Admin</usercreated>
-			<flags>0</flags>
-			<properties/>
-			<relations/>
-			<accesscontrol>
-				<accessentry>
-					<uuidprincipal>ROLE.WORKPLACE_USER</uuidprincipal>
-					<flags>514</flags>
-					<permissionset>
-						<allowed>5</allowed>
-						<denied>0</denied>
-					</permissionset>
-				</accessentry>
-			</accesscontrol>
-		</file>
-		<file>
-			<destination>system/modules/org.opencms.editors.codemirror</destination>
-			<type>folder</type>
-			<uuidstructure>5e05bc1b-ba11-11e1-8da3-49528da9658f</uuidstructure>
-			<datelastmodified>Tue, 19 Jun 2012 13:19:15 GMT</datelastmodified>
-			<userlastmodified>Admin</userlastmodified>
-			<datecreated>Tue, 19 Jun 2012 13:19:15 GMT</datecreated>
-			<usercreated>Admin</usercreated>
-			<flags>0</flags>
-			<properties/>
-			<relations/>
-			<accesscontrol/>
-		</file>
-		<file>
-			<destination>system/modules/org.opencms.editors.codemirror/classes</destination>
-			<type>folder</type>
-			<uuidstructure>655ed69d-ba11-11e1-8da3-49528da9658f</uuidstructure>
-			<datelastmodified>Tue, 19 Jun 2012 13:19:27 GMT</datelastmodified>
-			<userlastmodified>Admin</userlastmodified>
-			<datecreated>Tue, 19 Jun 2012 13:19:27 GMT</datecreated>
-			<usercreated>Admin</usercreated>
-			<flags>0</flags>
-			<properties/>
-			<relations/>
-			<accesscontrol/>
-		</file>
-		<file>
-			<destination>system/modules/org.opencms.editors.codemirror/classes/org</destination>
-			<type>folder</type>
-			<uuidstructure>721080b1-ba11-11e1-8da3-49528da9658f</uuidstructure>
-			<datelastmodified>Tue, 19 Jun 2012 13:19:48 GMT</datelastmodified>
-			<userlastmodified>Admin</userlastmodified>
-			<datecreated>Tue, 19 Jun 2012 13:19:48 GMT</datecreated>
-			<usercreated>Admin</usercreated>
-			<flags>0</flags>
-			<properties/>
-			<relations/>
-			<accesscontrol/>
-		</file>
-		<file>
-			<destination>system/modules/org.opencms.editors.codemirror/classes/org/opencms</destination>
-			<type>folder</type>
-			<uuidstructure>78503bf3-ba11-11e1-8da3-49528da9658f</uuidstructure>
-			<datelastmodified>Tue, 19 Jun 2012 13:19:59 GMT</datelastmodified>
-			<userlastmodified>Admin</userlastmodified>
-			<datecreated>Tue, 19 Jun 2012 13:19:59 GMT</datecreated>
-			<usercreated>Admin</usercreated>
-			<flags>0</flags>
-			<properties/>
-			<relations/>
-			<accesscontrol/>
-		</file>
-		<file>
-			<destination>system/modules/org.opencms.editors.codemirror/classes/org/opencms/editors</destination>
-			<type>folder</type>
-			<uuidstructure>7f66a825-ba11-11e1-8da3-49528da9658f</uuidstructure>
-			<datelastmodified>Tue, 19 Jun 2012 13:20:11 GMT</datelastmodified>
-			<userlastmodified>Admin</userlastmodified>
-			<datecreated>Tue, 19 Jun 2012 13:20:11 GMT</datecreated>
-			<usercreated>Admin</usercreated>
-			<flags>0</flags>
-			<properties/>
-			<relations/>
-			<accesscontrol/>
-		</file>
-		<file>
-			<destination>system/modules/org.opencms.editors.codemirror/classes/org/opencms/editors/codemirror</destination>
-			<type>folder</type>
-			<uuidstructure>85851fc7-ba11-11e1-8da3-49528da9658f</uuidstructure>
-			<datelastmodified>Tue, 19 Jun 2012 13:20:21 GMT</datelastmodified>
-			<userlastmodified>Admin</userlastmodified>
-			<datecreated>Tue, 19 Jun 2012 13:20:21 GMT</datecreated>
-			<usercreated>Admin</usercreated>
-			<flags>0</flags>
-			<properties/>
-			<relations/>
-			<accesscontrol/>
-		</file>
-		<file>
-			<source>system/modules/org.opencms.editors.codemirror/classes/org/opencms/editors/codemirror/messages_de.properties</source>
-			<destination>system/modules/org.opencms.editors.codemirror/classes/org/opencms/editors/codemirror/messages_de.properties</destination>
-			<type>plain</type>
-			<uuidstructure>8e0aac59-ba11-11e1-8da3-49528da9658f</uuidstructure>
-			<uuidresource>8e0aac5a-ba11-11e1-8da3-49528da9658f</uuidresource>
-			<datelastmodified>Fri, 07 Jun 2013 09:16:09 GMT</datelastmodified>
-			<userlastmodified>Admin</userlastmodified>
-			<datecreated>Tue, 19 Jun 2012 13:20:35 GMT</datecreated>
-			<usercreated>Admin</usercreated>
-			<flags>0</flags>
-			<properties>
-				<property>
-					<name>content-encoding</name>
-					<value><![CDATA[ISO-8859-1]]></value>
-				</property>
-			</properties>
-			<relations/>
-			<accesscontrol/>
-		</file>
-		<file>
-			<destination>system/modules/org.opencms.editors.codemirror/lib</destination>
-			<type>folder</type>
-			<uuidstructure>6a31e27f-ba11-11e1-8da3-49528da9658f</uuidstructure>
-			<datelastmodified>Tue, 19 Jun 2012 13:19:35 GMT</datelastmodified>
-			<userlastmodified>Admin</userlastmodified>
-			<datecreated>Tue, 19 Jun 2012 13:19:35 GMT</datecreated>
-			<usercreated>Admin</usercreated>
-			<flags>0</flags>
-			<properties/>
-			<relations/>
-			<accesscontrol/>
-		</file>
-		<file>
-			<source>system/modules/org.opencms.editors.codemirror/lib/org.opencms.editors.codemirror.jar</source>
-			<destination>system/modules/org.opencms.editors.codemirror/lib/org.opencms.editors.codemirror.jar</destination>
-			<type>binary</type>
-			<uuidstructure>4824c442-bb8c-11e1-8a41-49528da9658f</uuidstructure>
-			<uuidresource>4824c443-bb8c-11e1-8a41-49528da9658f</uuidresource>
-			<datelastmodified>Fri, 07 Jun 2013 09:17:34 GMT</datelastmodified>
-			<userlastmodified>Admin</userlastmodified>
-			<datecreated>Thu, 21 Jun 2012 10:31:37 GMT</datecreated>
-			<usercreated>Admin</usercreated>
-			<flags>0</flags>
-			<properties/>
-			<relations/>
-			<accesscontrol/>
-		</file>
-		<file>
-			<destination>system/workplace</destination>
-			<type>folder</type>
-			<uuidstructure>825afce2-11b7-11db-91cd-fdbae480bac9</uuidstructure>
-			<datelastmodified>Mon, 27 Mar 2006 12:00:00 GMT</datelastmodified>
-			<userlastmodified>Admin</userlastmodified>
-			<datecreated>Mon, 27 Jun 2005 08:00:00 GMT</datecreated>
-			<usercreated>Admin</usercreated>
-			<flags>0</flags>
-			<properties>
-				<property>
-					<name>content-encoding</name>
-					<value><![CDATA[UTF-8]]></value>
-				</property>
-				<property>
-					<name>export</name>
-					<value><![CDATA[false]]></value>
-				</property>
-				<property>
-					<name>login-form</name>
-					<value><![CDATA[/system/login/index.html]]></value>
-				</property>
-			</properties>
-			<relations/>
-			<accesscontrol>
-				<accessentry>
-					<uuidprincipal>ALL_OTHERS</uuidprincipal>
-					<flags>134</flags>
-					<permissionset>
-						<allowed>0</allowed>
-						<denied>0</denied>
-					</permissionset>
-				</accessentry>
-				<accessentry>
-					<uuidprincipal>ROLE.WORKPLACE_USER</uuidprincipal>
-					<flags>518</flags>
-					<permissionset>
-						<allowed>5</allowed>
-						<denied>0</denied>
-					</permissionset>
-				</accessentry>
-			</accesscontrol>
-		</file>
-		<file>
-			<destination>system/workplace/editors</destination>
-			<type>folder</type>
-			<uuidstructure>896ef88a-11b7-11db-91cd-fdbae480bac9</uuidstructure>
-			<datelastmodified>Mon, 27 Mar 2006 12:00:00 GMT</datelastmodified>
-			<userlastmodified>Admin</userlastmodified>
-			<datecreated>Mon, 27 Jun 2005 08:00:00 GMT</datecreated>
-			<usercreated>Admin</usercreated>
-			<flags>0</flags>
-			<properties>
-				<property>
-					<name>cache</name>
-					<value><![CDATA[false]]></value>
-				</property>
-			</properties>
-			<relations/>
-			<accesscontrol/>
-		</file>
-		<file>
-			<destination>system/workplace/editors/codemirror</destination>
-			<type>folder</type>
-			<uuidstructure>1ea80741-50b0-11e1-b660-49528da9658f</uuidstructure>
-			<datelastmodified>Mon, 06 Feb 2012 10:48:53 GMT</datelastmodified>
-			<userlastmodified>Admin</userlastmodified>
-			<datecreated>Mon, 06 Feb 2012 10:48:35 GMT</datecreated>
-			<usercreated>Admin</usercreated>
-			<flags>0</flags>
-			<properties>
-				<property>
-					<name>Title</name>
-					<value><![CDATA[CodeMirror]]></value>
-				</property>
-			</properties>
-			<relations/>
-			<accesscontrol/>
-		</file>
-		<file>
-			<source>system/workplace/editors/codemirror/edit.js</source>
-			<destination>system/workplace/editors/codemirror/edit.js</destination>
-			<type>plain</type>
-			<uuidstructure>416c2ccb-50b0-11e1-b660-49528da9658f</uuidstructure>
-			<uuidresource>28096a4a-50af-11e1-b660-49528da9658f</uuidresource>
-			<datelastmodified>Fri, 07 Jun 2013 07:54:33 GMT</datelastmodified>
-			<userlastmodified>Admin</userlastmodified>
-			<datecreated>Mon, 06 Feb 2012 10:41:41 GMT</datecreated>
-			<usercreated>Admin</usercreated>
-			<flags>0</flags>
-			<properties>
-				<property type="shared">
-					<name>Title</name>
-					<value><![CDATA[JS for OpenCms functions]]></value>
-				</property>
-			</properties>
-			<relations/>
-			<accesscontrol/>
-		</file>
-		<file>
-			<source>system/workplace/editors/codemirror/editor.jsp</source>
-			<destination>system/workplace/editors/codemirror/editor.jsp</destination>
-			<type>jsp</type>
-			<uuidstructure>35f091b4-50b0-11e1-b660-49528da9658f</uuidstructure>
-			<uuidresource>35f091b5-50b0-11e1-b660-49528da9658f</uuidresource>
-			<datelastmodified>Fri, 28 Jun 2013 08:56:12 GMT</datelastmodified>
-			<userlastmodified>Admin</userlastmodified>
-			<datecreated>Mon, 06 Feb 2012 10:49:14 GMT</datecreated>
-			<usercreated>Admin</usercreated>
-			<flags>0</flags>
-			<properties>
-				<property>
-					<name>Title</name>
-					<value><![CDATA[CodeMirror editor]]></value>
-				</property>
-				<property>
-					<name>export</name>
-					<value><![CDATA[false]]></value>
-				</property>
-			</properties>
-			<relations/>
-			<accesscontrol/>
-		</file>
-		<file>
-			<source>system/workplace/editors/codemirror/editor_configuration.xml</source>
-			<destination>system/workplace/editors/codemirror/editor_configuration.xml</destination>
-			<type>plain</type>
-			<uuidstructure>35f79698-50b0-11e1-b660-49528da9658f</uuidstructure>
-			<uuidresource>35f79699-50b0-11e1-b660-49528da9658f</uuidresource>
-			<datelastmodified>Thu, 21 Jun 2012 09:16:23 GMT</datelastmodified>
-			<userlastmodified>Admin</userlastmodified>
-			<datecreated>Mon, 06 Feb 2012 10:49:14 GMT</datecreated>
-			<usercreated>Admin</usercreated>
-			<flags>0</flags>
-			<properties>
-				<property>
-					<name>Title</name>
-					<value><![CDATA[Editor configuration file]]></value>
-				</property>
-			</properties>
-			<relations/>
-			<accesscontrol/>
-		</file>
-		<file>
-			<destination>system/workplace/resources</destination>
-			<type>folder</type>
-			<uuidstructure>82c16052-11b7-11db-91cd-fdbae480bac9</uuidstructure>
-			<datelastmodified>Mon, 27 Mar 2006 12:00:00 GMT</datelastmodified>
-			<userlastmodified>Admin</userlastmodified>
-			<datecreated>Mon, 27 Jun 2005 08:00:00 GMT</datecreated>
-			<usercreated>Admin</usercreated>
-			<flags>0</flags>
-			<properties/>
-			<relations/>
-			<accesscontrol/>
-		</file>
-		<file>
-			<destination>system/workplace/resources/editors</destination>
-			<type>folder</type>
-			<uuidstructure>8ae2d3a5-11b7-11db-91cd-fdbae480bac9</uuidstructure>
-			<datelastmodified>Mon, 27 Mar 2006 12:00:00 GMT</datelastmodified>
-			<userlastmodified>Admin</userlastmodified>
-			<datecreated>Mon, 27 Jun 2005 08:00:00 GMT</datecreated>
-			<usercreated>Admin</usercreated>
-			<flags>0</flags>
-			<properties/>
-			<relations/>
-			<accesscontrol/>
-		</file>
-		<file>
-			<destination>system/workplace/resources/editors/codemirror</destination>
-			<type>folder</type>
-			<uuidstructure>a7cb3707-50ae-11e1-b660-49528da9658f</uuidstructure>
-			<datelastmodified>Mon, 06 Feb 2012 10:38:06 GMT</datelastmodified>
-			<userlastmodified>Admin</userlastmodified>
-			<datecreated>Mon, 06 Feb 2012 10:38:06 GMT</datecreated>
-			<usercreated>Admin</usercreated>
-			<flags>0</flags>
-			<properties/>
-			<relations/>
-			<accesscontrol/>
-		</file>
-		<file>
-			<source>system/workplace/resources/editors/codemirror/codemirror-ocms.css</source>
-			<destination>system/workplace/resources/editors/codemirror/codemirror-ocms.css</destination>
-			<type>plain</type>
-			<uuidstructure>d4dbd131-50d4-11e1-a698-49528da9658f</uuidstructure>
-			<uuidresource>d4dbd132-50d4-11e1-a698-49528da9658f</uuidresource>
-			<datelastmodified>Fri, 07 Jun 2013 07:55:04 GMT</datelastmodified>
-			<userlastmodified>Admin</userlastmodified>
-			<datecreated>Mon, 06 Feb 2012 15:11:23 GMT</datecreated>
-			<usercreated>Admin</usercreated>
-			<flags>0</flags>
-			<properties>
-				<property>
-					<name>Title</name>
-					<value><![CDATA[CSS changes for OpenCms]]></value>
-				</property>
-			</properties>
-			<relations/>
-			<accesscontrol/>
-		</file>
-		<file>
-			<destination>system/workplace/resources/editors/codemirror/edit.js</destination>
-			<type>plain</type>
-			<uuidstructure>28096a49-50af-11e1-b660-49528da9658f</uuidstructure>
-			<uuidresource>28096a4a-50af-11e1-b660-49528da9658f</uuidresource>
-			<datelastmodified>Fri, 07 Jun 2013 07:54:33 GMT</datelastmodified>
-			<userlastmodified>Admin</userlastmodified>
-			<datecreated>Mon, 06 Feb 2012 10:41:41 GMT</datecreated>
-			<usercreated>Admin</usercreated>
-			<flags>0</flags>
-			<properties>
-				<property type="shared">
-					<name>Title</name>
-					<value><![CDATA[JS for OpenCms functions]]></value>
-				</property>
-			</properties>
-			<relations/>
-			<accesscontrol/>
-		</file>
-		<file>
-			<destination>system/workplace/resources/editors/codemirror/dist</destination>
-			<type>folder</type>
-			<uuidstructure>3abe3bcc-50af-11e1-b660-49528da9658f</uuidstructure>
-			<datelastmodified>Mon, 06 Feb 2012 10:46:41 GMT</datelastmodified>
-			<userlastmodified>Admin</userlastmodified>
-			<datecreated>Mon, 06 Feb 2012 10:42:13 GMT</datecreated>
-			<usercreated>Admin</usercreated>
-			<flags>0</flags>
-			<properties/>
-			<relations/>
-			<accesscontrol/>
-		</file>
-		<file>
-			<source>system/workplace/resources/editors/codemirror/dist/.travis.yml</source>
-			<destination>system/workplace/resources/editors/codemirror/dist/.travis.yml</destination>
-			<type>plain</type>
-			<uuidstructure>fc6ff668-dfca-11e2-8921-170bfb738a71</uuidstructure>
-			<uuidresource>fc6ff669-dfca-11e2-8921-170bfb738a71</uuidresource>
-			<datelastmodified>Fri, 28 Jun 2013 08:16:36 GMT</datelastmodified>
-			<userlastmodified>Admin</userlastmodified>
-			<datecreated>Fri, 28 Jun 2013 08:16:08 GMT</datecreated>
-			<usercreated>Admin</usercreated>
-			<flags>0</flags>
-			<properties/>
-			<relations/>
-			<accesscontrol/>
-		</file>
-		<file>
-			<source>system/workplace/resources/editors/codemirror/dist/bower.json</source>
-			<destination>system/workplace/resources/editors/codemirror/dist/bower.json</destination>
-			<type>plain</type>
-			<uuidstructure>fc74b15b-dfca-11e2-8921-170bfb738a71</uuidstructure>
-			<uuidresource>fc74b15c-dfca-11e2-8921-170bfb738a71</uuidresource>
-			<datelastmodified>Fri, 28 Jun 2013 08:16:36 GMT</datelastmodified>
-			<userlastmodified>Admin</userlastmodified>
-			<datecreated>Fri, 28 Jun 2013 08:16:08 GMT</datecreated>
-			<usercreated>Admin</usercreated>
-			<flags>0</flags>
-			<properties/>
-			<relations/>
-			<accesscontrol/>
-		</file>
-		<file>
-			<source>system/workplace/resources/editors/codemirror/dist/CONTRIBUTING.md</source>
-			<destination>system/workplace/resources/editors/codemirror/dist/CONTRIBUTING.md</destination>
-			<type>plain</type>
-			<uuidstructure>fc7e4e4e-dfca-11e2-8921-170bfb738a71</uuidstructure>
-			<uuidresource>fc7e4e4f-dfca-11e2-8921-170bfb738a71</uuidresource>
-			<datelastmodified>Fri, 28 Jun 2013 08:16:36 GMT</datelastmodified>
-			<userlastmodified>Admin</userlastmodified>
-			<datecreated>Fri, 28 Jun 2013 08:16:08 GMT</datecreated>
-			<usercreated>Admin</usercreated>
-			<flags>0</flags>
-			<properties/>
-			<relations/>
-			<accesscontrol/>
-		</file>
-		<file>
-			<source>system/workplace/resources/editors/codemirror/dist/index.html</source>
-			<destination>system/workplace/resources/editors/codemirror/dist/index.html</destination>
-			<type>plain</type>
-			<uuidstructure>fc857a41-dfca-11e2-8921-170bfb738a71</uuidstructure>
-			<uuidresource>fc857a42-dfca-11e2-8921-170bfb738a71</uuidresource>
-			<datelastmodified>Fri, 28 Jun 2013 08:16:35 GMT</datelastmodified>
-			<userlastmodified>Admin</userlastmodified>
-			<datecreated>Fri, 28 Jun 2013 08:16:08 GMT</datecreated>
-			<usercreated>Admin</usercreated>
-			<flags>0</flags>
-			<properties/>
-			<relations/>
-			<accesscontrol/>
-		</file>
-		<file>
-			<source>system/workplace/resources/editors/codemirror/dist/LICENSE</source>
-			<destination>system/workplace/resources/editors/codemirror/dist/LICENSE</destination>
-			<type>plain</type>
-			<uuidstructure>fc8a3534-dfca-11e2-8921-170bfb738a71</uuidstructure>
-			<uuidresource>fc8a3535-dfca-11e2-8921-170bfb738a71</uuidresource>
-			<datelastmodified>Fri, 28 Jun 2013 08:16:36 GMT</datelastmodified>
-			<userlastmodified>Admin</userlastmodified>
-			<datecreated>Fri, 28 Jun 2013 08:16:08 GMT</datecreated>
-			<usercreated>Admin</usercreated>
-			<flags>0</flags>
-			<properties/>
-			<relations/>
-			<accesscontrol/>
-		</file>
-		<file>
-			<source>system/workplace/resources/editors/codemirror/dist/package.json</source>
-			<destination>system/workplace/resources/editors/codemirror/dist/package.json</destination>
-			<type>plain</type>
-			<uuidstructure>fc916127-dfca-11e2-8921-170bfb738a71</uuidstructure>
-			<uuidresource>fc916128-dfca-11e2-8921-170bfb738a71</uuidresource>
-			<datelastmodified>Fri, 28 Jun 2013 08:16:34 GMT</datelastmodified>
-			<userlastmodified>Admin</userlastmodified>
-			<datecreated>Fri, 28 Jun 2013 08:16:08 GMT</datecreated>
-			<usercreated>Admin</usercreated>
-			<flags>0</flags>
-			<properties/>
-			<relations/>
-			<accesscontrol/>
-		</file>
-		<file>
-			<source>system/workplace/resources/editors/codemirror/dist/README.md</source>
-			<destination>system/workplace/resources/editors/codemirror/dist/README.md</destination>
-			<type>plain</type>
-			<uuidstructure>fc988d1a-dfca-11e2-8921-170bfb738a71</uuidstructure>
-			<uuidresource>fc988d1b-dfca-11e2-8921-170bfb738a71</uuidresource>
-			<datelastmodified>Fri, 28 Jun 2013 08:16:36 GMT</datelastmodified>
-			<userlastmodified>Admin</userlastmodified>
-			<datecreated>Fri, 28 Jun 2013 08:16:08 GMT</datecreated>
-			<usercreated>Admin</usercreated>
-			<flags>0</flags>
-			<properties/>
-			<relations/>
-			<accesscontrol/>
-		</file>
-		<file>
-			<destination>system/workplace/resources/editors/codemirror/dist/addon</destination>
-			<type>folder</type>
-			<uuidstructure>f4db326a-dfca-11e2-8921-170bfb738a71</uuidstructure>
-			<datelastmodified>Fri, 28 Jun 2013 08:15:55 GMT</datelastmodified>
-			<userlastmodified>Admin</userlastmodified>
-			<datecreated>Fri, 28 Jun 2013 08:15:55 GMT</datecreated>
-			<usercreated>Admin</usercreated>
-			<flags>0</flags>
-			<properties/>
-			<relations/>
-			<accesscontrol/>
-		</file>
-		<file>
-			<destination>system/workplace/resources/editors/codemirror/dist/addon/comment</destination>
-			<type>folder</type>
-			<uuidstructure>f4ee453c-dfca-11e2-8921-170bfb738a71</uuidstructure>
-			<datelastmodified>Fri, 28 Jun 2013 08:15:56 GMT</datelastmodified>
-			<userlastmodified>Admin</userlastmodified>
-			<datecreated>Fri, 28 Jun 2013 08:15:56 GMT</datecreated>
-			<usercreated>Admin</usercreated>
-			<flags>0</flags>
-			<properties/>
-			<relations/>
-			<accesscontrol/>
-		</file>
-		<file>
-			<source>system/workplace/resources/editors/codemirror/dist/addon/comment/comment.js</source>
-			<destination>system/workplace/resources/editors/codemirror/dist/addon/comment/comment.js</destination>
-			<type>plain</type>
-			<uuidstructure>f4f5712e-dfca-11e2-8921-170bfb738a71</uuidstructure>
-			<uuidresource>f4f5712f-dfca-11e2-8921-170bfb738a71</uuidresource>
-			<datelastmodified>Fri, 28 Jun 2013 08:16:36 GMT</datelastmodified>
-			<userlastmodified>Admin</userlastmodified>
-			<datecreated>Fri, 28 Jun 2013 08:15:56 GMT</datecreated>
-			<usercreated>Admin</usercreated>
-			<flags>0</flags>
-			<properties/>
-			<relations/>
-			<accesscontrol/>
-		</file>
-		<file>
-			<destination>system/workplace/resources/editors/codemirror/dist/addon/dialog</destination>
-			<type>folder</type>
-			<uuidstructure>f4ff0e21-dfca-11e2-8921-170bfb738a71</uuidstructure>
-			<datelastmodified>Fri, 28 Jun 2013 08:15:56 GMT</datelastmodified>
-			<userlastmodified>Admin</userlastmodified>
-			<datecreated>Fri, 28 Jun 2013 08:15:56 GMT</datecreated>
-			<usercreated>Admin</usercreated>
-			<flags>0</flags>
-			<properties/>
-			<relations/>
-			<accesscontrol/>
-		</file>
-		<file>
-			<source>system/workplace/resources/editors/codemirror/dist/addon/dialog/dialog.css</source>
-			<destination>system/workplace/resources/editors/codemirror/dist/addon/dialog/dialog.css</destination>
-			<type>plain</type>
-			<uuidstructure>f503c913-dfca-11e2-8921-170bfb738a71</uuidstructure>
-			<uuidresource>f503c914-dfca-11e2-8921-170bfb738a71</uuidresource>
-			<datelastmodified>Fri, 28 Jun 2013 08:16:36 GMT</datelastmodified>
-			<userlastmodified>Admin</userlastmodified>
-			<datecreated>Fri, 28 Jun 2013 08:15:56 GMT</datecreated>
-			<usercreated>Admin</usercreated>
-			<flags>0</flags>
-			<properties/>
-			<relations/>
-			<accesscontrol/>
-		</file>
-		<file>
-			<source>system/workplace/resources/editors/codemirror/dist/addon/dialog/dialog.js</source>
-			<destination>system/workplace/resources/editors/codemirror/dist/addon/dialog/dialog.js</destination>
-			<type>plain</type>
-			<uuidstructure>f50af506-dfca-11e2-8921-170bfb738a71</uuidstructure>
-			<uuidresource>f50af507-dfca-11e2-8921-170bfb738a71</uuidresource>
-			<datelastmodified>Fri, 28 Jun 2013 08:16:36 GMT</datelastmodified>
-			<userlastmodified>Admin</userlastmodified>
-			<datecreated>Fri, 28 Jun 2013 08:15:56 GMT</datecreated>
-			<usercreated>Admin</usercreated>
-			<flags>0</flags>
-			<properties/>
-			<relations/>
-			<accesscontrol/>
-		</file>
-		<file>
-			<destination>system/workplace/resources/editors/codemirror/dist/addon/display</destination>
-			<type>folder</type>
-			<uuidstructure>f50d3ef9-dfca-11e2-8921-170bfb738a71</uuidstructure>
-			<datelastmodified>Fri, 28 Jun 2013 08:15:56 GMT</datelastmodified>
-			<userlastmodified>Admin</userlastmodified>
-			<datecreated>Fri, 28 Jun 2013 08:15:56 GMT</datecreated>
-			<usercreated>Admin</usercreated>
-			<flags>0</flags>
-			<properties/>
-			<relations/>
-			<accesscontrol/>
-		</file>
-		<file>
-			<source>system/workplace/resources/editors/codemirror/dist/addon/display/placeholder.js</source>
-			<destination>system/workplace/resources/editors/codemirror/dist/addon/display/placeholder.js</destination>
-			<type>plain</type>
-			<uuidstructure>f51220fb-dfca-11e2-8921-170bfb738a71</uuidstructure>
-			<uuidresource>f51220fc-dfca-11e2-8921-170bfb738a71</uuidresource>
-			<datelastmodified>Fri, 28 Jun 2013 08:16:36 GMT</datelastmodified>
-			<userlastmodified>Admin</userlastmodified>
-			<datecreated>Fri, 28 Jun 2013 08:15:56 GMT</datecreated>
-			<usercreated>Admin</usercreated>
-			<flags>0</flags>
-			<properties/>
-			<relations/>
-			<accesscontrol/>
-		</file>
-		<file>
-			<destination>system/workplace/resources/editors/codemirror/dist/addon/edit</destination>
-			<type>folder</type>
-			<uuidstructure>f51925de-dfca-11e2-8921-170bfb738a71</uuidstructure>
-			<datelastmodified>Fri, 28 Jun 2013 08:15:56 GMT</datelastmodified>
-			<userlastmodified>Admin</userlastmodified>
-			<datecreated>Fri, 28 Jun 2013 08:15:56 GMT</datecreated>
-			<usercreated>Admin</usercreated>
-			<flags>0</flags>
-			<properties/>
-			<relations/>
-			<accesscontrol/>
-		</file>
-		<file>
-			<source>system/workplace/resources/editors/codemirror/dist/addon/edit/closebrackets.js</source>
-			<destination>system/workplace/resources/editors/codemirror/dist/addon/edit/closebrackets.js</destination>
-			<type>plain</type>
-			<uuidstructure>f51e07e0-dfca-11e2-8921-170bfb738a71</uuidstructure>
-			<uuidresource>f51e07e1-dfca-11e2-8921-170bfb738a71</uuidresource>
-			<datelastmodified>Fri, 28 Jun 2013 08:16:36 GMT</datelastmodified>
-			<userlastmodified>Admin</userlastmodified>
-			<datecreated>Fri, 28 Jun 2013 08:15:56 GMT</datecreated>
-			<usercreated>Admin</usercreated>
-			<flags>0</flags>
-			<properties/>
-			<relations/>
-			<accesscontrol/>
-		</file>
-		<file>
-			<source>system/workplace/resources/editors/codemirror/dist/addon/edit/closetag.js</source>
-			<destination>system/workplace/resources/editors/codemirror/dist/addon/edit/closetag.js</destination>
-			<type>plain</type>
-			<uuidstructure>f522c2d3-dfca-11e2-8921-170bfb738a71</uuidstructure>
-			<uuidresource>f522c2d4-dfca-11e2-8921-170bfb738a71</uuidresource>
-			<datelastmodified>Fri, 28 Jun 2013 08:16:36 GMT</datelastmodified>
-			<userlastmodified>Admin</userlastmodified>
-			<datecreated>Fri, 28 Jun 2013 08:15:56 GMT</datecreated>
-			<usercreated>Admin</usercreated>
-			<flags>0</flags>
-			<properties/>
-			<relations/>
-			<accesscontrol/>
-		</file>
-		<file>
-			<source>system/workplace/resources/editors/codemirror/dist/addon/edit/continuecomment.js</source>
-			<destination>system/workplace/resources/editors/codemirror/dist/addon/edit/continuecomment.js</destination>
-			<type>plain</type>
-			<uuidstructure>f5277dc6-dfca-11e2-8921-170bfb738a71</uuidstructure>
-			<uuidresource>f5277dc7-dfca-11e2-8921-170bfb738a71</uuidresource>
-			<datelastmodified>Fri, 28 Jun 2013 08:16:36 GMT</datelastmodified>
-			<userlastmodified>Admin</userlastmodified>
-			<datecreated>Fri, 28 Jun 2013 08:15:56 GMT</datecreated>
-			<usercreated>Admin</usercreated>
-			<flags>0</flags>
-			<properties/>
-			<relations/>
-			<accesscontrol/>
-		</file>
-		<file>
-			<source>system/workplace/resources/editors/codemirror/dist/addon/edit/continuelist.js</source>
-			<destination>system/workplace/resources/editors/codemirror/dist/addon/edit/continuelist.js</destination>
-			<type>plain</type>
-			<uuidstructure>f52ea9b9-dfca-11e2-8921-170bfb738a71</uuidstructure>
-			<uuidresource>f52ea9ba-dfca-11e2-8921-170bfb738a71</uuidresource>
-			<datelastmodified>Fri, 28 Jun 2013 08:16:36 GMT</datelastmodified>
-			<userlastmodified>Admin</userlastmodified>
-			<datecreated>Fri, 28 Jun 2013 08:15:56 GMT</datecreated>
-			<usercreated>Admin</usercreated>
-			<flags>0</flags>
-			<properties/>
-			<relations/>
-			<accesscontrol/>
-		</file>
-		<file>
-			<source>system/workplace/resources/editors/codemirror/dist/addon/edit/matchbrackets.js</source>
-			<destination>system/workplace/resources/editors/codemirror/dist/addon/edit/matchbrackets.js</destination>
-			<type>plain</type>
-			<uuidstructure>f53364ac-dfca-11e2-8921-170bfb738a71</uuidstructure>
-			<uuidresource>f53364ad-dfca-11e2-8921-170bfb738a71</uuidresource>
-			<datelastmodified>Fri, 28 Jun 2013 08:16:36 GMT</datelastmodified>
-			<userlastmodified>Admin</userlastmodified>
-			<datecreated>Fri, 28 Jun 2013 08:15:56 GMT</datecreated>
-			<usercreated>Admin</usercreated>
-			<flags>0</flags>
-			<properties/>
-			<relations/>
-			<accesscontrol/>
-		</file>
-		<file>
-			<source>system/workplace/resources/editors/codemirror/dist/addon/edit/trailingspace.js</source>
-			<destination>system/workplace/resources/editors/codemirror/dist/addon/edit/trailingspace.js</destination>
-			<type>plain</type>
-			<uuidstructure>f53846af-dfca-11e2-8921-170bfb738a71</uuidstructure>
-			<uuidresource>f53846b0-dfca-11e2-8921-170bfb738a71</uuidresource>
-			<datelastmodified>Fri, 28 Jun 2013 08:16:36 GMT</datelastmodified>
-			<userlastmodified>Admin</userlastmodified>
-			<datecreated>Fri, 28 Jun 2013 08:15:56 GMT</datecreated>
-			<usercreated>Admin</usercreated>
-			<flags>0</flags>
-			<properties/>
-			<relations/>
-			<accesscontrol/>
-		</file>
-		<file>
-			<destination>system/workplace/resources/editors/codemirror/dist/addon/fold</destination>
-			<type>folder</type>
-			<uuidstructure>f53d01a2-dfca-11e2-8921-170bfb738a71</uuidstructure>
-			<datelastmodified>Fri, 28 Jun 2013 08:15:56 GMT</datelastmodified>
-			<userlastmodified>Admin</userlastmodified>
-			<datecreated>Fri, 28 Jun 2013 08:15:56 GMT</datecreated>
-			<usercreated>Admin</usercreated>
-			<flags>0</flags>
-			<properties/>
-			<relations/>
-			<accesscontrol/>
-		</file>
-		<file>
-			<source>system/workplace/resources/editors/codemirror/dist/addon/fold/brace-fold.js</source>
-			<destination>system/workplace/resources/editors/codemirror/dist/addon/fold/brace-fold.js</destination>
-			<type>plain</type>
-			<uuidstructure>f541bc94-dfca-11e2-8921-170bfb738a71</uuidstructure>
-			<uuidresource>f541bc95-dfca-11e2-8921-170bfb738a71</uuidresource>
-			<datelastmodified>Fri, 28 Jun 2013 08:16:36 GMT</datelastmodified>
-			<userlastmodified>Admin</userlastmodified>
-			<datecreated>Fri, 28 Jun 2013 08:15:56 GMT</datecreated>
-			<usercreated>Admin</usercreated>
-			<flags>0</flags>
-			<properties/>
-			<relations/>
-			<accesscontrol/>
-		</file>
-		<file>
-			<source>system/workplace/resources/editors/codemirror/dist/addon/fold/foldcode.js</source>
-			<destination>system/workplace/resources/editors/codemirror/dist/addon/fold/foldcode.js</destination>
-			<type>plain</type>
-			<uuidstructure>f54da377-dfca-11e2-8921-170bfb738a71</uuidstructure>
-			<uuidresource>f54da378-dfca-11e2-8921-170bfb738a71</uuidresource>
-			<datelastmodified>Fri, 28 Jun 2013 08:16:36 GMT</datelastmodified>
-			<userlastmodified>Admin</userlastmodified>
-			<datecreated>Fri, 28 Jun 2013 08:15:56 GMT</datecreated>
-			<usercreated>Admin</usercreated>
-			<flags>0</flags>
-			<properties/>
-			<relations/>
-			<accesscontrol/>
-		</file>
-		<file>
-			<source>system/workplace/resources/editors/codemirror/dist/addon/fold/indent-fold.js</source>
-			<destination>system/workplace/resources/editors/codemirror/dist/addon/fold/indent-fold.js</destination>
-			<type>plain</type>
-			<uuidstructure>f5525e6a-dfca-11e2-8921-170bfb738a71</uuidstructure>
-			<uuidresource>f5525e6b-dfca-11e2-8921-170bfb738a71</uuidresource>
-			<datelastmodified>Fri, 28 Jun 2013 08:16:36 GMT</datelastmodified>
-			<userlastmodified>Admin</userlastmodified>
-			<datecreated>Fri, 28 Jun 2013 08:15:56 GMT</datecreated>
-			<usercreated>Admin</usercreated>
-			<flags>0</flags>
-			<properties/>
-			<relations/>
-			<accesscontrol/>
-		</file>
-		<file>
-			<source>system/workplace/resources/editors/codemirror/dist/addon/fold/xml-fold.js</source>
-			<destination>system/workplace/resources/editors/codemirror/dist/addon/fold/xml-fold.js</destination>
-			<type>plain</type>
-			<uuidstructure>f5598a5d-dfca-11e2-8921-170bfb738a71</uuidstructure>
-			<uuidresource>f5598a5e-dfca-11e2-8921-170bfb738a71</uuidresource>
-			<datelastmodified>Fri, 28 Jun 2013 08:16:36 GMT</datelastmodified>
-			<userlastmodified>Admin</userlastmodified>
-			<datecreated>Fri, 28 Jun 2013 08:15:56 GMT</datecreated>
-			<usercreated>Admin</usercreated>
-			<flags>0</flags>
-			<properties/>
-			<relations/>
-			<accesscontrol/>
-		</file>
-		<file>
-			<destination>system/workplace/resources/editors/codemirror/dist/addon/hint</destination>
-			<type>folder</type>
-			<uuidstructure>f55e6c60-dfca-11e2-8921-170bfb738a71</uuidstructure>
-			<datelastmodified>Fri, 28 Jun 2013 08:15:56 GMT</datelastmodified>
-			<userlastmodified>Admin</userlastmodified>
-			<datecreated>Fri, 28 Jun 2013 08:15:56 GMT</datecreated>
-			<usercreated>Admin</usercreated>
-			<flags>0</flags>
-			<properties/>
-			<relations/>
-			<accesscontrol/>
-		</file>
-		<file>
-			<source>system/workplace/resources/editors/codemirror/dist/addon/hint/html-hint.js</source>
-			<destination>system/workplace/resources/editors/codemirror/dist/addon/hint/html-hint.js</destination>
-			<type>plain</type>
-			<uuidstructure>f5632752-dfca-11e2-8921-170bfb738a71</uuidstructure>
-			<uuidresource>f5632753-dfca-11e2-8921-170bfb738a71</uuidresource>
-			<datelastmodified>Fri, 28 Jun 2013 08:16:36 GMT</datelastmodified>
-			<userlastmodified>Admin</userlastmodified>
-			<datecreated>Fri, 28 Jun 2013 08:15:56 GMT</datecreated>
-			<usercreated>Admin</usercreated>
-			<flags>0</flags>
-			<properties/>
-			<relations/>
-			<accesscontrol/>
-		</file>
-		<file>
-			<source>system/workplace/resources/editors/codemirror/dist/addon/hint/javascript-hint.js</source>
-			<destination>system/workplace/resources/editors/codemirror/dist/addon/hint/javascript-hint.js</destination>
-			<type>plain</type>
-			<uuidstructure>f567e245-dfca-11e2-8921-170bfb738a71</uuidstructure>
-			<uuidresource>f567e246-dfca-11e2-8921-170bfb738a71</uuidresource>
-			<datelastmodified>Fri, 28 Jun 2013 08:16:36 GMT</datelastmodified>
-			<userlastmodified>Admin</userlastmodified>
-			<datecreated>Fri, 28 Jun 2013 08:15:56 GMT</datecreated>
-			<usercreated>Admin</usercreated>
-			<flags>0</flags>
-			<properties/>
-			<relations/>
-			<accesscontrol/>
-		</file>
-		<file>
-			<source>system/workplace/resources/editors/codemirror/dist/addon/hint/pig-hint.js</source>
-			<destination>system/workplace/resources/editors/codemirror/dist/addon/hint/pig-hint.js</destination>
-			<type>plain</type>
-			<uuidstructure>f56c9d38-dfca-11e2-8921-170bfb738a71</uuidstructure>
-			<uuidresource>f56c9d39-dfca-11e2-8921-170bfb738a71</uuidresource>
-			<datelastmodified>Fri, 28 Jun 2013 08:16:36 GMT</datelastmodified>
-			<userlastmodified>Admin</userlastmodified>
-			<datecreated>Fri, 28 Jun 2013 08:15:56 GMT</datecreated>
-			<usercreated>Admin</usercreated>
-			<flags>0</flags>
-			<properties/>
-			<relations/>
-			<accesscontrol/>
-		</file>
-		<file>
-			<source>system/workplace/resources/editors/codemirror/dist/addon/hint/python-hint.js</source>
-			<destination>system/workplace/resources/editors/codemirror/dist/addon/hint/python-hint.js</destination>
-			<type>plain</type>
-			<uuidstructure>f573c92b-dfca-11e2-8921-170bfb738a71</uuidstructure>
-			<uuidresource>f573c92c-dfca-11e2-8921-170bfb738a71</uuidresource>
-			<datelastmodified>Fri, 28 Jun 2013 08:16:36 GMT</datelastmodified>
-			<userlastmodified>Admin</userlastmodified>
-			<datecreated>Fri, 28 Jun 2013 08:15:56 GMT</datecreated>
-			<usercreated>Admin</usercreated>
-			<flags>0</flags>
-			<properties/>
-			<relations/>
-			<accesscontrol/>
-		</file>
-		<file>
-			<source>system/workplace/resources/editors/codemirror/dist/addon/hint/show-hint.css</source>
-			<destination>system/workplace/resources/editors/codemirror/dist/addon/hint/show-hint.css</destination>
-			<type>plain</type>
-			<uuidstructure>f578841e-dfca-11e2-8921-170bfb738a71</uuidstructure>
-			<uuidresource>f578841f-dfca-11e2-8921-170bfb738a71</uuidresource>
-			<datelastmodified>Fri, 28 Jun 2013 08:16:36 GMT</datelastmodified>
-			<userlastmodified>Admin</userlastmodified>
-			<datecreated>Fri, 28 Jun 2013 08:15:56 GMT</datecreated>
-			<usercreated>Admin</usercreated>
-			<flags>0</flags>
-			<properties/>
-			<relations/>
-			<accesscontrol/>
-		</file>
-		<file>
-			<source>system/workplace/resources/editors/codemirror/dist/addon/hint/show-hint.js</source>
-			<destination>system/workplace/resources/editors/codemirror/dist/addon/hint/show-hint.js</destination>
-			<type>plain</type>
-			<uuidstructure>f57d6621-dfca-11e2-8921-170bfb738a71</uuidstructure>
-			<uuidresource>f57d6622-dfca-11e2-8921-170bfb738a71</uuidresource>
-			<datelastmodified>Fri, 28 Jun 2013 08:16:36 GMT</datelastmodified>
-			<userlastmodified>Admin</userlastmodified>
-			<datecreated>Fri, 28 Jun 2013 08:15:56 GMT</datecreated>
-			<usercreated>Admin</usercreated>
-			<flags>0</flags>
-			<properties/>
-			<relations/>
-			<accesscontrol/>
-		</file>
-		<file>
-			<source>system/workplace/resources/editors/codemirror/dist/addon/hint/xml-hint.js</source>
-			<destination>system/workplace/resources/editors/codemirror/dist/addon/hint/xml-hint.js</destination>
-			<type>plain</type>
-			<uuidstructure>f5822114-dfca-11e2-8921-170bfb738a71</uuidstructure>
-			<uuidresource>f5822115-dfca-11e2-8921-170bfb738a71</uuidresource>
-			<datelastmodified>Fri, 28 Jun 2013 08:16:36 GMT</datelastmodified>
-			<userlastmodified>Admin</userlastmodified>
-			<datecreated>Fri, 28 Jun 2013 08:15:57 GMT</datecreated>
-			<usercreated>Admin</usercreated>
-			<flags>0</flags>
-			<properties/>
-			<relations/>
-			<accesscontrol/>
-		</file>
-		<file>
-			<destination>system/workplace/resources/editors/codemirror/dist/addon/lint</destination>
-			<type>folder</type>
-			<uuidstructure>f586dc07-dfca-11e2-8921-170bfb738a71</uuidstructure>
-			<datelastmodified>Fri, 28 Jun 2013 08:15:57 GMT</datelastmodified>
-			<userlastmodified>Admin</userlastmodified>
-			<datecreated>Fri, 28 Jun 2013 08:15:57 GMT</datecreated>
-			<usercreated>Admin</usercreated>
-			<flags>0</flags>
-			<properties/>
-			<relations/>
-			<accesscontrol/>
-		</file>
-		<file>
-			<source>system/workplace/resources/editors/codemirror/dist/addon/lint/coffeescript-lint.js</source>
-			<destination>system/workplace/resources/editors/codemirror/dist/addon/lint/coffeescript-lint.js</destination>
-			<type>plain</type>
-			<uuidstructure>f58b96f9-dfca-11e2-8921-170bfb738a71</uuidstructure>
-			<uuidresource>f58b96fa-dfca-11e2-8921-170bfb738a71</uuidresource>
-			<datelastmodified>Fri, 28 Jun 2013 08:16:36 GMT</datelastmodified>
-			<userlastmodified>Admin</userlastmodified>
-			<datecreated>Fri, 28 Jun 2013 08:15:57 GMT</datecreated>
-			<usercreated>Admin</usercreated>
-			<flags>0</flags>
-			<properties/>
-			<relations/>
-			<accesscontrol/>
-		</file>
-		<file>
-			<source>system/workplace/resources/editors/codemirror/dist/addon/lint/javascript-lint.js</source>
-			<destination>system/workplace/resources/editors/codemirror/dist/addon/lint/javascript-lint.js</destination>
-			<type>plain</type>
-			<uuidstructure>f592c2ec-dfca-11e2-8921-170bfb738a71</uuidstructure>
-			<uuidresource>f592c2ed-dfca-11e2-8921-170bfb738a71</uuidresource>
-			<datelastmodified>Fri, 28 Jun 2013 08:16:36 GMT</datelastmodified>
-			<userlastmodified>Admin</userlastmodified>
-			<datecreated>Fri, 28 Jun 2013 08:15:57 GMT</datecreated>
-			<usercreated>Admin</usercreated>
-			<flags>0</flags>
-			<properties/>
-			<relations/>
-			<accesscontrol/>
-		</file>
-		<file>
-			<source>system/workplace/resources/editors/codemirror/dist/addon/lint/json-lint.js</source>
-			<destination>system/workplace/resources/editors/codemirror/dist/addon/lint/json-lint.js</destination>
-			<type>plain</type>
-			<uuidstructure>f597a4ef-dfca-11e2-8921-170bfb738a71</uuidstructure>
-			<uuidresource>f597a4f0-dfca-11e2-8921-170bfb738a71</uuidresource>
-			<datelastmodified>Fri, 28 Jun 2013 08:16:36 GMT</datelastmodified>
-			<userlastmodified>Admin</userlastmodified>
-			<datecreated>Fri, 28 Jun 2013 08:15:57 GMT</datecreated>
-			<usercreated>Admin</usercreated>
-			<flags>0</flags>
-			<properties/>
-			<relations/>
-			<accesscontrol/>
-		</file>
-		<file>
-			<source>system/workplace/resources/editors/codemirror/dist/addon/lint/lint.css</source>
-			<destination>system/workplace/resources/editors/codemirror/dist/addon/lint/lint.css</destination>
-			<type>plain</type>
-			<uuidstructure>f59ea9d2-dfca-11e2-8921-170bfb738a71</uuidstructure>
-			<uuidresource>f59ea9d3-dfca-11e2-8921-170bfb738a71</uuidresource>
-			<datelastmodified>Fri, 28 Jun 2013 08:16:36 GMT</datelastmodified>
-			<userlastmodified>Admin</userlastmodified>
-			<datecreated>Fri, 28 Jun 2013 08:15:57 GMT</datecreated>
-			<usercreated>Admin</usercreated>
-			<flags>0</flags>
-			<properties/>
-			<relations/>
-			<accesscontrol/>
-		</file>
-		<file>
-			<source>system/workplace/resources/editors/codemirror/dist/addon/lint/lint.js</source>
-			<destination>system/workplace/resources/editors/codemirror/dist/addon/lint/lint.js</destination>
-			<type>plain</type>
-			<uuidstructure>f5a5d5c5-dfca-11e2-8921-170bfb738a71</uuidstructure>
-			<uuidresource>f5a5d5c6-dfca-11e2-8921-170bfb738a71</uuidresource>
-			<datelastmodified>Fri, 28 Jun 2013 08:16:36 GMT</datelastmodified>
-			<userlastmodified>Admin</userlastmodified>
-			<datecreated>Fri, 28 Jun 2013 08:15:57 GMT</datecreated>
-			<usercreated>Admin</usercreated>
-			<flags>0</flags>
-			<properties/>
-			<relations/>
-			<accesscontrol/>
-		</file>
-		<file>
-			<destination>system/workplace/resources/editors/codemirror/dist/addon/merge</destination>
-			<type>folder</type>
-			<uuidstructure>f5aab7c8-dfca-11e2-8921-170bfb738a71</uuidstructure>
-			<datelastmodified>Fri, 28 Jun 2013 08:15:57 GMT</datelastmodified>
-			<userlastmodified>Admin</userlastmodified>
-			<datecreated>Fri, 28 Jun 2013 08:15:57 GMT</datecreated>
-			<usercreated>Admin</usercreated>
-			<flags>0</flags>
-			<properties/>
-			<relations/>
-			<accesscontrol/>
-		</file>
-		<file>
-			<source>system/workplace/resources/editors/codemirror/dist/addon/merge/merge.css</source>
-			<destination>system/workplace/resources/editors/codemirror/dist/addon/merge/merge.css</destination>
-			<type>plain</type>
-			<uuidstructure>f5b8e89f-dfca-11e2-8921-170bfb738a71</uuidstructure>
-			<uuidresource>f5b8e8a0-dfca-11e2-8921-170bfb738a71</uuidresource>
-			<datelastmodified>Fri, 28 Jun 2013 08:16:36 GMT</datelastmodified>
-			<userlastmodified>Admin</userlastmodified>
-			<datecreated>Fri, 28 Jun 2013 08:15:57 GMT</datecreated>
-			<usercreated>Admin</usercreated>
-			<flags>0</flags>
-			<properties/>
-			<relations/>
-			<accesscontrol/>
-		</file>
-		<file>
-			<source>system/workplace/resources/editors/codemirror/dist/addon/merge/merge.js</source>
-			<destination>system/workplace/resources/editors/codemirror/dist/addon/merge/merge.js</destination>
-			<type>plain</type>
-			<uuidstructure>f5bdcaa2-dfca-11e2-8921-170bfb738a71</uuidstructure>
-			<uuidresource>f5bdcaa3-dfca-11e2-8921-170bfb738a71</uuidresource>
-			<datelastmodified>Fri, 28 Jun 2013 08:16:36 GMT</datelastmodified>
-			<userlastmodified>Admin</userlastmodified>
-			<datecreated>Fri, 28 Jun 2013 08:15:57 GMT</datecreated>
-			<usercreated>Admin</usercreated>
-			<flags>0</flags>
-			<properties/>
-			<relations/>
-			<accesscontrol/>
-		</file>
-		<file>
-			<destination>system/workplace/resources/editors/codemirror/dist/addon/merge/dep</destination>
-			<type>folder</type>
-			<uuidstructure>f5af72ba-dfca-11e2-8921-170bfb738a71</uuidstructure>
-			<datelastmodified>Fri, 28 Jun 2013 08:15:57 GMT</datelastmodified>
-			<userlastmodified>Admin</userlastmodified>
-			<datecreated>Fri, 28 Jun 2013 08:15:57 GMT</datecreated>
-			<usercreated>Admin</usercreated>
-			<flags>0</flags>
-			<properties/>
-			<relations/>
-			<accesscontrol/>
-		</file>
-		<file>
-			<source>system/workplace/resources/editors/codemirror/dist/addon/merge/dep/diff_match_patch.js</source>
-			<destination>system/workplace/resources/editors/codemirror/dist/addon/merge/dep/diff_match_patch.js</destination>
-			<type>plain</type>
-			<uuidstructure>f5b42dac-dfca-11e2-8921-170bfb738a71</uuidstructure>
-			<uuidresource>f5b42dad-dfca-11e2-8921-170bfb738a71</uuidresource>
-			<datelastmodified>Fri, 28 Jun 2013 08:16:36 GMT</datelastmodified>
-			<userlastmodified>Admin</userlastmodified>
-			<datecreated>Fri, 28 Jun 2013 08:15:57 GMT</datecreated>
-			<usercreated>Admin</usercreated>
-			<flags>0</flags>
-			<properties/>
-			<relations/>
-			<accesscontrol/>
-		</file>
-		<file>
-			<destination>system/workplace/resources/editors/codemirror/dist/addon/mode</destination>
-			<type>folder</type>
-			<uuidstructure>f5c4cf85-dfca-11e2-8921-170bfb738a71</uuidstructure>
-			<datelastmodified>Fri, 28 Jun 2013 08:15:57 GMT</datelastmodified>
-			<userlastmodified>Admin</userlastmodified>
-			<datecreated>Fri, 28 Jun 2013 08:15:57 GMT</datecreated>
-			<usercreated>Admin</usercreated>
-			<flags>0</flags>
-			<properties/>
-			<relations/>
-			<accesscontrol/>
-		</file>
-		<file>
-			<source>system/workplace/resources/editors/codemirror/dist/addon/mode/loadmode.js</source>
-			<destination>system/workplace/resources/editors/codemirror/dist/addon/mode/loadmode.js</destination>
-			<type>plain</type>
-			<uuidstructure>f5c74087-dfca-11e2-8921-170bfb738a71</uuidstructure>
-			<uuidresource>f5c74088-dfca-11e2-8921-170bfb738a71</uuidresource>
-			<datelastmodified>Fri, 28 Jun 2013 08:16:36 GMT</datelastmodified>
-			<userlastmodified>Admin</userlastmodified>
-			<datecreated>Fri, 28 Jun 2013 08:15:57 GMT</datecreated>
-			<usercreated>Admin</usercreated>
-			<flags>0</flags>
-			<properties/>
-			<relations/>
-			<accesscontrol/>
-		</file>
-		<file>
-			<source>system/workplace/resources/editors/codemirror/dist/addon/mode/multiplex.js</source>
-			<destination>system/workplace/resources/editors/codemirror/dist/addon/mode/multiplex.js</destination>
-			<type>plain</type>
-			<uuidstructure>f5cbfb7a-dfca-11e2-8921-170bfb738a71</uuidstructure>
-			<uuidresource>f5cbfb7b-dfca-11e2-8921-170bfb738a71</uuidresource>
-			<datelastmodified>Fri, 28 Jun 2013 08:16:36 GMT</datelastmodified>
-			<userlastmodified>Admin</userlastmodified>
-			<datecreated>Fri, 28 Jun 2013 08:15:57 GMT</datecreated>
-			<usercreated>Admin</usercreated>
-			<flags>0</flags>
-			<properties/>
-			<relations/>
-			<accesscontrol/>
-		</file>
-		<file>
-			<source>system/workplace/resources/editors/codemirror/dist/addon/mode/multiplex_test.js</source>
-			<destination>system/workplace/resources/editors/codemirror/dist/addon/mode/multiplex_test.js</destination>
-			<type>plain</type>
-			<uuidstructure>f5d0dd7d-dfca-11e2-8921-170bfb738a71</uuidstructure>
-			<uuidresource>f5d0dd7e-dfca-11e2-8921-170bfb738a71</uuidresource>
-			<datelastmodified>Fri, 28 Jun 2013 08:16:36 GMT</datelastmodified>
-			<userlastmodified>Admin</userlastmodified>
-			<datecreated>Fri, 28 Jun 2013 08:15:57 GMT</datecreated>
-			<usercreated>Admin</usercreated>
-			<flags>0</flags>
-			<properties/>
-			<relations/>
-			<accesscontrol/>
-		</file>
-		<file>
-			<source>system/workplace/resources/editors/codemirror/dist/addon/mode/overlay.js</source>
-			<destination>system/workplace/resources/editors/codemirror/dist/addon/mode/overlay.js</destination>
-			<type>plain</type>
-			<uuidstructure>f5d59870-dfca-11e2-8921-170bfb738a71</uuidstructure>
-			<uuidresource>f5d59871-dfca-11e2-8921-170bfb738a71</uuidresource>
-			<datelastmodified>Fri, 28 Jun 2013 08:16:36 GMT</datelastmodified>
-			<userlastmodified>Admin</userlastmodified>
-			<datecreated>Fri, 28 Jun 2013 08:15:57 GMT</datecreated>
-			<usercreated>Admin</usercreated>
-			<flags>0</flags>
-			<properties/>
-			<relations/>
-			<accesscontrol/>
-		</file>
-		<file>
-			<destination>system/workplace/resources/editors/codemirror/dist/addon/runmode</destination>
-			<type>folder</type>
-			<uuidstructure>f5da5363-dfca-11e2-8921-170bfb738a71</uuidstructure>
-			<datelastmodified>Fri, 28 Jun 2013 08:15:57 GMT</datelastmodified>
-			<userlastmodified>Admin</userlastmodified>
-			<datecreated>Fri, 28 Jun 2013 08:15:57 GMT</datecreated>
-			<usercreated>Admin</usercreated>
-			<flags>0</flags>
-			<properties/>
-			<relations/>
-			<accesscontrol/>
-		</file>
-		<file>
-			<source>system/workplace/resources/editors/codemirror/dist/addon/runmode/colorize.js</source>
-			<destination>system/workplace/resources/editors/codemirror/dist/addon/runmode/colorize.js</destination>
-			<type>plain</type>
-			<uuidstructure>f5df0e55-dfca-11e2-8921-170bfb738a71</uuidstructure>
-			<uuidresource>f5df0e56-dfca-11e2-8921-170bfb738a71</uuidresource>
-			<datelastmodified>Fri, 28 Jun 2013 08:16:36 GMT</datelastmodified>
-			<userlastmodified>Admin</userlastmodified>
-			<datecreated>Fri, 28 Jun 2013 08:15:57 GMT</datecreated>
-			<usercreated>Admin</usercreated>
-			<flags>0</flags>
-			<properties/>
-			<relations/>
-			<accesscontrol/>
-		</file>
-		<file>
-			<source>system/workplace/resources/editors/codemirror/dist/addon/runmode/runmode-standalone.js</source>
-			<destination>system/workplace/resources/editors/codemirror/dist/addon/runmode/runmode-standalone.js</destination>
-			<type>plain</type>
-			<uuidstructure>f5e3f058-dfca-11e2-8921-170bfb738a71</uuidstructure>
-			<uuidresource>f5e3f059-dfca-11e2-8921-170bfb738a71</uuidresource>
-			<datelastmodified>Fri, 28 Jun 2013 08:16:36 GMT</datelastmodified>
-			<userlastmodified>Admin</userlastmodified>
-			<datecreated>Fri, 28 Jun 2013 08:15:57 GMT</datecreated>
-			<usercreated>Admin</usercreated>
-			<flags>0</flags>
-			<properties/>
-			<relations/>
-			<accesscontrol/>
-		</file>
-		<file>
-			<source>system/workplace/resources/editors/codemirror/dist/addon/runmode/runmode.js</source>
-			<destination>system/workplace/resources/editors/codemirror/dist/addon/runmode/runmode.js</destination>
-			<type>plain</type>
-			<uuidstructure>f5e63a4b-dfca-11e2-8921-170bfb738a71</uuidstructure>
-			<uuidresource>f5e63a4c-dfca-11e2-8921-170bfb738a71</uuidresource>
-			<datelastmodified>Fri, 28 Jun 2013 08:16:36 GMT</datelastmodified>
-			<userlastmodified>Admin</userlastmodified>
-			<datecreated>Fri, 28 Jun 2013 08:15:57 GMT</datecreated>
-			<usercreated>Admin</usercreated>
-			<flags>0</flags>
-			<properties/>
-			<relations/>
-			<accesscontrol/>
-		</file>
-		<file>
-			<source>system/workplace/resources/editors/codemirror/dist/addon/runmode/runmode.node.js</source>
-			<destination>system/workplace/resources/editors/codemirror/dist/addon/runmode/runmode.node.js</destination>
-			<type>plain</type>
-			<uuidstructure>f5efd73e-dfca-11e2-8921-170bfb738a71</uuidstructure>
-			<uuidresource>f5efd73f-dfca-11e2-8921-170bfb738a71</uuidresource>
-			<datelastmodified>Fri, 28 Jun 2013 08:16:36 GMT</datelastmodified>
-			<userlastmodified>Admin</userlastmodified>
-			<datecreated>Fri, 28 Jun 2013 08:15:57 GMT</datecreated>
-			<usercreated>Admin</usercreated>
-			<flags>0</flags>
-			<properties/>
-			<relations/>
-			<accesscontrol/>
-		</file>
-		<file>
-			<destination>system/workplace/resources/editors/codemirror/dist/addon/search</destination>
-			<type>folder</type>
-			<uuidstructure>f5f49231-dfca-11e2-8921-170bfb738a71</uuidstructure>
-			<datelastmodified>Fri, 28 Jun 2013 08:15:57 GMT</datelastmodified>
-			<userlastmodified>Admin</userlastmodified>
-			<datecreated>Fri, 28 Jun 2013 08:15:57 GMT</datecreated>
-			<usercreated>Admin</usercreated>
-			<flags>0</flags>
-			<properties/>
-			<relations/>
-			<accesscontrol/>
-		</file>
-		<file>
-			<source>system/workplace/resources/editors/codemirror/dist/addon/search/match-highlighter.js</source>
-			<destination>system/workplace/resources/editors/codemirror/dist/addon/search/match-highlighter.js</destination>
-			<type>plain</type>
-			<uuidstructure>f5f94d23-dfca-11e2-8921-170bfb738a71</uuidstructure>
-			<uuidresource>f5f94d24-dfca-11e2-8921-170bfb738a71</uuidresource>
-			<datelastmodified>Fri, 28 Jun 2013 08:16:36 GMT</datelastmodified>
-			<userlastmodified>Admin</userlastmodified>
-			<datecreated>Fri, 28 Jun 2013 08:15:57 GMT</datecreated>
-			<usercreated>Admin</usercreated>
-			<flags>0</flags>
-			<properties/>
-			<relations/>
-			<accesscontrol/>
-		</file>
-		<file>
-			<source>system/workplace/resources/editors/codemirror/dist/addon/search/search.js</source>
-			<destination>system/workplace/resources/editors/codemirror/dist/addon/search/search.js</destination>
-			<type>plain</type>
-			<uuidstructure>f5fe0816-dfca-11e2-8921-170bfb738a71</uuidstructure>
-			<uuidresource>f5fe0817-dfca-11e2-8921-170bfb738a71</uuidresource>
-			<datelastmodified>Fri, 28 Jun 2013 08:16:36 GMT</datelastmodified>
-			<userlastmodified>Admin</userlastmodified>
-			<datecreated>Fri, 28 Jun 2013 08:15:57 GMT</datecreated>
-			<usercreated>Admin</usercreated>
-			<flags>0</flags>
-			<properties/>
-			<relations/>
-			<accesscontrol/>
-		</file>
-		<file>
-			<source>system/workplace/resources/editors/codemirror/dist/addon/search/searchcursor.js</source>
-			<destination>system/workplace/resources/editors/codemirror/dist/addon/search/searchcursor.js</destination>
-			<type>plain</type>
-			<uuidstructure>f602ea19-dfca-11e2-8921-170bfb738a71</uuidstructure>
-			<uuidresource>f602ea1a-dfca-11e2-8921-170bfb738a71</uuidresource>
-			<datelastmodified>Fri, 28 Jun 2013 08:16:36 GMT</datelastmodified>
-			<userlastmodified>Admin</userlastmodified>
-			<datecreated>Fri, 28 Jun 2013 08:15:57 GMT</datecreated>
-			<usercreated>Admin</usercreated>
-			<flags>0</flags>
-			<properties/>
-			<relations/>
-			<accesscontrol/>
-		</file>
-		<file>
-			<destination>system/workplace/resources/editors/codemirror/dist/addon/selection</destination>
-			<type>folder</type>
-			<uuidstructure>f605340c-dfca-11e2-8921-170bfb738a71</uuidstructure>
-			<datelastmodified>Fri, 28 Jun 2013 08:15:57 GMT</datelastmodified>
-			<userlastmodified>Admin</userlastmodified>
-			<datecreated>Fri, 28 Jun 2013 08:15:57 GMT</datecreated>
-			<usercreated>Admin</usercreated>
-			<flags>0</flags>
-			<properties/>
-			<relations/>
-			<accesscontrol/>
-		</file>
-		<file>
-			<source>system/workplace/resources/editors/codemirror/dist/addon/selection/active-line.js</source>
-			<destination>system/workplace/resources/editors/codemirror/dist/addon/selection/active-line.js</destination>
-			<type>plain</type>
-			<uuidstructure>f60c5ffe-dfca-11e2-8921-170bfb738a71</uuidstructure>
-			<uuidresource>f60c5fff-dfca-11e2-8921-170bfb738a71</uuidresource>
-			<datelastmodified>Fri, 28 Jun 2013 08:16:36 GMT</datelastmodified>
-			<userlastmodified>Admin</userlastmodified>
-			<datecreated>Fri, 28 Jun 2013 08:15:57 GMT</datecreated>
-			<usercreated>Admin</usercreated>
-			<flags>0</flags>
-			<properties/>
-			<relations/>
-			<accesscontrol/>
-		</file>
-		<file>
-			<source>system/workplace/resources/editors/codemirror/dist/addon/selection/mark-selection.js</source>
-			<destination>system/workplace/resources/editors/codemirror/dist/addon/selection/mark-selection.js</destination>
-			<type>plain</type>
-			<uuidstructure>f6111af1-dfca-11e2-8921-170bfb738a71</uuidstructure>
-			<uuidresource>f6111af2-dfca-11e2-8921-170bfb738a71</uuidresource>
-			<datelastmodified>Fri, 28 Jun 2013 08:16:36 GMT</datelastmodified>
-			<userlastmodified>Admin</userlastmodified>
-			<datecreated>Fri, 28 Jun 2013 08:15:57 GMT</datecreated>
-			<usercreated>Admin</usercreated>
-			<flags>0</flags>
-			<properties/>
-			<relations/>
-			<accesscontrol/>
-		</file>
-		<file>
-			<destination>system/workplace/resources/editors/codemirror/dist/bin</destination>
-			<type>folder</type>
-			<uuidstructure>f6138bf4-dfca-11e2-8921-170bfb738a71</uuidstructure>
-			<datelastmodified>Fri, 28 Jun 2013 08:15:57 GMT</datelastmodified>
-			<userlastmodified>Admin</userlastmodified>
-			<datecreated>Fri, 28 Jun 2013 08:15:57 GMT</datecreated>
-			<usercreated>Admin</usercreated>
-			<flags>0</flags>
-			<properties/>
-			<relations/>
-			<accesscontrol/>
-		</file>
-		<file>
-			<source>system/workplace/resources/editors/codemirror/dist/bin/compress</source>
-			<destination>system/workplace/resources/editors/codemirror/dist/bin/compress</destination>
-			<type>plain</type>
-			<uuidstructure>f61846e6-dfca-11e2-8921-170bfb738a71</uuidstructure>
-			<uuidresource>f61846e7-dfca-11e2-8921-170bfb738a71</uuidresource>
-			<datelastmodified>Fri, 28 Jun 2013 08:16:36 GMT</datelastmodified>
-			<userlastmodified>Admin</userlastmodified>
-			<datecreated>Fri, 28 Jun 2013 08:15:57 GMT</datecreated>
-			<usercreated>Admin</usercreated>
-			<flags>0</flags>
-			<properties/>
-			<relations/>
-			<accesscontrol/>
-		</file>
-		<file>
-			<source>system/workplace/resources/editors/codemirror/dist/bin/lint</source>
-			<destination>system/workplace/resources/editors/codemirror/dist/bin/lint</destination>
-			<type>plain</type>
-			<uuidstructure>f61d28e9-dfca-11e2-8921-170bfb738a71</uuidstructure>
-			<uuidresource>f61d28ea-dfca-11e2-8921-170bfb738a71</uuidresource>
-			<datelastmodified>Fri, 28 Jun 2013 08:16:36 GMT</datelastmodified>
-			<userlastmodified>Admin</userlastmodified>
-			<datecreated>Fri, 28 Jun 2013 08:15:58 GMT</datecreated>
-			<usercreated>Admin</usercreated>
-			<flags>0</flags>
-			<properties/>
-			<relations/>
-			<accesscontrol/>
-		</file>
-		<file>
-			<source>system/workplace/resources/editors/codemirror/dist/bin/source-highlight</source>
-			<destination>system/workplace/resources/editors/codemirror/dist/bin/source-highlight</destination>
-			<type>plain</type>
-			<uuidstructure>f621e3dc-dfca-11e2-8921-170bfb738a71</uuidstructure>
-			<uuidresource>f621e3dd-dfca-11e2-8921-170bfb738a71</uuidresource>
-			<datelastmodified>Fri, 28 Jun 2013 08:16:36 GMT</datelastmodified>
-			<userlastmodified>Admin</userlastmodified>
-			<datecreated>Fri, 28 Jun 2013 08:15:58 GMT</datecreated>
-			<usercreated>Admin</usercreated>
-			<flags>0</flags>
-			<properties/>
-			<relations/>
-			<accesscontrol/>
-		</file>
-		<file>
-			<destination>system/workplace/resources/editors/codemirror/dist/demo</destination>
-			<type>folder</type>
-			<uuidstructure>f6269ecf-dfca-11e2-8921-170bfb738a71</uuidstructure>
-			<datelastmodified>Fri, 28 Jun 2013 08:15:58 GMT</datelastmodified>
-			<userlastmodified>Admin</userlastmodified>
-			<datecreated>Fri, 28 Jun 2013 08:15:58 GMT</datecreated>
-			<usercreated>Admin</usercreated>
-			<flags>0</flags>
-			<properties/>
-			<relations/>
-			<accesscontrol/>
-		</file>
-		<file>
-			<source>system/workplace/resources/editors/codemirror/dist/demo/activeline.html</source>
-			<destination>system/workplace/resources/editors/codemirror/dist/demo/activeline.html</destination>
-			<type>plain</type>
-			<uuidstructure>f62b59c1-dfca-11e2-8921-170bfb738a71</uuidstructure>
-			<uuidresource>f62b59c2-dfca-11e2-8921-170bfb738a71</uuidresource>
-			<datelastmodified>Fri, 28 Jun 2013 08:16:36 GMT</datelastmodified>
-			<userlastmodified>Admin</userlastmodified>
-			<datecreated>Fri, 28 Jun 2013 08:15:58 GMT</datecreated>
-			<usercreated>Admin</usercreated>
-			<flags>0</flags>
-			<properties/>
-			<relations/>
-			<accesscontrol/>
-		</file>
-		<file>
-			<source>system/workplace/resources/editors/codemirror/dist/demo/bidi.html</source>
-			<destination>system/workplace/resources/editors/codemirror/dist/demo/bidi.html</destination>
-			<type>plain</type>
-			<uuidstructure>f62dcac4-dfca-11e2-8921-170bfb738a71</uuidstructure>
-			<uuidresource>f62dcac5-dfca-11e2-8921-170bfb738a71</uuidresource>
-			<datelastmodified>Fri, 28 Jun 2013 08:16:36 GMT</datelastmodified>
-			<userlastmodified>Admin</userlastmodified>
-			<datecreated>Fri, 28 Jun 2013 08:15:58 GMT</datecreated>
-			<usercreated>Admin</usercreated>
-			<flags>0</flags>
-			<properties/>
-			<relations/>
-			<accesscontrol/>
-		</file>
-		<file>
-			<source>system/workplace/resources/editors/codemirror/dist/demo/btree.html</source>
-			<destination>system/workplace/resources/editors/codemirror/dist/demo/btree.html</destination>
-			<type>plain</type>
-			<uuidstructure>f634f6b7-dfca-11e2-8921-170bfb738a71</uuidstructure>
-			<uuidresource>f634f6b8-dfca-11e2-8921-170bfb738a71</uuidresource>
-			<datelastmodified>Fri, 28 Jun 2013 08:16:36 GMT</datelastmodified>
-			<userlastmodified>Admin</userlastmodified>
-			<datecreated>Fri, 28 Jun 2013 08:15:58 GMT</datecreated>
-			<usercreated>Admin</usercreated>
-			<flags>0</flags>
-			<properties/>
-			<relations/>
-			<accesscontrol/>
-		</file>
-		<file>
-			<source>system/workplace/resources/editors/codemirror/dist/demo/buffers.html</source>
-			<destination>system/workplace/resources/editors/codemirror/dist/demo/buffers.html</destination>
-			<type>plain</type>
-			<uuidstructure>f63740aa-dfca-11e2-8921-170bfb738a71</uuidstructure>
-			<uuidresource>f63740ab-dfca-11e2-8921-170bfb738a71</uuidresource>
-			<datelastmodified>Fri, 28 Jun 2013 08:16:35 GMT</datelastmodified>
-			<userlastmodified>Admin</userlastmodified>
-			<datecreated>Fri, 28 Jun 2013 08:15:58 GMT</datecreated>
-			<usercreated>Admin</usercreated>
-			<flags>0</flags>
-			<properties/>
-			<relations/>
-			<accesscontrol/>
-		</file>
-		<file>
-			<source>system/workplace/resources/editors/codemirror/dist/demo/changemode.html</source>
-			<destination>system/workplace/resources/editors/codemirror/dist/demo/changemode.html</destination>
-			<type>plain</type>
-			<uuidstructure>f63c22ad-dfca-11e2-8921-170bfb738a71</uuidstructure>
-			<uuidresource>f63c22ae-dfca-11e2-8921-170bfb738a71</uuidresource>
-			<datelastmodified>Fri, 28 Jun 2013 08:16:35 GMT</datelastmodified>
-			<userlastmodified>Admin</userlastmodified>
-			<datecreated>Fri, 28 Jun 2013 08:15:58 GMT</datecreated>
-			<usercreated>Admin</usercreated>
-			<flags>0</flags>
-			<properties/>
-			<relations/>
-			<accesscontrol/>
-		</file>
-		<file>
-			<source>system/workplace/resources/editors/codemirror/dist/demo/closebrackets.html</source>
-			<destination>system/workplace/resources/editors/codemirror/dist/demo/closebrackets.html</destination>
-			<type>plain</type>
-			<uuidstructure>f6434ea0-dfca-11e2-8921-170bfb738a71</uuidstructure>
-			<uuidresource>f6434ea1-dfca-11e2-8921-170bfb738a71</uuidresource>
-			<datelastmodified>Fri, 28 Jun 2013 08:16:35 GMT</datelastmodified>
-			<userlastmodified>Admin</userlastmodified>
-			<datecreated>Fri, 28 Jun 2013 08:15:58 GMT</datecreated>
-			<usercreated>Admin</usercreated>
-			<flags>0</flags>
-			<properties/>
-			<relations/>
-			<accesscontrol/>
-		</file>
-		<file>
-			<source>system/workplace/resources/editors/codemirror/dist/demo/closetag.html</source>
-			<destination>system/workplace/resources/editors/codemirror/dist/demo/closetag.html</destination>
-			<type>plain</type>
-			<uuidstructure>f6480993-dfca-11e2-8921-170bfb738a71</uuidstructure>
-			<uuidresource>f6480994-dfca-11e2-8921-170bfb738a71</uuidresource>
-			<datelastmodified>Fri, 28 Jun 2013 08:16:35 GMT</datelastmodified>
-			<userlastmodified>Admin</userlastmodified>
-			<datecreated>Fri, 28 Jun 2013 08:15:58 GMT</datecreated>
-			<usercreated>Admin</usercreated>
-			<flags>0</flags>
-			<properties/>
-			<relations/>
-			<accesscontrol/>
-		</file>
-		<file>
-			<source>system/workplace/resources/editors/codemirror/dist/demo/complete.html</source>
-			<destination>system/workplace/resources/editors/codemirror/dist/demo/complete.html</destination>
-			<type>plain</type>
-			<uuidstructure>f64cc486-dfca-11e2-8921-170bfb738a71</uuidstructure>
-			<uuidresource>f64cc487-dfca-11e2-8921-170bfb738a71</uuidresource>
-			<datelastmodified>Fri, 28 Jun 2013 08:16:35 GMT</datelastmodified>
-			<userlastmodified>Admin</userlastmodified>
-			<datecreated>Fri, 28 Jun 2013 08:15:58 GMT</datecreated>
-			<usercreated>Admin</usercreated>
-			<flags>0</flags>
-			<properties/>
-			<relations/>
-			<accesscontrol/>
-		</file>
-		<file>
-			<source>system/workplace/resources/editors/codemirror/dist/demo/emacs.html</source>
-			<destination>system/workplace/resources/editors/codemirror/dist/demo/emacs.html</destination>
-			<type>plain</type>
-			<uuidstructure>f6517f79-dfca-11e2-8921-170bfb738a71</uuidstructure>
-			<uuidresource>f6517f7a-dfca-11e2-8921-170bfb738a71</uuidresource>
-			<datelastmodified>Fri, 28 Jun 2013 08:16:35 GMT</datelastmodified>
-			<userlastmodified>Admin</userlastmodified>
-			<datecreated>Fri, 28 Jun 2013 08:15:58 GMT</datecreated>
-			<usercreated>Admin</usercreated>
-			<flags>0</flags>
-			<properties/>
-			<relations/>
-			<accesscontrol/>
-		</file>
-		<file>
-			<source>system/workplace/resources/editors/codemirror/dist/demo/folding.html</source>
-			<destination>system/workplace/resources/editors/codemirror/dist/demo/folding.html</destination>
-			<type>plain</type>
-			<uuidstructure>f658ab6c-dfca-11e2-8921-170bfb738a71</uuidstructure>
-			<uuidresource>f658ab6d-dfca-11e2-8921-170bfb738a71</uuidresource>
-			<datelastmodified>Fri, 28 Jun 2013 08:16:35 GMT</datelastmodified>
-			<userlastmodified>Admin</userlastmodified>
-			<datecreated>Fri, 28 Jun 2013 08:15:58 GMT</datecreated>
-			<usercreated>Admin</usercreated>
-			<flags>0</flags>
-			<properties/>
-			<relations/>
-			<accesscontrol/>
-		</file>
-		<file>
-			<source>system/workplace/resources/editors/codemirror/dist/demo/fullscreen.html</source>
-			<destination>system/workplace/resources/editors/codemirror/dist/demo/fullscreen.html</destination>
-			<type>plain</type>
-			<uuidstructure>f65d665f-dfca-11e2-8921-170bfb738a71</uuidstructure>
-			<uuidresource>f65d6660-dfca-11e2-8921-170bfb738a71</uuidresource>
-			<datelastmodified>Fri, 28 Jun 2013 08:16:35 GMT</datelastmodified>
-			<userlastmodified>Admin</userlastmodified>
-			<datecreated>Fri, 28 Jun 2013 08:15:58 GMT</datecreated>
-			<usercreated>Admin</usercreated>
-			<flags>0</flags>
-			<properties/>
-			<relations/>
-			<accesscontrol/>
-		</file>
-		<file>
-			<source>system/workplace/resources/editors/codemirror/dist/demo/html5complete.html</source>
-			<destination>system/workplace/resources/editors/codemirror/dist/demo/html5complete.html</destination>
-			<type>plain</type>
-			<uuidstructure>f65fd762-dfca-11e2-8921-170bfb738a71</uuidstructure>
-			<uuidresource>f65fd763-dfca-11e2-8921-170bfb738a71</uuidresource>
-			<datelastmodified>Fri, 28 Jun 2013 08:16:35 GMT</datelastmodified>
-			<userlastmodified>Admin</userlastmodified>
-			<datecreated>Fri, 28 Jun 2013 08:15:58 GMT</datecreated>
-			<usercreated>Admin</usercreated>
-			<flags>0</flags>
-			<properties/>
-			<relations/>
-			<accesscontrol/>
-		</file>
-		<file>
-			<source>system/workplace/resources/editors/codemirror/dist/demo/indentwrap.html</source>
-			<destination>system/workplace/resources/editors/codemirror/dist/demo/indentwrap.html</destination>
-			<type>plain</type>
-			<uuidstructure>f6649255-dfca-11e2-8921-170bfb738a71</uuidstructure>
-			<uuidresource>f6649256-dfca-11e2-8921-170bfb738a71</uuidresource>
-			<datelastmodified>Fri, 28 Jun 2013 08:16:35 GMT</datelastmodified>
-			<userlastmodified>Admin</userlastmodified>
-			<datecreated>Fri, 28 Jun 2013 08:15:58 GMT</datecreated>
-			<usercreated>Admin</usercreated>
-			<flags>0</flags>
-			<properties/>
-			<relations/>
-			<accesscontrol/>
-		</file>
-		<file>
-			<source>system/workplace/resources/editors/codemirror/dist/demo/lint.html</source>
-			<destination>system/workplace/resources/editors/codemirror/dist/demo/lint.html</destination>
-			<type>plain</type>
-			<uuidstructure>f6697458-dfca-11e2-8921-170bfb738a71</uuidstructure>
-			<uuidresource>f6697459-dfca-11e2-8921-170bfb738a71</uuidresource>
-			<datelastmodified>Fri, 28 Jun 2013 08:16:35 GMT</datelastmodified>
-			<userlastmodified>Admin</userlastmodified>
-			<datecreated>Fri, 28 Jun 2013 08:15:58 GMT</datecreated>
-			<usercreated>Admin</usercreated>
-			<flags>0</flags>
-			<properties/>
-			<relations/>
-			<accesscontrol/>
-		</file>
-		<file>
-			<source>system/workplace/resources/editors/codemirror/dist/demo/loadmode.html</source>
-			<destination>system/workplace/resources/editors/codemirror/dist/demo/loadmode.html</destination>
-			<type>plain</type>
-			<uuidstructure>f66e2f4b-dfca-11e2-8921-170bfb738a71</uuidstructure>
-			<uuidresource>f66e2f4c-dfca-11e2-8921-170bfb738a71</uuidresource>
-			<datelastmodified>Fri, 28 Jun 2013 08:16:35 GMT</datelastmodified>
-			<userlastmodified>Admin</userlastmodified>
-			<datecreated>Fri, 28 Jun 2013 08:15:58 GMT</datecreated>
-			<usercreated>Admin</usercreated>
-			<flags>0</flags>
-			<properties/>
-			<relations/>
-			<accesscontrol/>
-		</file>
-		<file>
-			<source>system/workplace/resources/editors/codemirror/dist/demo/marker.html</source>
-			<destination>system/workplace/resources/editors/codemirror/dist/demo/marker.html</destination>
-			<type>plain</type>
-			<uuidstructure>f672ea3e-dfca-11e2-8921-170bfb738a71</uuidstructure>
-			<uuidresource>f672ea3f-dfca-11e2-8921-170bfb738a71</uuidresource>
-			<datelastmodified>Fri, 28 Jun 2013 08:16:35 GMT</datelastmodified>
-			<userlastmodified>Admin</userlastmodified>
-			<datecreated>Fri, 28 Jun 2013 08:15:58 GMT</datecreated>
-			<usercreated>Admin</usercreated>
-			<flags>0</flags>
-			<properties/>
-			<relations/>
-			<accesscontrol/>
-		</file>
-		<file>
-			<source>system/workplace/resources/editors/codemirror/dist/demo/markselection.html</source>
-			<destination>system/workplace/resources/editors/codemirror/dist/demo/markselection.html</destination>
-			<type>plain</type>
-			<uuidstructure>f677a531-dfca-11e2-8921-170bfb738a71</uuidstructure>
-			<uuidresource>f677a532-dfca-11e2-8921-170bfb738a71</uuidresource>
-			<datelastmodified>Fri, 28 Jun 2013 08:16:35 GMT</datelastmodified>
-			<userlastmodified>Admin</userlastmodified>
-			<datecreated>Fri, 28 Jun 2013 08:15:58 GMT</datecreated>
-			<usercreated>Admin</usercreated>
-			<flags>0</flags>
-			<properties/>
-			<relations/>
-			<accesscontrol/>
-		</file>
-		<file>
-			<source>system/workplace/resources/editors/codemirror/dist/demo/matchhighlighter.html</source>
-			<destination>system/workplace/resources/editors/codemirror/dist/demo/matchhighlighter.html</destination>
-			<type>plain</type>
-			<uuidstructure>f67c8734-dfca-11e2-8921-170bfb738a71</uuidstructure>
-			<uuidresource>f67c8735-dfca-11e2-8921-170bfb738a71</uuidresource>
-			<datelastmodified>Fri, 28 Jun 2013 08:16:35 GMT</datelastmodified>
-			<userlastmodified>Admin</userlastmodified>
-			<datecreated>Fri, 28 Jun 2013 08:15:58 GMT</datecreated>
-			<usercreated>Admin</usercreated>
-			<flags>0</flags>
-			<properties/>
-			<relations/>
-			<accesscontrol/>
-		</file>
-		<file>
-			<source>system/workplace/resources/editors/codemirror/dist/demo/merge.html</source>
-			<destination>system/workplace/resources/editors/codemirror/dist/demo/merge.html</destination>
-			<type>plain</type>
-			<uuidstructure>f67ed127-dfca-11e2-8921-170bfb738a71</uuidstructure>
-			<uuidresource>f67ed128-dfca-11e2-8921-170bfb738a71</uuidresource>
-			<datelastmodified>Fri, 28 Jun 2013 08:16:35 GMT</datelastmodified>
-			<userlastmodified>Admin</userlastmodified>
-			<datecreated>Fri, 28 Jun 2013 08:15:58 GMT</datecreated>
-			<usercreated>Admin</usercreated>
-			<flags>0</flags>
-			<properties/>
-			<relations/>
-			<accesscontrol/>
-		</file>
-		<file>
-			<source>system/workplace/resources/editors/codemirror/dist/demo/multiplex.html</source>
-			<destination>system/workplace/resources/editors/codemirror/dist/demo/multiplex.html</destination>
-			<type>plain</type>
-			<uuidstructure>f68ab80a-dfca-11e2-8921-170bfb738a71</uuidstructure>
-			<uuidresource>f68ab80b-dfca-11e2-8921-170bfb738a71</uuidresource>
-			<datelastmodified>Fri, 28 Jun 2013 08:16:35 GMT</datelastmodified>
-			<userlastmodified>Admin</userlastmodified>
-			<datecreated>Fri, 28 Jun 2013 08:15:58 GMT</datecreated>
-			<usercreated>Admin</usercreated>
-			<flags>0</flags>
-			<properties/>
-			<relations/>
-			<accesscontrol/>
-		</file>
-		<file>
-			<source>system/workplace/resources/editors/codemirror/dist/demo/mustache.html</source>
-			<destination>system/workplace/resources/editors/codemirror/dist/demo/mustache.html</destination>
-			<type>plain</type>
-			<uuidstructure>f691e3fd-dfca-11e2-8921-170bfb738a71</uuidstructure>
-			<uuidresource>f691e3fe-dfca-11e2-8921-170bfb738a71</uuidresource>
-			<datelastmodified>Fri, 28 Jun 2013 08:16:35 GMT</datelastmodified>
-			<userlastmodified>Admin</userlastmodified>
-			<datecreated>Fri, 28 Jun 2013 08:15:58 GMT</datecreated>
-			<usercreated>Admin</usercreated>
-			<flags>0</flags>
-			<properties/>
-			<relations/>
-			<accesscontrol/>
-		</file>
-		<file>
-			<source>system/workplace/resources/editors/codemirror/dist/demo/placeholder.html</source>
-			<destination>system/workplace/resources/editors/codemirror/dist/demo/placeholder.html</destination>
-			<type>plain</type>
-			<uuidstructure>f6969df0-dfca-11e2-8921-170bfb738a71</uuidstructure>
-			<uuidresource>f6969df1-dfca-11e2-8921-170bfb738a71</uuidresource>
-			<datelastmodified>Fri, 28 Jun 2013 08:16:35 GMT</datelastmodified>
-			<userlastmodified>Admin</userlastmodified>
-			<datecreated>Fri, 28 Jun 2013 08:15:58 GMT</datecreated>
-			<usercreated>Admin</usercreated>
-			<flags>0</flags>
-			<properties/>
-			<relations/>
-			<accesscontrol/>
-		</file>
-		<file>
-			<source>system/workplace/resources/editors/codemirror/dist/demo/preview.html</source>
-			<destination>system/workplace/resources/editors/codemirror/dist/demo/preview.html</destination>
-			<type>plain</type>
-			<uuidstructure>f69dc9e3-dfca-11e2-8921-170bfb738a71</uuidstructure>
-			<uuidresource>f69dc9e4-dfca-11e2-8921-170bfb738a71</uuidresource>
-			<datelastmodified>Fri, 28 Jun 2013 08:16:35 GMT</datelastmodified>
-			<userlastmodified>Admin</userlastmodified>
-			<datecreated>Fri, 28 Jun 2013 08:15:58 GMT</datecreated>
-			<usercreated>Admin</usercreated>
-			<flags>0</flags>
-			<properties/>
-			<relations/>
-			<accesscontrol/>
-		</file>
-		<file>
-			<source>system/workplace/resources/editors/codemirror/dist/demo/resize.html</source>
-			<destination>system/workplace/resources/editors/codemirror/dist/demo/resize.html</destination>
-			<type>plain</type>
-			<uuidstructure>f6a03ae6-dfca-11e2-8921-170bfb738a71</uuidstructure>
-			<uuidresource>f6a03ae7-dfca-11e2-8921-170bfb738a71</uuidresource>
-			<datelastmodified>Fri, 28 Jun 2013 08:16:35 GMT</datelastmodified>
-			<userlastmodified>Admin</userlastmodified>
-			<datecreated>Fri, 28 Jun 2013 08:15:58 GMT</datecreated>
-			<usercreated>Admin</usercreated>
-			<flags>0</flags>
-			<properties/>
-			<relations/>
-			<accesscontrol/>
-		</file>
-		<file>
-			<source>system/workplace/resources/editors/codemirror/dist/demo/runmode.html</source>
-			<destination>system/workplace/resources/editors/codemirror/dist/demo/runmode.html</destination>
-			<type>plain</type>
-			<uuidstructure>f6a4f5d9-dfca-11e2-8921-170bfb738a71</uuidstructure>
-			<uuidresource>f6a4f5da-dfca-11e2-8921-170bfb738a71</uuidresource>
-			<datelastmodified>Fri, 28 Jun 2013 08:16:35 GMT</datelastmodified>
-			<userlastmodified>Admin</userlastmodified>
-			<datecreated>Fri, 28 Jun 2013 08:15:58 GMT</datecreated>
-			<usercreated>Admin</usercreated>
-			<flags>0</flags>
-			<properties/>
-			<relations/>
-			<accesscontrol/>
-		</file>
-		<file>
-			<source>system/workplace/resources/editors/codemirror/dist/demo/search.html</source>
-			<destination>system/workplace/resources/editors/codemirror/dist/demo/search.html</destination>
-			<type>plain</type>
-			<uuidstructure>f6a9b0cc-dfca-11e2-8921-170bfb738a71</uuidstructure>
-			<uuidresource>f6a9b0cd-dfca-11e2-8921-170bfb738a71</uuidresource>
-			<datelastmodified>Fri, 28 Jun 2013 08:16:35 GMT</datelastmodified>
-			<userlastmodified>Admin</userlastmodified>
-			<datecreated>Fri, 28 Jun 2013 08:15:58 GMT</datecreated>
-			<usercreated>Admin</usercreated>
-			<flags>0</flags>
-			<properties/>
-			<relations/>
-			<accesscontrol/>
-		</file>
-		<file>
-			<source>system/workplace/resources/editors/codemirror/dist/demo/spanaffectswrapping_shim.html</source>
-			<destination>system/workplace/resources/editors/codemirror/dist/demo/spanaffectswrapping_shim.html</destination>
-			<type>plain</type>
-			<uuidstructure>f6ac21cf-dfca-11e2-8921-170bfb738a71</uuidstructure>
-			<uuidresource>f6ac21d0-dfca-11e2-8921-170bfb738a71</uuidresource>
-			<datelastmodified>Fri, 28 Jun 2013 08:16:35 GMT</datelastmodified>
-			<userlastmodified>Admin</userlastmodified>
-			<datecreated>Fri, 28 Jun 2013 08:15:58 GMT</datecreated>
-			<usercreated>Admin</usercreated>
-			<flags>0</flags>
-			<properties/>
-			<relations/>
-			<accesscontrol/>
-		</file>
-		<file>
-			<source>system/workplace/resources/editors/codemirror/dist/demo/theme.html</source>
-			<destination>system/workplace/resources/editors/codemirror/dist/demo/theme.html</destination>
-			<type>plain</type>
-			<uuidstructure>f6b0dcc2-dfca-11e2-8921-170bfb738a71</uuidstructure>
-			<uuidresource>f6b0dcc3-dfca-11e2-8921-170bfb738a71</uuidresource>
-			<datelastmodified>Fri, 28 Jun 2013 08:16:35 GMT</datelastmodified>
-			<userlastmodified>Admin</userlastmodified>
-			<datecreated>Fri, 28 Jun 2013 08:15:58 GMT</datecreated>
-			<usercreated>Admin</usercreated>
-			<flags>0</flags>
-			<properties/>
-			<relations/>
-			<accesscontrol/>
-		</file>
-		<file>
-			<source>system/workplace/resources/editors/codemirror/dist/demo/trailingspace.html</source>
-			<destination>system/workplace/resources/editors/codemirror/dist/demo/trailingspace.html</destination>
-			<type>plain</type>
-			<uuidstructure>f6b34dc5-dfca-11e2-8921-170bfb738a71</uuidstructure>
-			<uuidresource>f6b34dc6-dfca-11e2-8921-170bfb738a71</uuidresource>
-			<datelastmodified>Fri, 28 Jun 2013 08:16:35 GMT</datelastmodified>
-			<userlastmodified>Admin</userlastmodified>
-			<datecreated>Fri, 28 Jun 2013 08:15:58 GMT</datecreated>
-			<usercreated>Admin</usercreated>
-			<flags>0</flags>
-			<properties/>
-			<relations/>
-			<accesscontrol/>
-		</file>
-		<file>
-			<source>system/workplace/resources/editors/codemirror/dist/demo/variableheight.html</source>
-			<destination>system/workplace/resources/editors/codemirror/dist/demo/variableheight.html</destination>
-			<type>plain</type>
-			<uuidstructure>f6b808b8-dfca-11e2-8921-170bfb738a71</uuidstructure>
-			<uuidresource>f6b808b9-dfca-11e2-8921-170bfb738a71</uuidresource>
-			<datelastmodified>Fri, 28 Jun 2013 08:16:35 GMT</datelastmodified>
-			<userlastmodified>Admin</userlastmodified>
-			<datecreated>Fri, 28 Jun 2013 08:15:59 GMT</datecreated>
-			<usercreated>Admin</usercreated>
-			<flags>0</flags>
-			<properties/>
-			<relations/>
-			<accesscontrol/>
-		</file>
-		<file>
-			<source>system/workplace/resources/editors/codemirror/dist/demo/vim.html</source>
-			<destination>system/workplace/resources/editors/codemirror/dist/demo/vim.html</destination>
-			<type>plain</type>
-			<uuidstructure>f6c1a5ab-dfca-11e2-8921-170bfb738a71</uuidstructure>
-			<uuidresource>f6c1a5ac-dfca-11e2-8921-170bfb738a71</uuidresource>
-			<datelastmodified>Fri, 28 Jun 2013 08:16:35 GMT</datelastmodified>
-			<userlastmodified>Admin</userlastmodified>
-			<datecreated>Fri, 28 Jun 2013 08:15:59 GMT</datecreated>
-			<usercreated>Admin</usercreated>
-			<flags>0</flags>
-			<properties/>
-			<relations/>
-			<accesscontrol/>
-		</file>
-		<file>
-			<source>system/workplace/resources/editors/codemirror/dist/demo/visibletabs.html</source>
-			<destination>system/workplace/resources/editors/codemirror/dist/demo/visibletabs.html</destination>
-			<type>plain</type>
-			<uuidstructure>f6c3ef9e-dfca-11e2-8921-170bfb738a71</uuidstructure>
-			<uuidresource>f6c3ef9f-dfca-11e2-8921-170bfb738a71</uuidresource>
-			<datelastmodified>Fri, 28 Jun 2013 08:16:35 GMT</datelastmodified>
-			<userlastmodified>Admin</userlastmodified>
-			<datecreated>Fri, 28 Jun 2013 08:15:59 GMT</datecreated>
-			<usercreated>Admin</usercreated>
-			<flags>0</flags>
-			<properties/>
-			<relations/>
-			<accesscontrol/>
-		</file>
-		<file>
-			<source>system/workplace/resources/editors/codemirror/dist/demo/widget.html</source>
-			<destination>system/workplace/resources/editors/codemirror/dist/demo/widget.html</destination>
-			<type>plain</type>
-			<uuidstructure>f6c660a1-dfca-11e2-8921-170bfb738a71</uuidstructure>
-			<uuidresource>f6c660a2-dfca-11e2-8921-170bfb738a71</uuidresource>
-			<datelastmodified>Fri, 28 Jun 2013 08:16:35 GMT</datelastmodified>
-			<userlastmodified>Admin</userlastmodified>
-			<datecreated>Fri, 28 Jun 2013 08:15:59 GMT</datecreated>
-			<usercreated>Admin</usercreated>
-			<flags>0</flags>
-			<properties/>
-			<relations/>
-			<accesscontrol/>
-		</file>
-		<file>
-			<source>system/workplace/resources/editors/codemirror/dist/demo/xmlcomplete.html</source>
-			<destination>system/workplace/resources/editors/codemirror/dist/demo/xmlcomplete.html</destination>
-			<type>plain</type>
-			<uuidstructure>f6cd8c94-dfca-11e2-8921-170bfb738a71</uuidstructure>
-			<uuidresource>f6cd8c95-dfca-11e2-8921-170bfb738a71</uuidresource>
-			<datelastmodified>Fri, 28 Jun 2013 08:16:35 GMT</datelastmodified>
-			<userlastmodified>Admin</userlastmodified>
-			<datecreated>Fri, 28 Jun 2013 08:15:59 GMT</datecreated>
-			<usercreated>Admin</usercreated>
-			<flags>0</flags>
-			<properties/>
-			<relations/>
-			<accesscontrol/>
-		</file>
-		<file>
-			<destination>system/workplace/resources/editors/codemirror/dist/doc</destination>
-			<type>folder</type>
-			<uuidstructure>f6d24787-dfca-11e2-8921-170bfb738a71</uuidstructure>
-			<datelastmodified>Fri, 28 Jun 2013 08:15:59 GMT</datelastmodified>
-			<userlastmodified>Admin</userlastmodified>
-			<datecreated>Fri, 28 Jun 2013 08:15:59 GMT</datecreated>
-			<usercreated>Admin</usercreated>
-			<flags>0</flags>
-			<properties/>
-			<relations/>
-			<accesscontrol/>
-		</file>
-		<file>
-			<source>system/workplace/resources/editors/codemirror/dist/doc/baboon.png</source>
-			<destination>system/workplace/resources/editors/codemirror/dist/doc/baboon.png</destination>
-			<type>image</type>
-			<uuidstructure>f71c21c9-dfca-11e2-8921-170bfb738a71</uuidstructure>
-			<uuidresource>f71c21ca-dfca-11e2-8921-170bfb738a71</uuidresource>
-			<datelastmodified>Fri, 28 Jun 2013 08:16:35 GMT</datelastmodified>
-			<userlastmodified>Admin</userlastmodified>
-			<datecreated>Fri, 28 Jun 2013 08:15:59 GMT</datecreated>
-			<usercreated>Admin</usercreated>
-			<flags>0</flags>
-			<properties>
-				<property type="shared">
-					<name>image.size</name>
-					<value><![CDATA[w:379,h:220]]></value>
-				</property>
-			</properties>
-			<relations/>
-			<accesscontrol/>
-		</file>
-		<file>
-			<source>system/workplace/resources/editors/codemirror/dist/doc/baboon_vector.svg</source>
-			<destination>system/workplace/resources/editors/codemirror/dist/doc/baboon_vector.svg</destination>
-			<type>plain</type>
-			<uuidstructure>f72103cd-dfca-11e2-8921-170bfb738a71</uuidstructure>
-			<uuidresource>f72103ce-dfca-11e2-8921-170bfb738a71</uuidresource>
-			<datelastmodified>Fri, 28 Jun 2013 08:16:35 GMT</datelastmodified>
-			<userlastmodified>Admin</userlastmodified>
-			<datecreated>Fri, 28 Jun 2013 08:15:59 GMT</datecreated>
-			<usercreated>Admin</usercreated>
-			<flags>0</flags>
-			<properties/>
-			<relations/>
-			<accesscontrol/>
-		</file>
-		<file>
-			<source>system/workplace/resources/editors/codemirror/dist/doc/compress.html</source>
-			<destination>system/workplace/resources/editors/codemirror/dist/doc/compress.html</destination>
-			<type>plain</type>
-			<uuidstructure>f72a79b0-dfca-11e2-8921-170bfb738a71</uuidstructure>
-			<uuidresource>f72a79b1-dfca-11e2-8921-170bfb738a71</uuidresource>
-			<datelastmodified>Fri, 28 Jun 2013 08:16:35 GMT</datelastmodified>
-			<userlastmodified>Admin</userlastmodified>
-			<datecreated>Fri, 28 Jun 2013 08:15:59 GMT</datecreated>
-			<usercreated>Admin</usercreated>
-			<flags>0</flags>
-			<properties/>
-			<relations/>
-			<accesscontrol/>
-		</file>
-		<file>
-			<source>system/workplace/resources/editors/codemirror/dist/doc/docs.css</source>
-			<destination>system/workplace/resources/editors/codemirror/dist/doc/docs.css</destination>
-			<type>plain</type>
-			<uuidstructure>f72f34a3-dfca-11e2-8921-170bfb738a71</uuidstructure>
-			<uuidresource>f72f34a4-dfca-11e2-8921-170bfb738a71</uuidresource>
-			<datelastmodified>Fri, 28 Jun 2013 08:16:35 GMT</datelastmodified>
-			<userlastmodified>Admin</userlastmodified>
-			<datecreated>Fri, 28 Jun 2013 08:15:59 GMT</datecreated>
-			<usercreated>Admin</usercreated>
-			<flags>0</flags>
-			<properties/>
-			<relations/>
-			<accesscontrol/>
-		</file>
-		<file>
-			<source>system/workplace/resources/editors/codemirror/dist/doc/internals.html</source>
-			<destination>system/workplace/resources/editors/codemirror/dist/doc/internals.html</destination>
-			<type>plain</type>
-			<uuidstructure>f731a5a6-dfca-11e2-8921-170bfb738a71</uuidstructure>
-			<uuidresource>f731a5a7-dfca-11e2-8921-170bfb738a71</uuidresource>
-			<datelastmodified>Fri, 28 Jun 2013 08:16:35 GMT</datelastmodified>
-			<userlastmodified>Admin</userlastmodified>
-			<datecreated>Fri, 28 Jun 2013 08:15:59 GMT</datecreated>
-			<usercreated>Admin</usercreated>
-			<flags>0</flags>
-			<properties/>
-			<relations/>
-			<accesscontrol/>
-		</file>
-		<file>
-			<source>system/workplace/resources/editors/codemirror/dist/doc/manual.html</source>
-			<destination>system/workplace/resources/editors/codemirror/dist/doc/manual.html</destination>
-			<type>plain</type>
-			<uuidstructure>f7366099-dfca-11e2-8921-170bfb738a71</uuidstructure>
-			<uuidresource>f736609a-dfca-11e2-8921-170bfb738a71</uuidresource>
-			<datelastmodified>Fri, 28 Jun 2013 08:16:35 GMT</datelastmodified>
-			<userlastmodified>Admin</userlastmodified>
-			<datecreated>Fri, 28 Jun 2013 08:15:59 GMT</datecreated>
-			<usercreated>Admin</usercreated>
-			<flags>0</flags>
-			<properties/>
-			<relations/>
-			<accesscontrol/>
-		</file>
-		<file>
-			<source>system/workplace/resources/editors/codemirror/dist/doc/modes.html</source>
-			<destination>system/workplace/resources/editors/codemirror/dist/doc/modes.html</destination>
-			<type>plain</type>
-			<uuidstructure>f73d8c8c-dfca-11e2-8921-170bfb738a71</uuidstructure>
-			<uuidresource>f73d8c8d-dfca-11e2-8921-170bfb738a71</uuidresource>
-			<datelastmodified>Fri, 28 Jun 2013 08:16:35 GMT</datelastmodified>
-			<userlastmodified>Admin</userlastmodified>
-			<datecreated>Fri, 28 Jun 2013 08:15:59 GMT</datecreated>
-			<usercreated>Admin</usercreated>
-			<flags>0</flags>
-			<properties/>
-			<relations/>
-			<accesscontrol/>
-		</file>
-		<file>
-			<source>system/workplace/resources/editors/codemirror/dist/doc/oldrelease.html</source>
-			<destination>system/workplace/resources/editors/codemirror/dist/doc/oldrelease.html</destination>
-			<type>plain</type>
-			<uuidstructure>f742477f-dfca-11e2-8921-170bfb738a71</uuidstructure>
-			<uuidresource>f7424780-dfca-11e2-8921-170bfb738a71</uuidresource>
-			<datelastmodified>Fri, 28 Jun 2013 08:16:35 GMT</datelastmodified>
-			<userlastmodified>Admin</userlastmodified>
-			<datecreated>Fri, 28 Jun 2013 08:15:59 GMT</datecreated>
-			<usercreated>Admin</usercreated>
-			<flags>0</flags>
-			<properties/>
-			<relations/>
-			<accesscontrol/>
-		</file>
-		<file>
-			<source>system/workplace/resources/editors/codemirror/dist/doc/realworld.html</source>
-			<destination>system/workplace/resources/editors/codemirror/dist/doc/realworld.html</destination>
-			<type>plain</type>
-			<uuidstructure>f7472982-dfca-11e2-8921-170bfb738a71</uuidstructure>
-			<uuidresource>f7472983-dfca-11e2-8921-170bfb738a71</uuidresource>
-			<datelastmodified>Fri, 28 Jun 2013 08:16:35 GMT</datelastmodified>
-			<userlastmodified>Admin</userlastmodified>
-			<datecreated>Fri, 28 Jun 2013 08:15:59 GMT</datecreated>
-			<usercreated>Admin</usercreated>
-			<flags>0</flags>
-			<properties/>
-			<relations/>
-			<accesscontrol/>
-		</file>
-		<file>
-			<source>system/workplace/resources/editors/codemirror/dist/doc/reporting.html</source>
-			<destination>system/workplace/resources/editors/codemirror/dist/doc/reporting.html</destination>
-			<type>plain</type>
-			<uuidstructure>f74be475-dfca-11e2-8921-170bfb738a71</uuidstructure>
-			<uuidresource>f74be476-dfca-11e2-8921-170bfb738a71</uuidresource>
-			<datelastmodified>Fri, 28 Jun 2013 08:16:35 GMT</datelastmodified>
-			<userlastmodified>Admin</userlastmodified>
-			<datecreated>Fri, 28 Jun 2013 08:15:59 GMT</datecreated>
-			<usercreated>Admin</usercreated>
-			<flags>0</flags>
-			<properties/>
-			<relations/>
-			<accesscontrol/>
-		</file>
-		<file>
-			<source>system/workplace/resources/editors/codemirror/dist/doc/upgrade_v2.2.html</source>
-			<destination>system/workplace/resources/editors/codemirror/dist/doc/upgrade_v2.2.html</destination>
-			<type>plain</type>
-			<uuidstructure>f74e5578-dfca-11e2-8921-170bfb738a71</uuidstructure>
-			<uuidresource>f74e5579-dfca-11e2-8921-170bfb738a71</uuidresource>
-			<datelastmodified>Fri, 28 Jun 2013 08:16:35 GMT</datelastmodified>
-			<userlastmodified>Admin</userlastmodified>
-			<datecreated>Fri, 28 Jun 2013 08:16:00 GMT</datecreated>
-			<usercreated>Admin</usercreated>
-			<flags>0</flags>
-			<properties/>
-			<relations/>
-			<accesscontrol/>
-		</file>
-		<file>
-			<source>system/workplace/resources/editors/codemirror/dist/doc/upgrade_v3.html</source>
-			<destination>system/workplace/resources/editors/codemirror/dist/doc/upgrade_v3.html</destination>
-			<type>plain</type>
-			<uuidstructure>f753106b-dfca-11e2-8921-170bfb738a71</uuidstructure>
-			<uuidresource>f753106c-dfca-11e2-8921-170bfb738a71</uuidresource>
-			<datelastmodified>Fri, 28 Jun 2013 08:16:35 GMT</datelastmodified>
-			<userlastmodified>Admin</userlastmodified>
-			<datecreated>Fri, 28 Jun 2013 08:16:00 GMT</datecreated>
-			<usercreated>Admin</usercreated>
-			<flags>0</flags>
-			<properties/>
-			<relations/>
-			<accesscontrol/>
-		</file>
-		<file>
-			<destination>system/workplace/resources/editors/codemirror/dist/keymap</destination>
-			<type>folder</type>
-			<uuidstructure>f75a3c5e-dfca-11e2-8921-170bfb738a71</uuidstructure>
-			<datelastmodified>Fri, 28 Jun 2013 08:16:00 GMT</datelastmodified>
-			<userlastmodified>Admin</userlastmodified>
-			<datecreated>Fri, 28 Jun 2013 08:16:00 GMT</datecreated>
-			<usercreated>Admin</usercreated>
-			<flags>0</flags>
-			<properties/>
-			<relations/>
-			<accesscontrol/>
-		</file>
-		<file>
-			<source>system/workplace/resources/editors/codemirror/dist/keymap/emacs.js</source>
-			<destination>system/workplace/resources/editors/codemirror/dist/keymap/emacs.js</destination>
-			<type>plain</type>
-			<uuidstructure>f7616850-dfca-11e2-8921-170bfb738a71</uuidstructure>
-			<uuidresource>f7616851-dfca-11e2-8921-170bfb738a71</uuidresource>
-			<datelastmodified>Fri, 28 Jun 2013 08:16:35 GMT</datelastmodified>
-			<userlastmodified>Admin</userlastmodified>
-			<datecreated>Fri, 28 Jun 2013 08:16:00 GMT</datecreated>
-			<usercreated>Admin</usercreated>
-			<flags>0</flags>
-			<properties/>
-			<relations/>
-			<accesscontrol/>
-		</file>
-		<file>
-			<source>system/workplace/resources/editors/codemirror/dist/keymap/extra.js</source>
-			<destination>system/workplace/resources/editors/codemirror/dist/keymap/extra.js</destination>
-			<type>plain</type>
-			<uuidstructure>f7662343-dfca-11e2-8921-170bfb738a71</uuidstructure>
-			<uuidresource>f7662344-dfca-11e2-8921-170bfb738a71</uuidresource>
-			<datelastmodified>Fri, 28 Jun 2013 08:16:35 GMT</datelastmodified>
-			<userlastmodified>Admin</userlastmodified>
-			<datecreated>Fri, 28 Jun 2013 08:16:00 GMT</datecreated>
-			<usercreated>Admin</usercreated>
-			<flags>0</flags>
-			<properties/>
-			<relations/>
-			<accesscontrol/>
-		</file>
-		<file>
-			<source>system/workplace/resources/editors/codemirror/dist/keymap/vim.js</source>
-			<destination>system/workplace/resources/editors/codemirror/dist/keymap/vim.js</destination>
-			<type>plain</type>
-			<uuidstructure>f76ade36-dfca-11e2-8921-170bfb738a71</uuidstructure>
-			<uuidresource>f76ade37-dfca-11e2-8921-170bfb738a71</uuidresource>
-			<datelastmodified>Fri, 28 Jun 2013 08:16:35 GMT</datelastmodified>
-			<userlastmodified>Admin</userlastmodified>
-			<datecreated>Fri, 28 Jun 2013 08:16:00 GMT</datecreated>
-			<usercreated>Admin</usercreated>
-			<flags>0</flags>
-			<properties/>
-			<relations/>
-			<accesscontrol/>
-		</file>
-		<file>
-			<destination>system/workplace/resources/editors/codemirror/dist/lib</destination>
-			<type>folder</type>
-			<uuidstructure>f76f9929-dfca-11e2-8921-170bfb738a71</uuidstructure>
-			<datelastmodified>Fri, 28 Jun 2013 08:16:00 GMT</datelastmodified>
-			<userlastmodified>Admin</userlastmodified>
-			<datecreated>Fri, 28 Jun 2013 08:16:00 GMT</datecreated>
-			<usercreated>Admin</usercreated>
-			<flags>0</flags>
-			<properties/>
-			<relations/>
-			<accesscontrol/>
-		</file>
-		<file>
-			<source>system/workplace/resources/editors/codemirror/dist/lib/codemirror.css</source>
-			<destination>system/workplace/resources/editors/codemirror/dist/lib/codemirror.css</destination>
-			<type>plain</type>
-			<uuidstructure>f7747b2b-dfca-11e2-8921-170bfb738a71</uuidstructure>
-			<uuidresource>f7747b2c-dfca-11e2-8921-170bfb738a71</uuidresource>
-			<datelastmodified>Fri, 28 Jun 2013 08:16:35 GMT</datelastmodified>
-			<userlastmodified>Admin</userlastmodified>
-			<datecreated>Fri, 28 Jun 2013 08:16:00 GMT</datecreated>
-			<usercreated>Admin</usercreated>
-			<flags>0</flags>
-			<properties/>
-			<relations/>
-			<accesscontrol/>
-		</file>
-		<file>
-			<source>system/workplace/resources/editors/codemirror/dist/lib/codemirror.js</source>
-			<destination>system/workplace/resources/editors/codemirror/dist/lib/codemirror.js</destination>
-			<type>plain</type>
-			<uuidstructure>f77b800e-dfca-11e2-8921-170bfb738a71</uuidstructure>
-			<uuidresource>f77b800f-dfca-11e2-8921-170bfb738a71</uuidresource>
-			<datelastmodified>Fri, 28 Jun 2013 08:16:35 GMT</datelastmodified>
-			<userlastmodified>Admin</userlastmodified>
-			<datecreated>Fri, 28 Jun 2013 08:16:00 GMT</datecreated>
-			<usercreated>Admin</usercreated>
-			<flags>0</flags>
-			<properties/>
-			<relations/>
-			<accesscontrol/>
-		</file>
-		<file>
-			<destination>system/workplace/resources/editors/codemirror/dist/mode</destination>
-			<type>folder</type>
-			<uuidstructure>f782ac01-dfca-11e2-8921-170bfb738a71</uuidstructure>
-			<datelastmodified>Fri, 28 Jun 2013 08:16:00 GMT</datelastmodified>
-			<userlastmodified>Admin</userlastmodified>
-			<datecreated>Fri, 28 Jun 2013 08:16:00 GMT</datecreated>
-			<usercreated>Admin</usercreated>
-			<flags>0</flags>
-			<properties/>
-			<relations/>
-			<accesscontrol/>
-		</file>
-		<file>
-			<source>system/workplace/resources/editors/codemirror/dist/mode/meta.js</source>
-			<destination>system/workplace/resources/editors/codemirror/dist/mode/meta.js</destination>
-			<type>plain</type>
-			<uuidstructure>f94ee084-dfca-11e2-8921-170bfb738a71</uuidstructure>
-			<uuidresource>f94ee085-dfca-11e2-8921-170bfb738a71</uuidresource>
-			<datelastmodified>Fri, 28 Jun 2013 08:16:35 GMT</datelastmodified>
-			<userlastmodified>Admin</userlastmodified>
-			<datecreated>Fri, 28 Jun 2013 08:16:03 GMT</datecreated>
-			<usercreated>Admin</usercreated>
-			<flags>0</flags>
-			<properties/>
-			<relations/>
-			<accesscontrol/>
-		</file>
-		<file>
-			<destination>system/workplace/resources/editors/codemirror/dist/mode/apl</destination>
-			<type>folder</type>
-			<uuidstructure>f7851d03-dfca-11e2-8921-170bfb738a71</uuidstructure>
-			<datelastmodified>Fri, 28 Jun 2013 08:16:00 GMT</datelastmodified>
-			<userlastmodified>Admin</userlastmodified>
-			<datecreated>Fri, 28 Jun 2013 08:16:00 GMT</datecreated>
-			<usercreated>Admin</usercreated>
-			<flags>0</flags>
-			<properties/>
-			<relations/>
-			<accesscontrol/>
-		</file>
-		<file>
-			<source>system/workplace/resources/editors/codemirror/dist/mode/apl/apl.js</source>
-			<destination>system/workplace/resources/editors/codemirror/dist/mode/apl/apl.js</destination>
-			<type>plain</type>
-			<uuidstructure>f78c48f5-dfca-11e2-8921-170bfb738a71</uuidstructure>
-			<uuidresource>f78c48f6-dfca-11e2-8921-170bfb738a71</uuidresource>
-			<datelastmodified>Fri, 28 Jun 2013 08:16:35 GMT</datelastmodified>
-			<userlastmodified>Admin</userlastmodified>
-			<datecreated>Fri, 28 Jun 2013 08:16:00 GMT</datecreated>
-			<usercreated>Admin</usercreated>
-			<flags>0</flags>
-			<properties/>
-			<relations/>
-			<accesscontrol/>
-		</file>
-		<file>
-			<source>system/workplace/resources/editors/codemirror/dist/mode/apl/index.html</source>
-			<destination>system/workplace/resources/editors/codemirror/dist/mode/apl/index.html</destination>
-			<type>plain</type>
-			<uuidstructure>f79103e8-dfca-11e2-8921-170bfb738a71</uuidstructure>
-			<uuidresource>f79103e9-dfca-11e2-8921-170bfb738a71</uuidresource>
-			<datelastmodified>Fri, 28 Jun 2013 08:16:35 GMT</datelastmodified>
-			<userlastmodified>Admin</userlastmodified>
-			<datecreated>Fri, 28 Jun 2013 08:16:00 GMT</datecreated>
-			<usercreated>Admin</usercreated>
-			<flags>0</flags>
-			<properties/>
-			<relations/>
-			<accesscontrol/>
-		</file>
-		<file>
-			<destination>system/workplace/resources/editors/codemirror/dist/mode/asterisk</destination>
-			<type>folder</type>
-			<uuidstructure>f795bedb-dfca-11e2-8921-170bfb738a71</uuidstructure>
-			<datelastmodified>Fri, 28 Jun 2013 08:16:00 GMT</datelastmodified>
-			<userlastmodified>Admin</userlastmodified>
-			<datecreated>Fri, 28 Jun 2013 08:16:00 GMT</datecreated>
-			<usercreated>Admin</usercreated>
-			<flags>0</flags>
-			<properties/>
-			<relations/>
-			<accesscontrol/>
-		</file>
-		<file>
-			<source>system/workplace/resources/editors/codemirror/dist/mode/asterisk/asterisk.js</source>
-			<destination>system/workplace/resources/editors/codemirror/dist/mode/asterisk/asterisk.js</destination>
-			<type>plain</type>
-			<uuidstructure>f79aa0dd-dfca-11e2-8921-170bfb738a71</uuidstructure>
-			<uuidresource>f79aa0de-dfca-11e2-8921-170bfb738a71</uuidresource>
-			<datelastmodified>Fri, 28 Jun 2013 08:16:35 GMT</datelastmodified>
-			<userlastmodified>Admin</userlastmodified>
-			<datecreated>Fri, 28 Jun 2013 08:16:00 GMT</datecreated>
-			<usercreated>Admin</usercreated>
-			<flags>0</flags>
-			<properties/>
-			<relations/>
-			<accesscontrol/>
-		</file>
-		<file>
-			<source>system/workplace/resources/editors/codemirror/dist/mode/asterisk/index.html</source>
-			<destination>system/workplace/resources/editors/codemirror/dist/mode/asterisk/index.html</destination>
-			<type>plain</type>
-			<uuidstructure>f79f5bd0-dfca-11e2-8921-170bfb738a71</uuidstructure>
-			<uuidresource>f79f5bd1-dfca-11e2-8921-170bfb738a71</uuidresource>
-			<datelastmodified>Fri, 28 Jun 2013 08:16:35 GMT</datelastmodified>
-			<userlastmodified>Admin</userlastmodified>
-			<datecreated>Fri, 28 Jun 2013 08:16:00 GMT</datecreated>
-			<usercreated>Admin</usercreated>
-			<flags>0</flags>
-			<properties/>
-			<relations/>
-			<accesscontrol/>
-		</file>
-		<file>
-			<destination>system/workplace/resources/editors/codemirror/dist/mode/clike</destination>
-			<type>folder</type>
-			<uuidstructure>f7a416c3-dfca-11e2-8921-170bfb738a71</uuidstructure>
-			<datelastmodified>Fri, 28 Jun 2013 08:16:00 GMT</datelastmodified>
-			<userlastmodified>Admin</userlastmodified>
-			<datecreated>Fri, 28 Jun 2013 08:16:00 GMT</datecreated>
-			<usercreated>Admin</usercreated>
-			<flags>0</flags>
-			<properties/>
-			<relations/>
-			<accesscontrol/>
-		</file>
-		<file>
-			<source>system/workplace/resources/editors/codemirror/dist/mode/clike/clike.js</source>
-			<destination>system/workplace/resources/editors/codemirror/dist/mode/clike/clike.js</destination>
-			<type>plain</type>
-			<uuidstructure>f7a8d1b5-dfca-11e2-8921-170bfb738a71</uuidstructure>
-			<uuidresource>f7a8d1b6-dfca-11e2-8921-170bfb738a71</uuidresource>
-			<datelastmodified>Fri, 28 Jun 2013 08:16:35 GMT</datelastmodified>
-			<userlastmodified>Admin</userlastmodified>
-			<datecreated>Fri, 28 Jun 2013 08:16:00 GMT</datecreated>
-			<usercreated>Admin</usercreated>
-			<flags>0</flags>
-			<properties/>
-			<relations/>
-			<accesscontrol/>
-		</file>
-		<file>
-			<source>system/workplace/resources/editors/codemirror/dist/mode/clike/index.html</source>
-			<destination>system/workplace/resources/editors/codemirror/dist/mode/clike/index.html</destination>
-			<type>plain</type>
-			<uuidstructure>f7adb3b8-dfca-11e2-8921-170bfb738a71</uuidstructure>
-			<uuidresource>f7adb3b9-dfca-11e2-8921-170bfb738a71</uuidresource>
-			<datelastmodified>Fri, 28 Jun 2013 08:16:35 GMT</datelastmodified>
-			<userlastmodified>Admin</userlastmodified>
-			<datecreated>Fri, 28 Jun 2013 08:16:00 GMT</datecreated>
-			<usercreated>Admin</usercreated>
-			<flags>0</flags>
-			<properties/>
-			<relations/>
-			<accesscontrol/>
-		</file>
-		<file>
-			<source>system/workplace/resources/editors/codemirror/dist/mode/clike/scala.html</source>
-			<destination>system/workplace/resources/editors/codemirror/dist/mode/clike/scala.html</destination>
-			<type>plain</type>
-			<uuidstructure>f7b4b89b-dfca-11e2-8921-170bfb738a71</uuidstructure>
-			<uuidresource>f7b4b89c-dfca-11e2-8921-170bfb738a71</uuidresource>
-			<datelastmodified>Fri, 28 Jun 2013 08:16:35 GMT</datelastmodified>
-			<userlastmodified>Admin</userlastmodified>
-			<datecreated>Fri, 28 Jun 2013 08:16:00 GMT</datecreated>
-			<usercreated>Admin</usercreated>
-			<flags>0</flags>
-			<properties/>
-			<relations/>
-			<accesscontrol/>
-		</file>
-		<file>
-			<destination>system/workplace/resources/editors/codemirror/dist/mode/clojure</destination>
-			<type>folder</type>
-			<uuidstructure>f7b99a9e-dfca-11e2-8921-170bfb738a71</uuidstructure>
-			<datelastmodified>Fri, 28 Jun 2013 08:16:00 GMT</datelastmodified>
-			<userlastmodified>Admin</userlastmodified>
-			<datecreated>Fri, 28 Jun 2013 08:16:00 GMT</datecreated>
-			<usercreated>Admin</usercreated>
-			<flags>0</flags>
-			<properties/>
-			<relations/>
-			<accesscontrol/>
-		</file>
-		<file>
-			<source>system/workplace/resources/editors/codemirror/dist/mode/clojure/clojure.js</source>
-			<destination>system/workplace/resources/editors/codemirror/dist/mode/clojure/clojure.js</destination>
-			<type>plain</type>
-			<uuidstructure>f7bbe490-dfca-11e2-8921-170bfb738a71</uuidstructure>
-			<uuidresource>f7bbe491-dfca-11e2-8921-170bfb738a71</uuidresource>
-			<datelastmodified>Fri, 28 Jun 2013 08:16:35 GMT</datelastmodified>
-			<userlastmodified>Admin</userlastmodified>
-			<datecreated>Fri, 28 Jun 2013 08:16:00 GMT</datecreated>
-			<usercreated>Admin</usercreated>
-			<flags>0</flags>
-			<properties/>
-			<relations/>
-			<accesscontrol/>
-		</file>
-		<file>
-			<source>system/workplace/resources/editors/codemirror/dist/mode/clojure/index.html</source>
-			<destination>system/workplace/resources/editors/codemirror/dist/mode/clojure/index.html</destination>
-			<type>plain</type>
-			<uuidstructure>f7c58183-dfca-11e2-8921-170bfb738a71</uuidstructure>
-			<uuidresource>f7c58184-dfca-11e2-8921-170bfb738a71</uuidresource>
-			<datelastmodified>Fri, 28 Jun 2013 08:16:35 GMT</datelastmodified>
-			<userlastmodified>Admin</userlastmodified>
-			<datecreated>Fri, 28 Jun 2013 08:16:00 GMT</datecreated>
-			<usercreated>Admin</usercreated>
-			<flags>0</flags>
-			<properties/>
-			<relations/>
-			<accesscontrol/>
-		</file>
-		<file>
-			<destination>system/workplace/resources/editors/codemirror/dist/mode/cobol</destination>
-			<type>folder</type>
-			<uuidstructure>f7c7cb76-dfca-11e2-8921-170bfb738a71</uuidstructure>
-			<datelastmodified>Fri, 28 Jun 2013 08:16:00 GMT</datelastmodified>
-			<userlastmodified>Admin</userlastmodified>
-			<datecreated>Fri, 28 Jun 2013 08:16:00 GMT</datecreated>
-			<usercreated>Admin</usercreated>
-			<flags>0</flags>
-			<properties/>
-			<relations/>
-			<accesscontrol/>
-		</file>
-		<file>
-			<source>system/workplace/resources/editors/codemirror/dist/mode/cobol/cobol.js</source>
-			<destination>system/workplace/resources/editors/codemirror/dist/mode/cobol/cobol.js</destination>
-			<type>plain</type>
-			<uuidstructure>f7cef768-dfca-11e2-8921-170bfb738a71</uuidstructure>
-			<uuidresource>f7cef769-dfca-11e2-8921-170bfb738a71</uuidresource>
-			<datelastmodified>Fri, 28 Jun 2013 08:16:35 GMT</datelastmodified>
-			<userlastmodified>Admin</userlastmodified>
-			<datecreated>Fri, 28 Jun 2013 08:16:00 GMT</datecreated>
-			<usercreated>Admin</usercreated>
-			<flags>0</flags>
-			<properties/>
-			<relations/>
-			<accesscontrol/>
-		</file>
-		<file>
-			<source>system/workplace/resources/editors/codemirror/dist/mode/cobol/index.html</source>
-			<destination>system/workplace/resources/editors/codemirror/dist/mode/cobol/index.html</destination>
-			<type>plain</type>
-			<uuidstructure>f7d3d96b-dfca-11e2-8921-170bfb738a71</uuidstructure>
-			<uuidresource>f7d3d96c-dfca-11e2-8921-170bfb738a71</uuidresource>
-			<datelastmodified>Fri, 28 Jun 2013 08:16:35 GMT</datelastmodified>
-			<userlastmodified>Admin</userlastmodified>
-			<datecreated>Fri, 28 Jun 2013 08:16:00 GMT</datecreated>
-			<usercreated>Admin</usercreated>
-			<flags>0</flags>
-			<properties/>
-			<relations/>
-			<accesscontrol/>
-		</file>
-		<file>
-			<destination>system/workplace/resources/editors/codemirror/dist/mode/coffeescript</destination>
-			<type>folder</type>
-			<uuidstructure>f7d8945e-dfca-11e2-8921-170bfb738a71</uuidstructure>
-			<datelastmodified>Fri, 28 Jun 2013 08:16:00 GMT</datelastmodified>
-			<userlastmodified>Admin</userlastmodified>
-			<datecreated>Fri, 28 Jun 2013 08:16:00 GMT</datecreated>
-			<usercreated>Admin</usercreated>
-			<flags>0</flags>
-			<properties/>
-			<relations/>
-			<accesscontrol/>
-		</file>
-		<file>
-			<source>system/workplace/resources/editors/codemirror/dist/mode/coffeescript/coffeescript.js</source>
-			<destination>system/workplace/resources/editors/codemirror/dist/mode/coffeescript/coffeescript.js</destination>
-			<type>plain</type>
-			<uuidstructure>f7dd4f50-dfca-11e2-8921-170bfb738a71</uuidstructure>
-			<uuidresource>f7dd4f51-dfca-11e2-8921-170bfb738a71</uuidresource>
-			<datelastmodified>Fri, 28 Jun 2013 08:16:35 GMT</datelastmodified>
-			<userlastmodified>Admin</userlastmodified>
-			<datecreated>Fri, 28 Jun 2013 08:16:00 GMT</datecreated>
-			<usercreated>Admin</usercreated>
-			<flags>0</flags>
-			<properties/>
-			<relations/>
-			<accesscontrol/>
-		</file>
-		<file>
-			<source>system/workplace/resources/editors/codemirror/dist/mode/coffeescript/index.html</source>
-			<destination>system/workplace/resources/editors/codemirror/dist/mode/coffeescript/index.html</destination>
-			<type>plain</type>
-			<uuidstructure>f7e20a43-dfca-11e2-8921-170bfb738a71</uuidstructure>
-			<uuidresource>f7e20a44-dfca-11e2-8921-170bfb738a71</uuidresource>
-			<datelastmodified>Fri, 28 Jun 2013 08:16:35 GMT</datelastmodified>
-			<userlastmodified>Admin</userlastmodified>
-			<datecreated>Fri, 28 Jun 2013 08:16:00 GMT</datecreated>
-			<usercreated>Admin</usercreated>
-			<flags>0</flags>
-			<properties/>
-			<relations/>
-			<accesscontrol/>
-		</file>
-		<file>
-			<source>system/workplace/resources/editors/codemirror/dist/mode/coffeescript/LICENSE</source>
-			<destination>system/workplace/resources/editors/codemirror/dist/mode/coffeescript/LICENSE</destination>
-			<type>plain</type>
-			<uuidstructure>f7e6ec46-dfca-11e2-8921-170bfb738a71</uuidstructure>
-			<uuidresource>f7e6ec47-dfca-11e2-8921-170bfb738a71</uuidresource>
-			<datelastmodified>Fri, 28 Jun 2013 08:16:35 GMT</datelastmodified>
-			<userlastmodified>Admin</userlastmodified>
-			<datecreated>Fri, 28 Jun 2013 08:16:01 GMT</datecreated>
-			<usercreated>Admin</usercreated>
-			<flags>0</flags>
-			<properties/>
-			<relations/>
-			<accesscontrol/>
-		</file>
-		<file>
-			<destination>system/workplace/resources/editors/codemirror/dist/mode/commonlisp</destination>
-			<type>folder</type>
-			<uuidstructure>f7eba739-dfca-11e2-8921-170bfb738a71</uuidstructure>
-			<datelastmodified>Fri, 28 Jun 2013 08:16:01 GMT</datelastmodified>
-			<userlastmodified>Admin</userlastmodified>
-			<datecreated>Fri, 28 Jun 2013 08:16:01 GMT</datecreated>
-			<usercreated>Admin</usercreated>
-			<flags>0</flags>
-			<properties/>
-			<relations/>
-			<accesscontrol/>
-		</file>
-		<file>
-			<source>system/workplace/resources/editors/codemirror/dist/mode/commonlisp/commonlisp.js</source>
-			<destination>system/workplace/resources/editors/codemirror/dist/mode/commonlisp/commonlisp.js</destination>
-			<type>plain</type>
-			<uuidstructure>f7f0622b-dfca-11e2-8921-170bfb738a71</uuidstructure>
-			<uuidresource>f7f0622c-dfca-11e2-8921-170bfb738a71</uuidresource>
-			<datelastmodified>Fri, 28 Jun 2013 08:16:35 GMT</datelastmodified>
-			<userlastmodified>Admin</userlastmodified>
-			<datecreated>Fri, 28 Jun 2013 08:16:01 GMT</datecreated>
-			<usercreated>Admin</usercreated>
-			<flags>0</flags>
-			<properties/>
-			<relations/>
-			<accesscontrol/>
-		</file>
-		<file>
-			<source>system/workplace/resources/editors/codemirror/dist/mode/commonlisp/index.html</source>
-			<destination>system/workplace/resources/editors/codemirror/dist/mode/commonlisp/index.html</destination>
-			<type>plain</type>
-			<uuidstructure>f7f51d1e-dfca-11e2-8921-170bfb738a71</uuidstructure>
-			<uuidresource>f7f51d1f-dfca-11e2-8921-170bfb738a71</uuidresource>
-			<datelastmodified>Fri, 28 Jun 2013 08:16:35 GMT</datelastmodified>
-			<userlastmodified>Admin</userlastmodified>
-			<datecreated>Fri, 28 Jun 2013 08:16:01 GMT</datecreated>
-			<usercreated>Admin</usercreated>
-			<flags>0</flags>
-			<properties/>
-			<relations/>
-			<accesscontrol/>
-		</file>
-		<file>
-			<destination>system/workplace/resources/editors/codemirror/dist/mode/css</destination>
-			<type>folder</type>
-			<uuidstructure>f7f9ff21-dfca-11e2-8921-170bfb738a71</uuidstructure>
-			<datelastmodified>Fri, 28 Jun 2013 08:16:01 GMT</datelastmodified>
-			<userlastmodified>Admin</userlastmodified>
-			<datecreated>Fri, 28 Jun 2013 08:16:01 GMT</datecreated>
-			<usercreated>Admin</usercreated>
-			<flags>0</flags>
-			<properties/>
-			<relations/>
-			<accesscontrol/>
-		</file>
-		<file>
-			<source>system/workplace/resources/editors/codemirror/dist/mode/css/css.js</source>
-			<destination>system/workplace/resources/editors/codemirror/dist/mode/css/css.js</destination>
-			<type>plain</type>
-			<uuidstructure>f7feba13-dfca-11e2-8921-170bfb738a71</uuidstructure>
-			<uuidresource>f7feba14-dfca-11e2-8921-170bfb738a71</uuidresource>
-			<datelastmodified>Fri, 28 Jun 2013 08:16:35 GMT</datelastmodified>
-			<userlastmodified>Admin</userlastmodified>
-			<datecreated>Fri, 28 Jun 2013 08:16:01 GMT</datecreated>
-			<usercreated>Admin</usercreated>
-			<flags>0</flags>
-			<properties/>
-			<relations/>
-			<accesscontrol/>
-		</file>
-		<file>
-			<source>system/workplace/resources/editors/codemirror/dist/mode/css/index.html</source>
-			<destination>system/workplace/resources/editors/codemirror/dist/mode/css/index.html</destination>
-			<type>plain</type>
-			<uuidstructure>f8037506-dfca-11e2-8921-170bfb738a71</uuidstructure>
-			<uuidresource>f8037507-dfca-11e2-8921-170bfb738a71</uuidresource>
-			<datelastmodified>Fri, 28 Jun 2013 08:16:35 GMT</datelastmodified>
-			<userlastmodified>Admin</userlastmodified>
-			<datecreated>Fri, 28 Jun 2013 08:16:01 GMT</datecreated>
-			<usercreated>Admin</usercreated>
-			<flags>0</flags>
-			<properties/>
-			<relations/>
-			<accesscontrol/>
-		</file>
-		<file>
-			<source>system/workplace/resources/editors/codemirror/dist/mode/css/scss.html</source>
-			<destination>system/workplace/resources/editors/codemirror/dist/mode/css/scss.html</destination>
-			<type>plain</type>
-			<uuidstructure>f80aa0f9-dfca-11e2-8921-170bfb738a71</uuidstructure>
-			<uuidresource>f80aa0fa-dfca-11e2-8921-170bfb738a71</uuidresource>
-			<datelastmodified>Fri, 28 Jun 2013 08:16:35 GMT</datelastmodified>
-			<userlastmodified>Admin</userlastmodified>
-			<datecreated>Fri, 28 Jun 2013 08:16:01 GMT</datecreated>
-			<usercreated>Admin</usercreated>
-			<flags>0</flags>
-			<properties/>
-			<relations/>
-			<accesscontrol/>
-		</file>
-		<file>
-			<source>system/workplace/resources/editors/codemirror/dist/mode/css/scss_test.js</source>
-			<destination>system/workplace/resources/editors/codemirror/dist/mode/css/scss_test.js</destination>
-			<type>plain</type>
-			<uuidstructure>f80f5bec-dfca-11e2-8921-170bfb738a71</uuidstructure>
-			<uuidresource>f80f5bed-dfca-11e2-8921-170bfb738a71</uuidresource>
-			<datelastmodified>Fri, 28 Jun 2013 08:16:35 GMT</datelastmodified>
-			<userlastmodified>Admin</userlastmodified>
-			<datecreated>Fri, 28 Jun 2013 08:16:01 GMT</datecreated>
-			<usercreated>Admin</usercreated>
-			<flags>0</flags>
-			<properties/>
-			<relations/>
-			<accesscontrol/>
-		</file>
-		<file>
-			<source>system/workplace/resources/editors/codemirror/dist/mode/css/test.js</source>
-			<destination>system/workplace/resources/editors/codemirror/dist/mode/css/test.js</destination>
-			<type>plain</type>
-			<uuidstructure>f81416df-dfca-11e2-8921-170bfb738a71</uuidstructure>
-			<uuidresource>f81416e0-dfca-11e2-8921-170bfb738a71</uuidresource>
-			<datelastmodified>Fri, 28 Jun 2013 08:16:35 GMT</datelastmodified>
-			<userlastmodified>Admin</userlastmodified>
-			<datecreated>Fri, 28 Jun 2013 08:16:01 GMT</datecreated>
-			<usercreated>Admin</usercreated>
-			<flags>0</flags>
-			<properties/>
-			<relations/>
-			<accesscontrol/>
-		</file>
-		<file>
-			<destination>system/workplace/resources/editors/codemirror/dist/mode/d</destination>
-			<type>folder</type>
-			<uuidstructure>f81687e2-dfca-11e2-8921-170bfb738a71</uuidstructure>
-			<datelastmodified>Fri, 28 Jun 2013 08:16:01 GMT</datelastmodified>
-			<userlastmodified>Admin</userlastmodified>
-			<datecreated>Fri, 28 Jun 2013 08:16:01 GMT</datecreated>
-			<usercreated>Admin</usercreated>
-			<flags>0</flags>
-			<properties/>
-			<relations/>
-			<accesscontrol/>
-		</file>
-		<file>
-			<source>system/workplace/resources/editors/codemirror/dist/mode/d/d.js</source>
-			<destination>system/workplace/resources/editors/codemirror/dist/mode/d/d.js</destination>
-			<type>plain</type>
-			<uuidstructure>f81b42d4-dfca-11e2-8921-170bfb738a71</uuidstructure>
-			<uuidresource>f81b42d5-dfca-11e2-8921-170bfb738a71</uuidresource>
-			<datelastmodified>Fri, 28 Jun 2013 08:16:35 GMT</datelastmodified>
-			<userlastmodified>Admin</userlastmodified>
-			<datecreated>Fri, 28 Jun 2013 08:16:01 GMT</datecreated>
-			<usercreated>Admin</usercreated>
-			<flags>0</flags>
-			<properties/>
-			<relations/>
-			<accesscontrol/>
-		</file>
-		<file>
-			<source>system/workplace/resources/editors/codemirror/dist/mode/d/index.html</source>
-			<destination>system/workplace/resources/editors/codemirror/dist/mode/d/index.html</destination>
-			<type>plain</type>
-			<uuidstructure>f82024d7-dfca-11e2-8921-170bfb738a71</uuidstructure>
-			<uuidresource>f82024d8-dfca-11e2-8921-170bfb738a71</uuidresource>
-			<datelastmodified>Fri, 28 Jun 2013 08:16:35 GMT</datelastmodified>
-			<userlastmodified>Admin</userlastmodified>
-			<datecreated>Fri, 28 Jun 2013 08:16:01 GMT</datecreated>
-			<usercreated>Admin</usercreated>
-			<flags>0</flags>
-			<properties/>
-			<relations/>
-			<accesscontrol/>
-		</file>
-		<file>
-			<destination>system/workplace/resources/editors/codemirror/dist/mode/diff</destination>
-			<type>folder</type>
-			<uuidstructure>f8226eca-dfca-11e2-8921-170bfb738a71</uuidstructure>
-			<datelastmodified>Fri, 28 Jun 2013 08:16:01 GMT</datelastmodified>
-			<userlastmodified>Admin</userlastmodified>
-			<datecreated>Fri, 28 Jun 2013 08:16:01 GMT</datecreated>
-			<usercreated>Admin</usercreated>
-			<flags>0</flags>
-			<properties/>
-			<relations/>
-			<accesscontrol/>
-		</file>
-		<file>
-			<source>system/workplace/resources/editors/codemirror/dist/mode/diff/diff.js</source>
-			<destination>system/workplace/resources/editors/codemirror/dist/mode/diff/diff.js</destination>
-			<type>plain</type>
-			<uuidstructure>f82729bc-dfca-11e2-8921-170bfb738a71</uuidstructure>
-			<uuidresource>f82729bd-dfca-11e2-8921-170bfb738a71</uuidresource>
-			<datelastmodified>Fri, 28 Jun 2013 08:16:35 GMT</datelastmodified>
-			<userlastmodified>Admin</userlastmodified>
-			<datecreated>Fri, 28 Jun 2013 08:16:01 GMT</datecreated>
-			<usercreated>Admin</usercreated>
-			<flags>0</flags>
-			<properties/>
-			<relations/>
-			<accesscontrol/>
-		</file>
-		<file>
-			<source>system/workplace/resources/editors/codemirror/dist/mode/diff/index.html</source>
-			<destination>system/workplace/resources/editors/codemirror/dist/mode/diff/index.html</destination>
-			<type>plain</type>
-			<uuidstructure>f82c0bbf-dfca-11e2-8921-170bfb738a71</uuidstructure>
-			<uuidresource>f82c0bc0-dfca-11e2-8921-170bfb738a71</uuidresource>
-			<datelastmodified>Fri, 28 Jun 2013 08:16:35 GMT</datelastmodified>
-			<userlastmodified>Admin</userlastmodified>
-			<datecreated>Fri, 28 Jun 2013 08:16:01 GMT</datecreated>
-			<usercreated>Admin</usercreated>
-			<flags>0</flags>
-			<properties/>
-			<relations/>
-			<accesscontrol/>
-		</file>
-		<file>
-			<destination>system/workplace/resources/editors/codemirror/dist/mode/ecl</destination>
-			<type>folder</type>
-			<uuidstructure>f830c6b2-dfca-11e2-8921-170bfb738a71</uuidstructure>
-			<datelastmodified>Fri, 28 Jun 2013 08:16:01 GMT</datelastmodified>
-			<userlastmodified>Admin</userlastmodified>
-			<datecreated>Fri, 28 Jun 2013 08:16:01 GMT</datecreated>
-			<usercreated>Admin</usercreated>
-			<flags>0</flags>
-			<properties/>
-			<relations/>
-			<accesscontrol/>
-		</file>
-		<file>
-			<source>system/workplace/resources/editors/codemirror/dist/mode/ecl/ecl.js</source>
-			<destination>system/workplace/resources/editors/codemirror/dist/mode/ecl/ecl.js</destination>
-			<type>plain</type>
-			<uuidstructure>f83581a4-dfca-11e2-8921-170bfb738a71</uuidstructure>
-			<uuidresource>f83581a5-dfca-11e2-8921-170bfb738a71</uuidresource>
-			<datelastmodified>Fri, 28 Jun 2013 08:16:35 GMT</datelastmodified>
-			<userlastmodified>Admin</userlastmodified>
-			<datecreated>Fri, 28 Jun 2013 08:16:01 GMT</datecreated>
-			<usercreated>Admin</usercreated>
-			<flags>0</flags>
-			<properties/>
-			<relations/>
-			<accesscontrol/>
-		</file>
-		<file>
-			<source>system/workplace/resources/editors/codemirror/dist/mode/ecl/index.html</source>
-			<destination>system/workplace/resources/editors/codemirror/dist/mode/ecl/index.html</destination>
-			<type>plain</type>
-			<uuidstructure>f83a3c97-dfca-11e2-8921-170bfb738a71</uuidstructure>
-			<uuidresource>f83a3c98-dfca-11e2-8921-170bfb738a71</uuidresource>
-			<datelastmodified>Fri, 28 Jun 2013 08:16:35 GMT</datelastmodified>
-			<userlastmodified>Admin</userlastmodified>
-			<datecreated>Fri, 28 Jun 2013 08:16:01 GMT</datecreated>
-			<usercreated>Admin</usercreated>
-			<flags>0</flags>
-			<properties/>
-			<relations/>
-			<accesscontrol/>
-		</file>
-		<file>
-			<destination>system/workplace/resources/editors/codemirror/dist/mode/erlang</destination>
-			<type>folder</type>
-			<uuidstructure>f83f1e9a-dfca-11e2-8921-170bfb738a71</uuidstructure>
-			<datelastmodified>Fri, 28 Jun 2013 08:16:01 GMT</datelastmodified>
-			<userlastmodified>Admin</userlastmodified>
-			<datecreated>Fri, 28 Jun 2013 08:16:01 GMT</datecreated>
-			<usercreated>Admin</usercreated>
-			<flags>0</flags>
-			<properties/>
-			<relations/>
-			<accesscontrol/>
-		</file>
-		<file>
-			<source>system/workplace/resources/editors/codemirror/dist/mode/erlang/erlang.js</source>
-			<destination>system/workplace/resources/editors/codemirror/dist/mode/erlang/erlang.js</destination>
-			<type>plain</type>
-			<uuidstructure>f843d98c-dfca-11e2-8921-170bfb738a71</uuidstructure>
-			<uuidresource>f843d98d-dfca-11e2-8921-170bfb738a71</uuidresource>
-			<datelastmodified>Fri, 28 Jun 2013 08:16:35 GMT</datelastmodified>
-			<userlastmodified>Admin</userlastmodified>
-			<datecreated>Fri, 28 Jun 2013 08:16:01 GMT</datecreated>
-			<usercreated>Admin</usercreated>
-			<flags>0</flags>
-			<properties/>
-			<relations/>
-			<accesscontrol/>
-		</file>
-		<file>
-			<source>system/workplace/resources/editors/codemirror/dist/mode/erlang/index.html</source>
-			<destination>system/workplace/resources/editors/codemirror/dist/mode/erlang/index.html</destination>
-			<type>plain</type>
-			<uuidstructure>f84b057f-dfca-11e2-8921-170bfb738a71</uuidstructure>
-			<uuidresource>f84b0580-dfca-11e2-8921-170bfb738a71</uuidresource>
-			<datelastmodified>Fri, 28 Jun 2013 08:16:35 GMT</datelastmodified>
-			<userlastmodified>Admin</userlastmodified>
-			<datecreated>Fri, 28 Jun 2013 08:16:01 GMT</datecreated>
-			<usercreated>Admin</usercreated>
-			<flags>0</flags>
-			<properties/>
-			<relations/>
-			<accesscontrol/>
-		</file>
-		<file>
-			<destination>system/workplace/resources/editors/codemirror/dist/mode/gas</destination>
-			<type>folder</type>
-			<uuidstructure>f84d4f72-dfca-11e2-8921-170bfb738a71</uuidstructure>
-			<datelastmodified>Fri, 28 Jun 2013 08:16:01 GMT</datelastmodified>
-			<userlastmodified>Admin</userlastmodified>
-			<datecreated>Fri, 28 Jun 2013 08:16:01 GMT</datecreated>
-			<usercreated>Admin</usercreated>
-			<flags>0</flags>
-			<properties/>
-			<relations/>
-			<accesscontrol/>
-		</file>
-		<file>
-			<source>system/workplace/resources/editors/codemirror/dist/mode/gas/gas.js</source>
-			<destination>system/workplace/resources/editors/codemirror/dist/mode/gas/gas.js</destination>
-			<type>plain</type>
-			<uuidstructure>f8523174-dfca-11e2-8921-170bfb738a71</uuidstructure>
-			<uuidresource>f8523175-dfca-11e2-8921-170bfb738a71</uuidresource>
-			<datelastmodified>Fri, 28 Jun 2013 08:16:35 GMT</datelastmodified>
-			<userlastmodified>Admin</userlastmodified>
-			<datecreated>Fri, 28 Jun 2013 08:16:01 GMT</datecreated>
-			<usercreated>Admin</usercreated>
-			<flags>0</flags>
-			<properties/>
-			<relations/>
-			<accesscontrol/>
-		</file>
-		<file>
-			<source>system/workplace/resources/editors/codemirror/dist/mode/gas/index.html</source>
-			<destination>system/workplace/resources/editors/codemirror/dist/mode/gas/index.html</destination>
-			<type>plain</type>
-			<uuidstructure>f856ec67-dfca-11e2-8921-170bfb738a71</uuidstructure>
-			<uuidresource>f856ec68-dfca-11e2-8921-170bfb738a71</uuidresource>
-			<datelastmodified>Fri, 28 Jun 2013 08:16:35 GMT</datelastmodified>
-			<userlastmodified>Admin</userlastmodified>
-			<datecreated>Fri, 28 Jun 2013 08:16:01 GMT</datecreated>
-			<usercreated>Admin</usercreated>
-			<flags>0</flags>
-			<properties/>
-			<relations/>
-			<accesscontrol/>
-		</file>
-		<file>
-			<destination>system/workplace/resources/editors/codemirror/dist/mode/gfm</destination>
-			<type>folder</type>
-			<uuidstructure>f8595d6a-dfca-11e2-8921-170bfb738a71</uuidstructure>
-			<datelastmodified>Fri, 28 Jun 2013 08:16:01 GMT</datelastmodified>
-			<userlastmodified>Admin</userlastmodified>
-			<datecreated>Fri, 28 Jun 2013 08:16:01 GMT</datecreated>
-			<usercreated>Admin</usercreated>
-			<flags>0</flags>
-			<properties/>
-			<relations/>
-			<accesscontrol/>
-		</file>
-		<file>
-			<source>system/workplace/resources/editors/codemirror/dist/mode/gfm/gfm.js</source>
-			<destination>system/workplace/resources/editors/codemirror/dist/mode/gfm/gfm.js</destination>
-			<type>plain</type>
-			<uuidstructure>f85e185c-dfca-11e2-8921-170bfb738a71</uuidstructure>
-			<uuidresource>f85e185d-dfca-11e2-8921-170bfb738a71</uuidresource>
-			<datelastmodified>Fri, 28 Jun 2013 08:16:35 GMT</datelastmodified>
-			<userlastmodified>Admin</userlastmodified>
-			<datecreated>Fri, 28 Jun 2013 08:16:01 GMT</datecreated>
-			<usercreated>Admin</usercreated>
-			<flags>0</flags>
-			<properties/>
-			<relations/>
-			<accesscontrol/>
-		</file>
-		<file>
-			<source>system/workplace/resources/editors/codemirror/dist/mode/gfm/index.html</source>
-			<destination>system/workplace/resources/editors/codemirror/dist/mode/gfm/index.html</destination>
-			<type>plain</type>
-			<uuidstructure>f865444f-dfca-11e2-8921-170bfb738a71</uuidstructure>
-			<uuidresource>f8654450-dfca-11e2-8921-170bfb738a71</uuidresource>
-			<datelastmodified>Fri, 28 Jun 2013 08:16:35 GMT</datelastmodified>
-			<userlastmodified>Admin</userlastmodified>
-			<datecreated>Fri, 28 Jun 2013 08:16:01 GMT</datecreated>
-			<usercreated>Admin</usercreated>
-			<flags>0</flags>
-			<properties/>
-			<relations/>
-			<accesscontrol/>
-		</file>
-		<file>
-			<source>system/workplace/resources/editors/codemirror/dist/mode/gfm/test.js</source>
-			<destination>system/workplace/resources/editors/codemirror/dist/mode/gfm/test.js</destination>
-			<type>plain</type>
-			<uuidstructure>f869ff42-dfca-11e2-8921-170bfb738a71</uuidstructure>
-			<uuidresource>f869ff43-dfca-11e2-8921-170bfb738a71</uuidresource>
-			<datelastmodified>Fri, 28 Jun 2013 08:16:35 GMT</datelastmodified>
-			<userlastmodified>Admin</userlastmodified>
-			<datecreated>Fri, 28 Jun 2013 08:16:01 GMT</datecreated>
-			<usercreated>Admin</usercreated>
-			<flags>0</flags>
-			<properties/>
-			<relations/>
-			<accesscontrol/>
-		</file>
-		<file>
-			<destination>system/workplace/resources/editors/codemirror/dist/mode/go</destination>
-			<type>folder</type>
-			<uuidstructure>f86c7045-dfca-11e2-8921-170bfb738a71</uuidstructure>
-			<datelastmodified>Fri, 28 Jun 2013 08:16:01 GMT</datelastmodified>
-			<userlastmodified>Admin</userlastmodified>
-			<datecreated>Fri, 28 Jun 2013 08:16:01 GMT</datecreated>
-			<usercreated>Admin</usercreated>
-			<flags>0</flags>
-			<properties/>
-			<relations/>
-			<accesscontrol/>
-		</file>
-		<file>
-			<source>system/workplace/resources/editors/codemirror/dist/mode/go/go.js</source>
-			<destination>system/workplace/resources/editors/codemirror/dist/mode/go/go.js</destination>
-			<type>plain</type>
-			<uuidstructure>f8712b37-dfca-11e2-8921-170bfb738a71</uuidstructure>
-			<uuidresource>f8712b38-dfca-11e2-8921-170bfb738a71</uuidresource>
-			<datelastmodified>Fri, 28 Jun 2013 08:16:35 GMT</datelastmodified>
-			<userlastmodified>Admin</userlastmodified>
-			<datecreated>Fri, 28 Jun 2013 08:16:01 GMT</datecreated>
-			<usercreated>Admin</usercreated>
-			<flags>0</flags>
-			<properties/>
-			<relations/>
-			<accesscontrol/>
-		</file>
-		<file>
-			<source>system/workplace/resources/editors/codemirror/dist/mode/go/index.html</source>
-			<destination>system/workplace/resources/editors/codemirror/dist/mode/go/index.html</destination>
-			<type>plain</type>
-			<uuidstructure>f878572a-dfca-11e2-8921-170bfb738a71</uuidstructure>
-			<uuidresource>f878572b-dfca-11e2-8921-170bfb738a71</uuidresource>
-			<datelastmodified>Fri, 28 Jun 2013 08:16:35 GMT</datelastmodified>
-			<userlastmodified>Admin</userlastmodified>
-			<datecreated>Fri, 28 Jun 2013 08:16:01 GMT</datecreated>
-			<usercreated>Admin</usercreated>
-			<flags>0</flags>
-			<properties/>
-			<relations/>
-			<accesscontrol/>
-		</file>
-		<file>
-			<destination>system/workplace/resources/editors/codemirror/dist/mode/groovy</destination>
-			<type>folder</type>
-			<uuidstructure>f87aa11d-dfca-11e2-8921-170bfb738a71</uuidstructure>
-			<datelastmodified>Fri, 28 Jun 2013 08:16:01 GMT</datelastmodified>
-			<userlastmodified>Admin</userlastmodified>
-			<datecreated>Fri, 28 Jun 2013 08:16:01 GMT</datecreated>
-			<usercreated>Admin</usercreated>
-			<flags>0</flags>
-			<properties/>
-			<relations/>
-			<accesscontrol/>
-		</file>
-		<file>
-			<source>system/workplace/resources/editors/codemirror/dist/mode/groovy/groovy.js</source>
-			<destination>system/workplace/resources/editors/codemirror/dist/mode/groovy/groovy.js</destination>
-			<type>plain</type>
-			<uuidstructure>f87f831f-dfca-11e2-8921-170bfb738a71</uuidstructure>
-			<uuidresource>f87f8320-dfca-11e2-8921-170bfb738a71</uuidresource>
-			<datelastmodified>Fri, 28 Jun 2013 08:16:35 GMT</datelastmodified>
-			<userlastmodified>Admin</userlastmodified>
-			<datecreated>Fri, 28 Jun 2013 08:16:02 GMT</datecreated>
-			<usercreated>Admin</usercreated>
-			<flags>0</flags>
-			<properties/>
-			<relations/>
-			<accesscontrol/>
-		</file>
-		<file>
-			<source>system/workplace/resources/editors/codemirror/dist/mode/groovy/index.html</source>
-			<destination>system/workplace/resources/editors/codemirror/dist/mode/groovy/index.html</destination>
-			<type>plain</type>
-			<uuidstructure>f8868802-dfca-11e2-8921-170bfb738a71</uuidstructure>
-			<uuidresource>f8868803-dfca-11e2-8921-170bfb738a71</uuidresource>
-			<datelastmodified>Fri, 28 Jun 2013 08:16:35 GMT</datelastmodified>
-			<userlastmodified>Admin</userlastmodified>
-			<datecreated>Fri, 28 Jun 2013 08:16:02 GMT</datecreated>
-			<usercreated>Admin</usercreated>
-			<flags>0</flags>
-			<properties/>
-			<relations/>
-			<accesscontrol/>
-		</file>
-		<file>
-			<destination>system/workplace/resources/editors/codemirror/dist/mode/haml</destination>
-			<type>folder</type>
-			<uuidstructure>f888f905-dfca-11e2-8921-170bfb738a71</uuidstructure>
-			<datelastmodified>Fri, 28 Jun 2013 08:16:02 GMT</datelastmodified>
-			<userlastmodified>Admin</userlastmodified>
-			<datecreated>Fri, 28 Jun 2013 08:16:02 GMT</datecreated>
-			<usercreated>Admin</usercreated>
-			<flags>0</flags>
-			<properties/>
-			<relations/>
-			<accesscontrol/>
-		</file>
-		<file>
-			<source>system/workplace/resources/editors/codemirror/dist/mode/haml/haml.js</source>
-			<destination>system/workplace/resources/editors/codemirror/dist/mode/haml/haml.js</destination>
-			<type>plain</type>
-			<uuidstructure>f88db3f7-dfca-11e2-8921-170bfb738a71</uuidstructure>
-			<uuidresource>f88db3f8-dfca-11e2-8921-170bfb738a71</uuidresource>
-			<datelastmodified>Fri, 28 Jun 2013 08:16:35 GMT</datelastmodified>
-			<userlastmodified>Admin</userlastmodified>
-			<datecreated>Fri, 28 Jun 2013 08:16:02 GMT</datecreated>
-			<usercreated>Admin</usercreated>
-			<flags>0</flags>
-			<properties/>
-			<relations/>
-			<accesscontrol/>
-		</file>
-		<file>
-			<source>system/workplace/resources/editors/codemirror/dist/mode/haml/index.html</source>
-			<destination>system/workplace/resources/editors/codemirror/dist/mode/haml/index.html</destination>
-			<type>plain</type>
-			<uuidstructure>f89295fa-dfca-11e2-8921-170bfb738a71</uuidstructure>
-			<uuidresource>f89295fb-dfca-11e2-8921-170bfb738a71</uuidresource>
-			<datelastmodified>Fri, 28 Jun 2013 08:16:35 GMT</datelastmodified>
-			<userlastmodified>Admin</userlastmodified>
-			<datecreated>Fri, 28 Jun 2013 08:16:02 GMT</datecreated>
-			<usercreated>Admin</usercreated>
-			<flags>0</flags>
-			<properties/>
-			<relations/>
-			<accesscontrol/>
-		</file>
-		<file>
-			<source>system/workplace/resources/editors/codemirror/dist/mode/haml/test.js</source>
-			<destination>system/workplace/resources/editors/codemirror/dist/mode/haml/test.js</destination>
-			<type>plain</type>
-			<uuidstructure>f89750ed-dfca-11e2-8921-170bfb738a71</uuidstructure>
-			<uuidresource>f89750ee-dfca-11e2-8921-170bfb738a71</uuidresource>
-			<datelastmodified>Fri, 28 Jun 2013 08:16:35 GMT</datelastmodified>
-			<userlastmodified>Admin</userlastmodified>
-			<datecreated>Fri, 28 Jun 2013 08:16:02 GMT</datecreated>
-			<usercreated>Admin</usercreated>
-			<flags>0</flags>
-			<properties/>
-			<relations/>
-			<accesscontrol/>
-		</file>
-		<file>
-			<destination>system/workplace/resources/editors/codemirror/dist/mode/haskell</destination>
-			<type>folder</type>
-			<uuidstructure>f89c0ae0-dfca-11e2-8921-170bfb738a71</uuidstructure>
-			<datelastmodified>Fri, 28 Jun 2013 08:16:02 GMT</datelastmodified>
-			<userlastmodified>Admin</userlastmodified>
-			<datecreated>Fri, 28 Jun 2013 08:16:02 GMT</datecreated>
-			<usercreated>Admin</usercreated>
-			<flags>0</flags>
-			<properties/>
-			<relations/>
-			<accesscontrol/>
-		</file>
-		<file>
-			<source>system/workplace/resources/editors/codemirror/dist/mode/haskell/haskell.js</source>
-			<destination>system/workplace/resources/editors/codemirror/dist/mode/haskell/haskell.js</destination>
-			<type>plain</type>
-			<uuidstructure>f8a0c5d2-dfca-11e2-8921-170bfb738a71</uuidstructure>
-			<uuidresource>f8a0c5d3-dfca-11e2-8921-170bfb738a71</uuidresource>
-			<datelastmodified>Fri, 28 Jun 2013 08:16:35 GMT</datelastmodified>
-			<userlastmodified>Admin</userlastmodified>
-			<datecreated>Fri, 28 Jun 2013 08:16:02 GMT</datecreated>
-			<usercreated>Admin</usercreated>
-			<flags>0</flags>
-			<properties/>
-			<relations/>
-			<accesscontrol/>
-		</file>
-		<file>
-			<source>system/workplace/resources/editors/codemirror/dist/mode/haskell/index.html</source>
-			<destination>system/workplace/resources/editors/codemirror/dist/mode/haskell/index.html</destination>
-			<type>plain</type>
-			<uuidstructure>f8a5a7d5-dfca-11e2-8921-170bfb738a71</uuidstructure>
-			<uuidresource>f8a5a7d6-dfca-11e2-8921-170bfb738a71</uuidresource>
-			<datelastmodified>Fri, 28 Jun 2013 08:16:35 GMT</datelastmodified>
-			<userlastmodified>Admin</userlastmodified>
-			<datecreated>Fri, 28 Jun 2013 08:16:02 GMT</datecreated>
-			<usercreated>Admin</usercreated>
-			<flags>0</flags>
-			<properties/>
-			<relations/>
-			<accesscontrol/>
-		</file>
-		<file>
-			<destination>system/workplace/resources/editors/codemirror/dist/mode/haxe</destination>
-			<type>folder</type>
-			<uuidstructure>f8aa62c8-dfca-11e2-8921-170bfb738a71</uuidstructure>
-			<datelastmodified>Fri, 28 Jun 2013 08:16:02 GMT</datelastmodified>
-			<userlastmodified>Admin</userlastmodified>
-			<datecreated>Fri, 28 Jun 2013 08:16:02 GMT</datecreated>
-			<usercreated>Admin</usercreated>
-			<flags>0</flags>
-			<properties/>
-			<relations/>
-			<accesscontrol/>
-		</file>
-		<file>
-			<source>system/workplace/resources/editors/codemirror/dist/mode/haxe/haxe.js</source>
-			<destination>system/workplace/resources/editors/codemirror/dist/mode/haxe/haxe.js</destination>
-			<type>plain</type>
-			<uuidstructure>f8af1dba-dfca-11e2-8921-170bfb738a71</uuidstructure>
-			<uuidresource>f8af1dbb-dfca-11e2-8921-170bfb738a71</uuidresource>
-			<datelastmodified>Fri, 28 Jun 2013 08:16:35 GMT</datelastmodified>
-			<userlastmodified>Admin</userlastmodified>
-			<datecreated>Fri, 28 Jun 2013 08:16:02 GMT</datecreated>
-			<usercreated>Admin</usercreated>
-			<flags>0</flags>
-			<properties/>
-			<relations/>
-			<accesscontrol/>
-		</file>
-		<file>
-			<source>system/workplace/resources/editors/codemirror/dist/mode/haxe/index.html</source>
-			<destination>system/workplace/resources/editors/codemirror/dist/mode/haxe/index.html</destination>
-			<type>plain</type>
-			<uuidstructure>f8b3d8ad-dfca-11e2-8921-170bfb738a71</uuidstructure>
-			<uuidresource>f8b3d8ae-dfca-11e2-8921-170bfb738a71</uuidresource>
-			<datelastmodified>Fri, 28 Jun 2013 08:16:35 GMT</datelastmodified>
-			<userlastmodified>Admin</userlastmodified>
-			<datecreated>Fri, 28 Jun 2013 08:16:02 GMT</datecreated>
-			<usercreated>Admin</usercreated>
-			<flags>0</flags>
-			<properties/>
-			<relations/>
-			<accesscontrol/>
-		</file>
-		<file>
-			<destination>system/workplace/resources/editors/codemirror/dist/mode/htmlembedded</destination>
-			<type>folder</type>
-			<uuidstructure>f8b8bab0-dfca-11e2-8921-170bfb738a71</uuidstructure>
-			<datelastmodified>Fri, 28 Jun 2013 08:16:02 GMT</datelastmodified>
-			<userlastmodified>Admin</userlastmodified>
-			<datecreated>Fri, 28 Jun 2013 08:16:02 GMT</datecreated>
-			<usercreated>Admin</usercreated>
-			<flags>0</flags>
-			<properties/>
-			<relations/>
-			<accesscontrol/>
-		</file>
-		<file>
-			<source>system/workplace/resources/editors/codemirror/dist/mode/htmlembedded/htmlembedded.js</source>
-			<destination>system/workplace/resources/editors/codemirror/dist/mode/htmlembedded/htmlembedded.js</destination>
-			<type>plain</type>
-			<uuidstructure>f8bd75a2-dfca-11e2-8921-170bfb738a71</uuidstructure>
-			<uuidresource>f8bd75a3-dfca-11e2-8921-170bfb738a71</uuidresource>
-			<datelastmodified>Fri, 28 Jun 2013 08:16:35 GMT</datelastmodified>
-			<userlastmodified>Admin</userlastmodified>
-			<datecreated>Fri, 28 Jun 2013 08:16:02 GMT</datecreated>
-			<usercreated>Admin</usercreated>
-			<flags>0</flags>
-			<properties/>
-			<relations/>
-			<accesscontrol/>
-		</file>
-		<file>
-			<source>system/workplace/resources/editors/codemirror/dist/mode/htmlembedded/index.html</source>
-			<destination>system/workplace/resources/editors/codemirror/dist/mode/htmlembedded/index.html</destination>
-			<type>plain</type>
-			<uuidstructure>f8c23095-dfca-11e2-8921-170bfb738a71</uuidstructure>
-			<uuidresource>f8c23096-dfca-11e2-8921-170bfb738a71</uuidresource>
-			<datelastmodified>Fri, 28 Jun 2013 08:16:35 GMT</datelastmodified>
-			<userlastmodified>Admin</userlastmodified>
-			<datecreated>Fri, 28 Jun 2013 08:16:02 GMT</datecreated>
-			<usercreated>Admin</usercreated>
-			<flags>0</flags>
-			<properties/>
-			<relations/>
-			<accesscontrol/>
-		</file>
-		<file>
-			<destination>system/workplace/resources/editors/codemirror/dist/mode/htmlmixed</destination>
-			<type>folder</type>
-			<uuidstructure>f8c6eb88-dfca-11e2-8921-170bfb738a71</uuidstructure>
-			<datelastmodified>Fri, 28 Jun 2013 08:16:02 GMT</datelastmodified>
-			<userlastmodified>Admin</userlastmodified>
-			<datecreated>Fri, 28 Jun 2013 08:16:02 GMT</datecreated>
-			<usercreated>Admin</usercreated>
-			<flags>0</flags>
-			<properties/>
-			<relations/>
-			<accesscontrol/>
-		</file>
-		<file>
-			<source>system/workplace/resources/editors/codemirror/dist/mode/htmlmixed/htmlmixed.js</source>
-			<destination>system/workplace/resources/editors/codemirror/dist/mode/htmlmixed/htmlmixed.js</destination>
-			<type>plain</type>
-			<uuidstructure>f8cbcd8a-dfca-11e2-8921-170bfb738a71</uuidstructure>
-			<uuidresource>f8cbcd8b-dfca-11e2-8921-170bfb738a71</uuidresource>
-			<datelastmodified>Fri, 28 Jun 2013 08:16:35 GMT</datelastmodified>
-			<userlastmodified>Admin</userlastmodified>
-			<datecreated>Fri, 28 Jun 2013 08:16:02 GMT</datecreated>
-			<usercreated>Admin</usercreated>
-			<flags>0</flags>
-			<properties/>
-			<relations/>
-			<accesscontrol/>
-		</file>
-		<file>
-			<source>system/workplace/resources/editors/codemirror/dist/mode/htmlmixed/index.html</source>
-			<destination>system/workplace/resources/editors/codemirror/dist/mode/htmlmixed/index.html</destination>
-			<type>plain</type>
-			<uuidstructure>f8d2d26d-dfca-11e2-8921-170bfb738a71</uuidstructure>
-			<uuidresource>f8d2d26e-dfca-11e2-8921-170bfb738a71</uuidresource>
-			<datelastmodified>Fri, 28 Jun 2013 08:16:35 GMT</datelastmodified>
-			<userlastmodified>Admin</userlastmodified>
-			<datecreated>Fri, 28 Jun 2013 08:16:02 GMT</datecreated>
-			<usercreated>Admin</usercreated>
-			<flags>0</flags>
-			<properties/>
-			<relations/>
-			<accesscontrol/>
-		</file>
-		<file>
-			<destination>system/workplace/resources/editors/codemirror/dist/mode/http</destination>
-			<type>folder</type>
-			<uuidstructure>f8d7b470-dfca-11e2-8921-170bfb738a71</uuidstructure>
-			<datelastmodified>Fri, 28 Jun 2013 08:16:02 GMT</datelastmodified>
-			<userlastmodified>Admin</userlastmodified>
-			<datecreated>Fri, 28 Jun 2013 08:16:02 GMT</datecreated>
-			<usercreated>Admin</usercreated>
-			<flags>0</flags>
-			<properties/>
-			<relations/>
-			<accesscontrol/>
-		</file>
-		<file>
-			<source>system/workplace/resources/editors/codemirror/dist/mode/http/http.js</source>
-			<destination>system/workplace/resources/editors/codemirror/dist/mode/http/http.js</destination>
-			<type>plain</type>
-			<uuidstructure>f8dc6f62-dfca-11e2-8921-170bfb738a71</uuidstructure>
-			<uuidresource>f8dc6f63-dfca-11e2-8921-170bfb738a71</uuidresource>
-			<datelastmodified>Fri, 28 Jun 2013 08:16:35 GMT</datelastmodified>
-			<userlastmodified>Admin</userlastmodified>
-			<datecreated>Fri, 28 Jun 2013 08:16:02 GMT</datecreated>
-			<usercreated>Admin</usercreated>
-			<flags>0</flags>
-			<properties/>
-			<relations/>
-			<accesscontrol/>
-		</file>
-		<file>
-			<source>system/workplace/resources/editors/codemirror/dist/mode/http/index.html</source>
-			<destination>system/workplace/resources/editors/codemirror/dist/mode/http/index.html</destination>
-			<type>plain</type>
-			<uuidstructure>f8e12a55-dfca-11e2-8921-170bfb738a71</uuidstructure>
-			<uuidresource>f8e12a56-dfca-11e2-8921-170bfb738a71</uuidresource>
-			<datelastmodified>Fri, 28 Jun 2013 08:16:35 GMT</datelastmodified>
-			<userlastmodified>Admin</userlastmodified>
-			<datecreated>Fri, 28 Jun 2013 08:16:02 GMT</datecreated>
-			<usercreated>Admin</usercreated>
-			<flags>0</flags>
-			<properties/>
-			<relations/>
-			<accesscontrol/>
-		</file>
-		<file>
-			<destination>system/workplace/resources/editors/codemirror/dist/mode/javascript</destination>
-			<type>folder</type>
-			<uuidstructure>f8e5e548-dfca-11e2-8921-170bfb738a71</uuidstructure>
-			<datelastmodified>Fri, 28 Jun 2013 08:16:02 GMT</datelastmodified>
-			<userlastmodified>Admin</userlastmodified>
-			<datecreated>Fri, 28 Jun 2013 08:16:02 GMT</datecreated>
-			<usercreated>Admin</usercreated>
-			<flags>0</flags>
-			<properties/>
-			<relations/>
-			<accesscontrol/>
-		</file>
-		<file>
-			<source>system/workplace/resources/editors/codemirror/dist/mode/javascript/index.html</source>
-			<destination>system/workplace/resources/editors/codemirror/dist/mode/javascript/index.html</destination>
-			<type>plain</type>
-			<uuidstructure>f8eac74a-dfca-11e2-8921-170bfb738a71</uuidstructure>
-			<uuidresource>f8eac74b-dfca-11e2-8921-170bfb738a71</uuidresource>
-			<datelastmodified>Fri, 28 Jun 2013 08:16:35 GMT</datelastmodified>
-			<userlastmodified>Admin</userlastmodified>
-			<datecreated>Fri, 28 Jun 2013 08:16:02 GMT</datecreated>
-			<usercreated>Admin</usercreated>
-			<flags>0</flags>
-			<properties/>
-			<relations/>
-			<accesscontrol/>
-		</file>
-		<file>
-			<source>system/workplace/resources/editors/codemirror/dist/mode/javascript/javascript.js</source>
-			<destination>system/workplace/resources/editors/codemirror/dist/mode/javascript/javascript.js</destination>
-			<type>plain</type>
-			<uuidstructure>f8ef823d-dfca-11e2-8921-170bfb738a71</uuidstructure>
-			<uuidresource>f8ef823e-dfca-11e2-8921-170bfb738a71</uuidresource>
-			<datelastmodified>Fri, 28 Jun 2013 08:16:35 GMT</datelastmodified>
-			<userlastmodified>Admin</userlastmodified>
-			<datecreated>Fri, 28 Jun 2013 08:16:02 GMT</datecreated>
-			<usercreated>Admin</usercreated>
-			<flags>0</flags>
-			<properties/>
-			<relations/>
-			<accesscontrol/>
-		</file>
-		<file>
-			<source>system/workplace/resources/editors/codemirror/dist/mode/javascript/typescript.html</source>
-			<destination>system/workplace/resources/editors/codemirror/dist/mode/javascript/typescript.html</destination>
-			<type>plain</type>
-			<uuidstructure>f8f43d30-dfca-11e2-8921-170bfb738a71</uuidstructure>
-			<uuidresource>f8f43d31-dfca-11e2-8921-170bfb738a71</uuidresource>
-			<datelastmodified>Fri, 28 Jun 2013 08:16:35 GMT</datelastmodified>
-			<userlastmodified>Admin</userlastmodified>
-			<datecreated>Fri, 28 Jun 2013 08:16:02 GMT</datecreated>
-			<usercreated>Admin</usercreated>
-			<flags>0</flags>
-			<properties/>
-			<relations/>
-			<accesscontrol/>
-		</file>
-		<file>
-			<destination>system/workplace/resources/editors/codemirror/dist/mode/jinja2</destination>
-			<type>folder</type>
-			<uuidstructure>f8f8f823-dfca-11e2-8921-170bfb738a71</uuidstructure>
-			<datelastmodified>Fri, 28 Jun 2013 08:16:02 GMT</datelastmodified>
-			<userlastmodified>Admin</userlastmodified>
-			<datecreated>Fri, 28 Jun 2013 08:16:02 GMT</datecreated>
-			<usercreated>Admin</usercreated>
-			<flags>0</flags>
-			<properties/>
-			<relations/>
-			<accesscontrol/>
-		</file>
-		<file>
-			<source>system/workplace/resources/editors/codemirror/dist/mode/jinja2/index.html</source>
-			<destination>system/workplace/resources/editors/codemirror/dist/mode/jinja2/index.html</destination>
-			<type>plain</type>
-			<uuidstructure>f8f8f825-dfca-11e2-8921-170bfb738a71</uuidstructure>
-			<uuidresource>f8f8f826-dfca-11e2-8921-170bfb738a71</uuidresource>
-			<datelastmodified>Fri, 28 Jun 2013 08:16:35 GMT</datelastmodified>
-			<userlastmodified>Admin</userlastmodified>
-			<datecreated>Fri, 28 Jun 2013 08:16:02 GMT</datecreated>
-			<usercreated>Admin</usercreated>
-			<flags>0</flags>
-			<properties/>
-			<relations/>
-			<accesscontrol/>
-		</file>
-		<file>
-			<source>system/workplace/resources/editors/codemirror/dist/mode/jinja2/jinja2.js</source>
-			<destination>system/workplace/resources/editors/codemirror/dist/mode/jinja2/jinja2.js</destination>
-			<type>plain</type>
-			<uuidstructure>f8fdda28-dfca-11e2-8921-170bfb738a71</uuidstructure>
-			<uuidresource>f8fdda29-dfca-11e2-8921-170bfb738a71</uuidresource>
-			<datelastmodified>Fri, 28 Jun 2013 08:16:35 GMT</datelastmodified>
-			<userlastmodified>Admin</userlastmodified>
-			<datecreated>Fri, 28 Jun 2013 08:16:02 GMT</datecreated>
-			<usercreated>Admin</usercreated>
-			<flags>0</flags>
-			<properties/>
-			<relations/>
-			<accesscontrol/>
-		</file>
-		<file>
-			<destination>system/workplace/resources/editors/codemirror/dist/mode/less</destination>
-			<type>folder</type>
-			<uuidstructure>f907500b-dfca-11e2-8921-170bfb738a71</uuidstructure>
-			<datelastmodified>Fri, 28 Jun 2013 08:16:02 GMT</datelastmodified>
-			<userlastmodified>Admin</userlastmodified>
-			<datecreated>Fri, 28 Jun 2013 08:16:02 GMT</datecreated>
-			<usercreated>Admin</usercreated>
-			<flags>0</flags>
-			<properties/>
-			<relations/>
-			<accesscontrol/>
-		</file>
-		<file>
-			<source>system/workplace/resources/editors/codemirror/dist/mode/less/index.html</source>
-			<destination>system/workplace/resources/editors/codemirror/dist/mode/less/index.html</destination>
-			<type>plain</type>
-			<uuidstructure>f90c0afd-dfca-11e2-8921-170bfb738a71</uuidstructure>
-			<uuidresource>f90c0afe-dfca-11e2-8921-170bfb738a71</uuidresource>
-			<datelastmodified>Fri, 28 Jun 2013 08:16:35 GMT</datelastmodified>
-			<userlastmodified>Admin</userlastmodified>
-			<datecreated>Fri, 28 Jun 2013 08:16:02 GMT</datecreated>
-			<usercreated>Admin</usercreated>
-			<flags>0</flags>
-			<properties/>
-			<relations/>
-			<accesscontrol/>
-		</file>
-		<file>
-			<source>system/workplace/resources/editors/codemirror/dist/mode/less/less.js</source>
-			<destination>system/workplace/resources/editors/codemirror/dist/mode/less/less.js</destination>
-			<type>plain</type>
-			<uuidstructure>f910ed00-dfca-11e2-8921-170bfb738a71</uuidstructure>
-			<uuidresource>f910ed01-dfca-11e2-8921-170bfb738a71</uuidresource>
-			<datelastmodified>Fri, 28 Jun 2013 08:16:35 GMT</datelastmodified>
-			<userlastmodified>Admin</userlastmodified>
-			<datecreated>Fri, 28 Jun 2013 08:16:02 GMT</datecreated>
-			<usercreated>Admin</usercreated>
-			<flags>0</flags>
-			<properties/>
-			<relations/>
-			<accesscontrol/>
-		</file>
-		<file>
-			<destination>system/workplace/resources/editors/codemirror/dist/mode/livescript</destination>
-			<type>folder</type>
-			<uuidstructure>f915a7f3-dfca-11e2-8921-170bfb738a71</uuidstructure>
-			<datelastmodified>Fri, 28 Jun 2013 08:16:02 GMT</datelastmodified>
-			<userlastmodified>Admin</userlastmodified>
-			<datecreated>Fri, 28 Jun 2013 08:16:02 GMT</datecreated>
-			<usercreated>Admin</usercreated>
-			<flags>0</flags>
-			<properties/>
-			<relations/>
-			<accesscontrol/>
-		</file>
-		<file>
-			<source>system/workplace/resources/editors/codemirror/dist/mode/livescript/index.html</source>
-			<destination>system/workplace/resources/editors/codemirror/dist/mode/livescript/index.html</destination>
-			<type>plain</type>
-			<uuidstructure>f91a62e5-dfca-11e2-8921-170bfb738a71</uuidstructure>
-			<uuidresource>f91a62e6-dfca-11e2-8921-170bfb738a71</uuidresource>
-			<datelastmodified>Fri, 28 Jun 2013 08:16:35 GMT</datelastmodified>
-			<userlastmodified>Admin</userlastmodified>
-			<datecreated>Fri, 28 Jun 2013 08:16:03 GMT</datecreated>
-			<usercreated>Admin</usercreated>
-			<flags>0</flags>
-			<properties/>
-			<relations/>
-			<accesscontrol/>
-		</file>
-		<file>
-			<source>system/workplace/resources/editors/codemirror/dist/mode/livescript/LICENSE</source>
-			<destination>system/workplace/resources/editors/codemirror/dist/mode/livescript/LICENSE</destination>
-			<type>plain</type>
-			<uuidstructure>f91f1dd8-dfca-11e2-8921-170bfb738a71</uuidstructure>
-			<uuidresource>f91f1dd9-dfca-11e2-8921-170bfb738a71</uuidresource>
-			<datelastmodified>Fri, 28 Jun 2013 08:16:35 GMT</datelastmodified>
-			<userlastmodified>Admin</userlastmodified>
-			<datecreated>Fri, 28 Jun 2013 08:16:03 GMT</datecreated>
-			<usercreated>Admin</usercreated>
-			<flags>0</flags>
-			<properties/>
-			<relations/>
-			<accesscontrol/>
-		</file>
-		<file>
-			<source>system/workplace/resources/editors/codemirror/dist/mode/livescript/livescript.js</source>
-			<destination>system/workplace/resources/editors/codemirror/dist/mode/livescript/livescript.js</destination>
-			<type>plain</type>
-			<uuidstructure>f923ffdb-dfca-11e2-8921-170bfb738a71</uuidstructure>
-			<uuidresource>f923ffdc-dfca-11e2-8921-170bfb738a71</uuidresource>
-			<datelastmodified>Fri, 28 Jun 2013 08:16:35 GMT</datelastmodified>
-			<userlastmodified>Admin</userlastmodified>
-			<datecreated>Fri, 28 Jun 2013 08:16:03 GMT</datecreated>
-			<usercreated>Admin</usercreated>
-			<flags>0</flags>
-			<properties/>
-			<relations/>
-			<accesscontrol/>
-		</file>
-		<file>
-			<source>system/workplace/resources/editors/codemirror/dist/mode/livescript/livescript.ls</source>
-			<destination>system/workplace/resources/editors/codemirror/dist/mode/livescript/livescript.ls</destination>
-			<type>plain</type>
-			<uuidstructure>f928bace-dfca-11e2-8921-170bfb738a71</uuidstructure>
-			<uuidresource>f928bacf-dfca-11e2-8921-170bfb738a71</uuidresource>
-			<datelastmodified>Fri, 28 Jun 2013 08:16:35 GMT</datelastmodified>
-			<userlastmodified>Admin</userlastmodified>
-			<datecreated>Fri, 28 Jun 2013 08:16:03 GMT</datecreated>
-			<usercreated>Admin</usercreated>
-			<flags>0</flags>
-			<properties/>
-			<relations/>
-			<accesscontrol/>
-		</file>
-		<file>
-			<destination>system/workplace/resources/editors/codemirror/dist/mode/lua</destination>
-			<type>folder</type>
-			<uuidstructure>f92d75c1-dfca-11e2-8921-170bfb738a71</uuidstructure>
-			<datelastmodified>Fri, 28 Jun 2013 08:16:03 GMT</datelastmodified>
-			<userlastmodified>Admin</userlastmodified>
-			<datecreated>Fri, 28 Jun 2013 08:16:03 GMT</datecreated>
-			<usercreated>Admin</usercreated>
-			<flags>0</flags>
-			<properties/>
-			<relations/>
-			<accesscontrol/>
-		</file>
-		<file>
-			<source>system/workplace/resources/editors/codemirror/dist/mode/lua/index.html</source>
-			<destination>system/workplace/resources/editors/codemirror/dist/mode/lua/index.html</destination>
-			<type>plain</type>
-			<uuidstructure>f93230b3-dfca-11e2-8921-170bfb738a71</uuidstructure>
-			<uuidresource>f93230b4-dfca-11e2-8921-170bfb738a71</uuidresource>
-			<datelastmodified>Fri, 28 Jun 2013 08:16:35 GMT</datelastmodified>
-			<userlastmodified>Admin</userlastmodified>
-			<datecreated>Fri, 28 Jun 2013 08:16:03 GMT</datecreated>
-			<usercreated>Admin</usercreated>
-			<flags>0</flags>
-			<properties/>
-			<relations/>
-			<accesscontrol/>
-		</file>
-		<file>
-			<source>system/workplace/resources/editors/codemirror/dist/mode/lua/lua.js</source>
-			<destination>system/workplace/resources/editors/codemirror/dist/mode/lua/lua.js</destination>
-			<type>plain</type>
-			<uuidstructure>f934a1b6-dfca-11e2-8921-170bfb738a71</uuidstructure>
-			<uuidresource>f934a1b7-dfca-11e2-8921-170bfb738a71</uuidresource>
-			<datelastmodified>Fri, 28 Jun 2013 08:16:35 GMT</datelastmodified>
-			<userlastmodified>Admin</userlastmodified>
-			<datecreated>Fri, 28 Jun 2013 08:16:03 GMT</datecreated>
-			<usercreated>Admin</usercreated>
-			<flags>0</flags>
-			<properties/>
-			<relations/>
-			<accesscontrol/>
-		</file>
-		<file>
-			<destination>system/workplace/resources/editors/codemirror/dist/mode/markdown</destination>
-			<type>folder</type>
-			<uuidstructure>f9395ca9-dfca-11e2-8921-170bfb738a71</uuidstructure>
-			<datelastmodified>Fri, 28 Jun 2013 08:16:03 GMT</datelastmodified>
-			<userlastmodified>Admin</userlastmodified>
-			<datecreated>Fri, 28 Jun 2013 08:16:03 GMT</datecreated>
-			<usercreated>Admin</usercreated>
-			<flags>0</flags>
-			<properties/>
-			<relations/>
-			<accesscontrol/>
-		</file>
-		<file>
-			<source>system/workplace/resources/editors/codemirror/dist/mode/markdown/index.html</source>
-			<destination>system/workplace/resources/editors/codemirror/dist/mode/markdown/index.html</destination>
-			<type>plain</type>
-			<uuidstructure>f940889b-dfca-11e2-8921-170bfb738a71</uuidstructure>
-			<uuidresource>f940889c-dfca-11e2-8921-170bfb738a71</uuidresource>
-			<datelastmodified>Fri, 28 Jun 2013 08:16:35 GMT</datelastmodified>
-			<userlastmodified>Admin</userlastmodified>
-			<datecreated>Fri, 28 Jun 2013 08:16:03 GMT</datecreated>
-			<usercreated>Admin</usercreated>
-			<flags>0</flags>
-			<properties/>
-			<relations/>
-			<accesscontrol/>
-		</file>
-		<file>
-			<source>system/workplace/resources/editors/codemirror/dist/mode/markdown/markdown.js</source>
-			<destination>system/workplace/resources/editors/codemirror/dist/mode/markdown/markdown.js</destination>
-			<type>plain</type>
-			<uuidstructure>f945438e-dfca-11e2-8921-170bfb738a71</uuidstructure>
-			<uuidresource>f945438f-dfca-11e2-8921-170bfb738a71</uuidresource>
-			<datelastmodified>Fri, 28 Jun 2013 08:16:35 GMT</datelastmodified>
-			<userlastmodified>Admin</userlastmodified>
-			<datecreated>Fri, 28 Jun 2013 08:16:03 GMT</datecreated>
-			<usercreated>Admin</usercreated>
-			<flags>0</flags>
-			<properties/>
-			<relations/>
-			<accesscontrol/>
-		</file>
-		<file>
-			<source>system/workplace/resources/editors/codemirror/dist/mode/markdown/test.js</source>
-			<destination>system/workplace/resources/editors/codemirror/dist/mode/markdown/test.js</destination>
-			<type>plain</type>
-			<uuidstructure>f94c6f81-dfca-11e2-8921-170bfb738a71</uuidstructure>
-			<uuidresource>f94c6f82-dfca-11e2-8921-170bfb738a71</uuidresource>
-			<datelastmodified>Fri, 28 Jun 2013 08:16:35 GMT</datelastmodified>
-			<userlastmodified>Admin</userlastmodified>
-			<datecreated>Fri, 28 Jun 2013 08:16:03 GMT</datecreated>
-			<usercreated>Admin</usercreated>
-			<flags>0</flags>
-			<properties/>
-			<relations/>
-			<accesscontrol/>
-		</file>
-		<file>
-			<destination>system/workplace/resources/editors/codemirror/dist/mode/mirc</destination>
-			<type>folder</type>
-			<uuidstructure>f9539b77-dfca-11e2-8921-170bfb738a71</uuidstructure>
-			<datelastmodified>Fri, 28 Jun 2013 08:16:03 GMT</datelastmodified>
-			<userlastmodified>Admin</userlastmodified>
-			<datecreated>Fri, 28 Jun 2013 08:16:03 GMT</datecreated>
-			<usercreated>Admin</usercreated>
-			<flags>0</flags>
-			<properties/>
-			<relations/>
-			<accesscontrol/>
-		</file>
-		<file>
-			<source>system/workplace/resources/editors/codemirror/dist/mode/mirc/index.html</source>
-			<destination>system/workplace/resources/editors/codemirror/dist/mode/mirc/index.html</destination>
-			<type>plain</type>
-			<uuidstructure>f9585669-dfca-11e2-8921-170bfb738a71</uuidstructure>
-			<uuidresource>f958566a-dfca-11e2-8921-170bfb738a71</uuidresource>
-			<datelastmodified>Fri, 28 Jun 2013 08:16:35 GMT</datelastmodified>
-			<userlastmodified>Admin</userlastmodified>
-			<datecreated>Fri, 28 Jun 2013 08:16:03 GMT</datecreated>
-			<usercreated>Admin</usercreated>
-			<flags>0</flags>
-			<properties/>
-			<relations/>
-			<accesscontrol/>
-		</file>
-		<file>
-			<source>system/workplace/resources/editors/codemirror/dist/mode/mirc/mirc.js</source>
-			<destination>system/workplace/resources/editors/codemirror/dist/mode/mirc/mirc.js</destination>
-			<type>plain</type>
-			<uuidstructure>f95d386c-dfca-11e2-8921-170bfb738a71</uuidstructure>
-			<uuidresource>f95d386d-dfca-11e2-8921-170bfb738a71</uuidresource>
-			<datelastmodified>Fri, 28 Jun 2013 08:16:35 GMT</datelastmodified>
-			<userlastmodified>Admin</userlastmodified>
-			<datecreated>Fri, 28 Jun 2013 08:16:03 GMT</datecreated>
-			<usercreated>Admin</usercreated>
-			<flags>0</flags>
-			<properties/>
-			<relations/>
-			<accesscontrol/>
-		</file>
-		<file>
-			<destination>system/workplace/resources/editors/codemirror/dist/mode/ntriples</destination>
-			<type>folder</type>
-			<uuidstructure>f961f35f-dfca-11e2-8921-170bfb738a71</uuidstructure>
-			<datelastmodified>Fri, 28 Jun 2013 08:16:03 GMT</datelastmodified>
-			<userlastmodified>Admin</userlastmodified>
-			<datecreated>Fri, 28 Jun 2013 08:16:03 GMT</datecreated>
-			<usercreated>Admin</usercreated>
-			<flags>0</flags>
-			<properties/>
-			<relations/>
-			<accesscontrol/>
-		</file>
-		<file>
-			<source>system/workplace/resources/editors/codemirror/dist/mode/ntriples/index.html</source>
-			<destination>system/workplace/resources/editors/codemirror/dist/mode/ntriples/index.html</destination>
-			<type>plain</type>
-			<uuidstructure>f9646461-dfca-11e2-8921-170bfb738a71</uuidstructure>
-			<uuidresource>f9646462-dfca-11e2-8921-170bfb738a71</uuidresource>
-			<datelastmodified>Fri, 28 Jun 2013 08:16:35 GMT</datelastmodified>
-			<userlastmodified>Admin</userlastmodified>
-			<datecreated>Fri, 28 Jun 2013 08:16:03 GMT</datecreated>
-			<usercreated>Admin</usercreated>
-			<flags>0</flags>
-			<properties/>
-			<relations/>
-			<accesscontrol/>
-		</file>
-		<file>
-			<source>system/workplace/resources/editors/codemirror/dist/mode/ntriples/ntriples.js</source>
-			<destination>system/workplace/resources/editors/codemirror/dist/mode/ntriples/ntriples.js</destination>
-			<type>plain</type>
-			<uuidstructure>f96b6944-dfca-11e2-8921-170bfb738a71</uuidstructure>
-			<uuidresource>f96b6945-dfca-11e2-8921-170bfb738a71</uuidresource>
-			<datelastmodified>Fri, 28 Jun 2013 08:16:35 GMT</datelastmodified>
-			<userlastmodified>Admin</userlastmodified>
-			<datecreated>Fri, 28 Jun 2013 08:16:03 GMT</datecreated>
-			<usercreated>Admin</usercreated>
-			<flags>0</flags>
-			<properties/>
-			<relations/>
-			<accesscontrol/>
-		</file>
-		<file>
-			<destination>system/workplace/resources/editors/codemirror/dist/mode/ocaml</destination>
-			<type>folder</type>
-			<uuidstructure>f96dda47-dfca-11e2-8921-170bfb738a71</uuidstructure>
-			<datelastmodified>Fri, 28 Jun 2013 08:16:03 GMT</datelastmodified>
-			<userlastmodified>Admin</userlastmodified>
-			<datecreated>Fri, 28 Jun 2013 08:16:03 GMT</datecreated>
-			<usercreated>Admin</usercreated>
-			<flags>0</flags>
-			<properties/>
-			<relations/>
-			<accesscontrol/>
-		</file>
-		<file>
-			<source>system/workplace/resources/editors/codemirror/dist/mode/ocaml/index.html</source>
-			<destination>system/workplace/resources/editors/codemirror/dist/mode/ocaml/index.html</destination>
-			<type>plain</type>
-			<uuidstructure>f9750639-dfca-11e2-8921-170bfb738a71</uuidstructure>
-			<uuidresource>f975063a-dfca-11e2-8921-170bfb738a71</uuidresource>
-			<datelastmodified>Fri, 28 Jun 2013 08:16:35 GMT</datelastmodified>
-			<userlastmodified>Admin</userlastmodified>
-			<datecreated>Fri, 28 Jun 2013 08:16:03 GMT</datecreated>
-			<usercreated>Admin</usercreated>
-			<flags>0</flags>
-			<properties/>
-			<relations/>
-			<accesscontrol/>
-		</file>
-		<file>
-			<source>system/workplace/resources/editors/codemirror/dist/mode/ocaml/ocaml.js</source>
-			<destination>system/workplace/resources/editors/codemirror/dist/mode/ocaml/ocaml.js</destination>
-			<type>plain</type>
-			<uuidstructure>f97c322c-dfca-11e2-8921-170bfb738a71</uuidstructure>
-			<uuidresource>f97c322d-dfca-11e2-8921-170bfb738a71</uuidresource>
-			<datelastmodified>Fri, 28 Jun 2013 08:16:35 GMT</datelastmodified>
-			<userlastmodified>Admin</userlastmodified>
-			<datecreated>Fri, 28 Jun 2013 08:16:03 GMT</datecreated>
-			<usercreated>Admin</usercreated>
-			<flags>0</flags>
-			<properties/>
-			<relations/>
-			<accesscontrol/>
-		</file>
-		<file>
-			<destination>system/workplace/resources/editors/codemirror/dist/mode/pascal</destination>
-			<type>folder</type>
-			<uuidstructure>f980ed1f-dfca-11e2-8921-170bfb738a71</uuidstructure>
-			<datelastmodified>Fri, 28 Jun 2013 08:16:03 GMT</datelastmodified>
-			<userlastmodified>Admin</userlastmodified>
-			<datecreated>Fri, 28 Jun 2013 08:16:03 GMT</datecreated>
-			<usercreated>Admin</usercreated>
-			<flags>0</flags>
-			<properties/>
-			<relations/>
-			<accesscontrol/>
-		</file>
-		<file>
-			<source>system/workplace/resources/editors/codemirror/dist/mode/pascal/index.html</source>
-			<destination>system/workplace/resources/editors/codemirror/dist/mode/pascal/index.html</destination>
-			<type>plain</type>
-			<uuidstructure>f985a811-dfca-11e2-8921-170bfb738a71</uuidstructure>
-			<uuidresource>f985a812-dfca-11e2-8921-170bfb738a71</uuidresource>
-			<datelastmodified>Fri, 28 Jun 2013 08:16:35 GMT</datelastmodified>
-			<userlastmodified>Admin</userlastmodified>
-			<datecreated>Fri, 28 Jun 2013 08:16:03 GMT</datecreated>
-			<usercreated>Admin</usercreated>
-			<flags>0</flags>
-			<properties/>
-			<relations/>
-			<accesscontrol/>
-		</file>
-		<file>
-			<source>system/workplace/resources/editors/codemirror/dist/mode/pascal/LICENSE</source>
-			<destination>system/workplace/resources/editors/codemirror/dist/mode/pascal/LICENSE</destination>
-			<type>plain</type>
-			<uuidstructure>f98cd404-dfca-11e2-8921-170bfb738a71</uuidstructure>
-			<uuidresource>f98cd405-dfca-11e2-8921-170bfb738a71</uuidresource>
-			<datelastmodified>Fri, 28 Jun 2013 08:16:35 GMT</datelastmodified>
-			<userlastmodified>Admin</userlastmodified>
-			<datecreated>Fri, 28 Jun 2013 08:16:03 GMT</datecreated>
-			<usercreated>Admin</usercreated>
-			<flags>0</flags>
-			<properties/>
-			<relations/>
-			<accesscontrol/>
-		</file>
-		<file>
-			<source>system/workplace/resources/editors/codemirror/dist/mode/pascal/pascal.js</source>
-			<destination>system/workplace/resources/editors/codemirror/dist/mode/pascal/pascal.js</destination>
-			<type>plain</type>
-			<uuidstructure>f993fff7-dfca-11e2-8921-170bfb738a71</uuidstructure>
-			<uuidresource>f993fff8-dfca-11e2-8921-170bfb738a71</uuidresource>
-			<datelastmodified>Fri, 28 Jun 2013 08:16:35 GMT</datelastmodified>
-			<userlastmodified>Admin</userlastmodified>
-			<datecreated>Fri, 28 Jun 2013 08:16:03 GMT</datecreated>
-			<usercreated>Admin</usercreated>
-			<flags>0</flags>
-			<properties/>
-			<relations/>
-			<accesscontrol/>
-		</file>
-		<file>
-			<destination>system/workplace/resources/editors/codemirror/dist/mode/perl</destination>
-			<type>folder</type>
-			<uuidstructure>f99670fa-dfca-11e2-8921-170bfb738a71</uuidstructure>
-			<datelastmodified>Fri, 28 Jun 2013 08:16:03 GMT</datelastmodified>
-			<userlastmodified>Admin</userlastmodified>
-			<datecreated>Fri, 28 Jun 2013 08:16:03 GMT</datecreated>
-			<usercreated>Admin</usercreated>
-			<flags>0</flags>
-			<properties/>
-			<relations/>
-			<accesscontrol/>
-		</file>
-		<file>
-			<source>system/workplace/resources/editors/codemirror/dist/mode/perl/index.html</source>
-			<destination>system/workplace/resources/editors/codemirror/dist/mode/perl/index.html</destination>
-			<type>plain</type>
-			<uuidstructure>f99b2bec-dfca-11e2-8921-170bfb738a71</uuidstructure>
-			<uuidresource>f99b2bed-dfca-11e2-8921-170bfb738a71</uuidresource>
-			<datelastmodified>Fri, 28 Jun 2013 08:16:35 GMT</datelastmodified>
-			<userlastmodified>Admin</userlastmodified>
-			<datecreated>Fri, 28 Jun 2013 08:16:03 GMT</datecreated>
-			<usercreated>Admin</usercreated>
-			<flags>0</flags>
-			<properties/>
-			<relations/>
-			<accesscontrol/>
-		</file>
-		<file>
-			<source>system/workplace/resources/editors/codemirror/dist/mode/perl/LICENSE</source>
-			<destination>system/workplace/resources/editors/codemirror/dist/mode/perl/LICENSE</destination>
-			<type>plain</type>
-			<uuidstructure>f9a257df-dfca-11e2-8921-170bfb738a71</uuidstructure>
-			<uuidresource>f9a257e0-dfca-11e2-8921-170bfb738a71</uuidresource>
-			<datelastmodified>Fri, 28 Jun 2013 08:16:35 GMT</datelastmodified>
-			<userlastmodified>Admin</userlastmodified>
-			<datecreated>Fri, 28 Jun 2013 08:16:03 GMT</datecreated>
-			<usercreated>Admin</usercreated>
-			<flags>0</flags>
-			<properties/>
-			<relations/>
-			<accesscontrol/>
-		</file>
-		<file>
-			<source>system/workplace/resources/editors/codemirror/dist/mode/perl/perl.js</source>
-			<destination>system/workplace/resources/editors/codemirror/dist/mode/perl/perl.js</destination>
-			<type>plain</type>
-			<uuidstructure>f9a712d2-dfca-11e2-8921-170bfb738a71</uuidstructure>
-			<uuidresource>f9a712d3-dfca-11e2-8921-170bfb738a71</uuidresource>
-			<datelastmodified>Fri, 28 Jun 2013 08:16:35 GMT</datelastmodified>
-			<userlastmodified>Admin</userlastmodified>
-			<datecreated>Fri, 28 Jun 2013 08:16:03 GMT</datecreated>
-			<usercreated>Admin</usercreated>
-			<flags>0</flags>
-			<properties/>
-			<relations/>
-			<accesscontrol/>
-		</file>
-		<file>
-			<destination>system/workplace/resources/editors/codemirror/dist/mode/php</destination>
-			<type>folder</type>
-			<uuidstructure>f9abcdc5-dfca-11e2-8921-170bfb738a71</uuidstructure>
-			<datelastmodified>Fri, 28 Jun 2013 08:16:03 GMT</datelastmodified>
-			<userlastmodified>Admin</userlastmodified>
-			<datecreated>Fri, 28 Jun 2013 08:16:03 GMT</datecreated>
-			<usercreated>Admin</usercreated>
-			<flags>0</flags>
-			<properties/>
-			<relations/>
-			<accesscontrol/>
-		</file>
-		<file>
-			<source>system/workplace/resources/editors/codemirror/dist/mode/php/index.html</source>
-			<destination>system/workplace/resources/editors/codemirror/dist/mode/php/index.html</destination>
-			<type>plain</type>
-			<uuidstructure>f9b0afc7-dfca-11e2-8921-170bfb738a71</uuidstructure>
-			<uuidresource>f9b0afc8-dfca-11e2-8921-170bfb738a71</uuidresource>
-			<datelastmodified>Fri, 28 Jun 2013 08:16:35 GMT</datelastmodified>
-			<userlastmodified>Admin</userlastmodified>
-			<datecreated>Fri, 28 Jun 2013 08:16:04 GMT</datecreated>
-			<usercreated>Admin</usercreated>
-			<flags>0</flags>
-			<properties/>
-			<relations/>
-			<accesscontrol/>
-		</file>
-		<file>
-			<source>system/workplace/resources/editors/codemirror/dist/mode/php/php.js</source>
-			<destination>system/workplace/resources/editors/codemirror/dist/mode/php/php.js</destination>
-			<type>plain</type>
-			<uuidstructure>f9b7b4aa-dfca-11e2-8921-170bfb738a71</uuidstructure>
-			<uuidresource>f9b7b4ab-dfca-11e2-8921-170bfb738a71</uuidresource>
-			<datelastmodified>Fri, 28 Jun 2013 08:16:35 GMT</datelastmodified>
-			<userlastmodified>Admin</userlastmodified>
-			<datecreated>Fri, 28 Jun 2013 08:16:04 GMT</datecreated>
-			<usercreated>Admin</usercreated>
-			<flags>0</flags>
-			<properties/>
-			<relations/>
-			<accesscontrol/>
-		</file>
-		<file>
-			<destination>system/workplace/resources/editors/codemirror/dist/mode/pig</destination>
-			<type>folder</type>
-			<uuidstructure>f9bc96ad-dfca-11e2-8921-170bfb738a71</uuidstructure>
-			<datelastmodified>Fri, 28 Jun 2013 08:16:04 GMT</datelastmodified>
-			<userlastmodified>Admin</userlastmodified>
-			<datecreated>Fri, 28 Jun 2013 08:16:04 GMT</datecreated>
-			<usercreated>Admin</usercreated>
-			<flags>0</flags>
-			<properties/>
-			<relations/>
-			<accesscontrol/>
-		</file>
-		<file>
-			<source>system/workplace/resources/editors/codemirror/dist/mode/pig/index.html</source>
-			<destination>system/workplace/resources/editors/codemirror/dist/mode/pig/index.html</destination>
-			<type>plain</type>
-			<uuidstructure>f9c1519f-dfca-11e2-8921-170bfb738a71</uuidstructure>
-			<uuidresource>f9c151a0-dfca-11e2-8921-170bfb738a71</uuidresource>
-			<datelastmodified>Fri, 28 Jun 2013 08:16:34 GMT</datelastmodified>
-			<userlastmodified>Admin</userlastmodified>
-			<datecreated>Fri, 28 Jun 2013 08:16:04 GMT</datecreated>
-			<usercreated>Admin</usercreated>
-			<flags>0</flags>
-			<properties/>
-			<relations/>
-			<accesscontrol/>
-		</file>
-		<file>
-			<source>system/workplace/resources/editors/codemirror/dist/mode/pig/pig.js</source>
-			<destination>system/workplace/resources/editors/codemirror/dist/mode/pig/pig.js</destination>
-			<type>plain</type>
-			<uuidstructure>f9c60c92-dfca-11e2-8921-170bfb738a71</uuidstructure>
-			<uuidresource>f9c60c93-dfca-11e2-8921-170bfb738a71</uuidresource>
-			<datelastmodified>Fri, 28 Jun 2013 08:16:34 GMT</datelastmodified>
-			<userlastmodified>Admin</userlastmodified>
-			<datecreated>Fri, 28 Jun 2013 08:16:04 GMT</datecreated>
-			<usercreated>Admin</usercreated>
-			<flags>0</flags>
-			<properties/>
-			<relations/>
-			<accesscontrol/>
-		</file>
-		<file>
-			<destination>system/workplace/resources/editors/codemirror/dist/mode/properties</destination>
-			<type>folder</type>
-			<uuidstructure>f9cac785-dfca-11e2-8921-170bfb738a71</uuidstructure>
-			<datelastmodified>Fri, 28 Jun 2013 08:16:04 GMT</datelastmodified>
-			<userlastmodified>Admin</userlastmodified>
-			<datecreated>Fri, 28 Jun 2013 08:16:04 GMT</datecreated>
-			<usercreated>Admin</usercreated>
-			<flags>0</flags>
-			<properties/>
-			<relations/>
-			<accesscontrol/>
-		</file>
-		<file>
-			<source>system/workplace/resources/editors/codemirror/dist/mode/properties/index.html</source>
-			<destination>system/workplace/resources/editors/codemirror/dist/mode/properties/index.html</destination>
-			<type>plain</type>
-			<uuidstructure>f9cfa987-dfca-11e2-8921-170bfb738a71</uuidstructure>
-			<uuidresource>f9cfa988-dfca-11e2-8921-170bfb738a71</uuidresource>
-			<datelastmodified>Fri, 28 Jun 2013 08:16:34 GMT</datelastmodified>
-			<userlastmodified>Admin</userlastmodified>
-			<datecreated>Fri, 28 Jun 2013 08:16:04 GMT</datecreated>
-			<usercreated>Admin</usercreated>
-			<flags>0</flags>
-			<properties/>
-			<relations/>
-			<accesscontrol/>
-		</file>
-		<file>
-			<source>system/workplace/resources/editors/codemirror/dist/mode/properties/properties.js</source>
-			<destination>system/workplace/resources/editors/codemirror/dist/mode/properties/properties.js</destination>
-			<type>plain</type>
-			<uuidstructure>f9d6d57a-dfca-11e2-8921-170bfb738a71</uuidstructure>
-			<uuidresource>f9d6d57b-dfca-11e2-8921-170bfb738a71</uuidresource>
-			<datelastmodified>Fri, 28 Jun 2013 08:16:34 GMT</datelastmodified>
-			<userlastmodified>Admin</userlastmodified>
-			<datecreated>Fri, 28 Jun 2013 08:16:04 GMT</datecreated>
-			<usercreated>Admin</usercreated>
-			<flags>0</flags>
-			<properties/>
-			<relations/>
-			<accesscontrol/>
-		</file>
-		<file>
-			<destination>system/workplace/resources/editors/codemirror/dist/mode/python</destination>
-			<type>folder</type>
-			<uuidstructure>f9db906d-dfca-11e2-8921-170bfb738a71</uuidstructure>
-			<datelastmodified>Fri, 28 Jun 2013 08:16:04 GMT</datelastmodified>
-			<userlastmodified>Admin</userlastmodified>
-			<datecreated>Fri, 28 Jun 2013 08:16:04 GMT</datecreated>
-			<usercreated>Admin</usercreated>
-			<flags>0</flags>
-			<properties/>
-			<relations/>
-			<accesscontrol/>
-		</file>
-		<file>
-			<source>system/workplace/resources/editors/codemirror/dist/mode/python/index.html</source>
-			<destination>system/workplace/resources/editors/codemirror/dist/mode/python/index.html</destination>
-			<type>plain</type>
-			<uuidstructure>f9e04b5f-dfca-11e2-8921-170bfb738a71</uuidstructure>
-			<uuidresource>f9e04b60-dfca-11e2-8921-170bfb738a71</uuidresource>
-			<datelastmodified>Fri, 28 Jun 2013 08:16:34 GMT</datelastmodified>
-			<userlastmodified>Admin</userlastmodified>
-			<datecreated>Fri, 28 Jun 2013 08:16:04 GMT</datecreated>
-			<usercreated>Admin</usercreated>
-			<flags>0</flags>
-			<properties/>
-			<relations/>
-			<accesscontrol/>
-		</file>
-		<file>
-			<source>system/workplace/resources/editors/codemirror/dist/mode/python/LICENSE.txt</source>
-			<destination>system/workplace/resources/editors/codemirror/dist/mode/python/LICENSE.txt</destination>
-			<type>plain</type>
-			<uuidstructure>f9e50652-dfca-11e2-8921-170bfb738a71</uuidstructure>
-			<uuidresource>f9e50653-dfca-11e2-8921-170bfb738a71</uuidresource>
-			<datelastmodified>Fri, 28 Jun 2013 08:16:34 GMT</datelastmodified>
-			<userlastmodified>Admin</userlastmodified>
-			<datecreated>Fri, 28 Jun 2013 08:16:04 GMT</datecreated>
-			<usercreated>Admin</usercreated>
-			<flags>0</flags>
-			<properties/>
-			<relations/>
-			<accesscontrol/>
-		</file>
-		<file>
-			<source>system/workplace/resources/editors/codemirror/dist/mode/python/python.js</source>
-			<destination>system/workplace/resources/editors/codemirror/dist/mode/python/python.js</destination>
-			<type>plain</type>
-			<uuidstructure>f9e9e855-dfca-11e2-8921-170bfb738a71</uuidstructure>
-			<uuidresource>f9e9e856-dfca-11e2-8921-170bfb738a71</uuidresource>
-			<datelastmodified>Fri, 28 Jun 2013 08:16:34 GMT</datelastmodified>
-			<userlastmodified>Admin</userlastmodified>
-			<datecreated>Fri, 28 Jun 2013 08:16:04 GMT</datecreated>
-			<usercreated>Admin</usercreated>
-			<flags>0</flags>
-			<properties/>
-			<relations/>
-			<accesscontrol/>
-		</file>
-		<file>
-			<destination>system/workplace/resources/editors/codemirror/dist/mode/q</destination>
-			<type>folder</type>
-			<uuidstructure>f9ec3248-dfca-11e2-8921-170bfb738a71</uuidstructure>
-			<datelastmodified>Fri, 28 Jun 2013 08:16:04 GMT</datelastmodified>
-			<userlastmodified>Admin</userlastmodified>
-			<datecreated>Fri, 28 Jun 2013 08:16:04 GMT</datecreated>
-			<usercreated>Admin</usercreated>
-			<flags>0</flags>
-			<properties/>
-			<relations/>
-			<accesscontrol/>
-		</file>
-		<file>
-			<source>system/workplace/resources/editors/codemirror/dist/mode/q/index.html</source>
-			<destination>system/workplace/resources/editors/codemirror/dist/mode/q/index.html</destination>
-			<type>plain</type>
-			<uuidstructure>f9f0ed3a-dfca-11e2-8921-170bfb738a71</uuidstructure>
-			<uuidresource>f9f0ed3b-dfca-11e2-8921-170bfb738a71</uuidresource>
-			<datelastmodified>Fri, 28 Jun 2013 08:16:34 GMT</datelastmodified>
-			<userlastmodified>Admin</userlastmodified>
-			<datecreated>Fri, 28 Jun 2013 08:16:04 GMT</datecreated>
-			<usercreated>Admin</usercreated>
-			<flags>0</flags>
-			<properties/>
-			<relations/>
-			<accesscontrol/>
-		</file>
-		<file>
-			<source>system/workplace/resources/editors/codemirror/dist/mode/q/q.js</source>
-			<destination>system/workplace/resources/editors/codemirror/dist/mode/q/q.js</destination>
-			<type>plain</type>
-			<uuidstructure>f9f8192d-dfca-11e2-8921-170bfb738a71</uuidstructure>
-			<uuidresource>f9f8192e-dfca-11e2-8921-170bfb738a71</uuidresource>
-			<datelastmodified>Fri, 28 Jun 2013 08:16:34 GMT</datelastmodified>
-			<userlastmodified>Admin</userlastmodified>
-			<datecreated>Fri, 28 Jun 2013 08:16:04 GMT</datecreated>
-			<usercreated>Admin</usercreated>
-			<flags>0</flags>
-			<properties/>
-			<relations/>
-			<accesscontrol/>
-		</file>
-		<file>
-			<destination>system/workplace/resources/editors/codemirror/dist/mode/r</destination>
-			<type>folder</type>
-			<uuidstructure>f9ff4520-dfca-11e2-8921-170bfb738a71</uuidstructure>
-			<datelastmodified>Fri, 28 Jun 2013 08:16:04 GMT</datelastmodified>
-			<userlastmodified>Admin</userlastmodified>
-			<datecreated>Fri, 28 Jun 2013 08:16:04 GMT</datecreated>
-			<usercreated>Admin</usercreated>
-			<flags>0</flags>
-			<properties/>
-			<relations/>
-			<accesscontrol/>
-		</file>
-		<file>
-			<source>system/workplace/resources/editors/codemirror/dist/mode/r/index.html</source>
-			<destination>system/workplace/resources/editors/codemirror/dist/mode/r/index.html</destination>
-			<type>plain</type>
-			<uuidstructure>fa01b622-dfca-11e2-8921-170bfb738a71</uuidstructure>
-			<uuidresource>fa01b623-dfca-11e2-8921-170bfb738a71</uuidresource>
-			<datelastmodified>Fri, 28 Jun 2013 08:16:34 GMT</datelastmodified>
-			<userlastmodified>Admin</userlastmodified>
-			<datecreated>Fri, 28 Jun 2013 08:16:04 GMT</datecreated>
-			<usercreated>Admin</usercreated>
-			<flags>0</flags>
-			<properties/>
-			<relations/>
-			<accesscontrol/>
-		</file>
-		<file>
-			<source>system/workplace/resources/editors/codemirror/dist/mode/r/LICENSE</source>
-			<destination>system/workplace/resources/editors/codemirror/dist/mode/r/LICENSE</destination>
-			<type>plain</type>
-			<uuidstructure>fa040015-dfca-11e2-8921-170bfb738a71</uuidstructure>
-			<uuidresource>fa040016-dfca-11e2-8921-170bfb738a71</uuidresource>
-			<datelastmodified>Fri, 28 Jun 2013 08:16:34 GMT</datelastmodified>
-			<userlastmodified>Admin</userlastmodified>
-			<datecreated>Fri, 28 Jun 2013 08:16:04 GMT</datecreated>
-			<usercreated>Admin</usercreated>
-			<flags>0</flags>
-			<properties/>
-			<relations/>
-			<accesscontrol/>
-		</file>
-		<file>
-			<source>system/workplace/resources/editors/codemirror/dist/mode/r/r.js</source>
-			<destination>system/workplace/resources/editors/codemirror/dist/mode/r/r.js</destination>
-			<type>plain</type>
-			<uuidstructure>fa08e218-dfca-11e2-8921-170bfb738a71</uuidstructure>
-			<uuidresource>fa08e219-dfca-11e2-8921-170bfb738a71</uuidresource>
-			<datelastmodified>Fri, 28 Jun 2013 08:16:34 GMT</datelastmodified>
-			<userlastmodified>Admin</userlastmodified>
-			<datecreated>Fri, 28 Jun 2013 08:16:04 GMT</datecreated>
-			<usercreated>Admin</usercreated>
-			<flags>0</flags>
-			<properties/>
-			<relations/>
-			<accesscontrol/>
-		</file>
-		<file>
-			<destination>system/workplace/resources/editors/codemirror/dist/mode/rpm</destination>
-			<type>folder</type>
-			<uuidstructure>fa1257fb-dfca-11e2-8921-170bfb738a71</uuidstructure>
-			<datelastmodified>Fri, 28 Jun 2013 08:16:04 GMT</datelastmodified>
-			<userlastmodified>Admin</userlastmodified>
-			<datecreated>Fri, 28 Jun 2013 08:16:04 GMT</datecreated>
-			<usercreated>Admin</usercreated>
-			<flags>0</flags>
-			<properties/>
-			<relations/>
-			<accesscontrol/>
-		</file>
-		<file>
-			<destination>system/workplace/resources/editors/codemirror/dist/mode/rpm/changes</destination>
-			<type>folder</type>
-			<uuidstructure>fa14c8fd-dfca-11e2-8921-170bfb738a71</uuidstructure>
-			<datelastmodified>Fri, 28 Jun 2013 08:16:04 GMT</datelastmodified>
-			<userlastmodified>Admin</userlastmodified>
-			<datecreated>Fri, 28 Jun 2013 08:16:04 GMT</datecreated>
-			<usercreated>Admin</usercreated>
-			<flags>0</flags>
-			<properties/>
-			<relations/>
-			<accesscontrol/>
-		</file>
-		<file>
-			<source>system/workplace/resources/editors/codemirror/dist/mode/rpm/changes/changes.js</source>
-			<destination>system/workplace/resources/editors/codemirror/dist/mode/rpm/changes/changes.js</destination>
-			<type>plain</type>
-			<uuidstructure>fa1712ef-dfca-11e2-8921-170bfb738a71</uuidstructure>
-			<uuidresource>fa1712f0-dfca-11e2-8921-170bfb738a71</uuidresource>
-			<datelastmodified>Fri, 28 Jun 2013 08:16:34 GMT</datelastmodified>
-			<userlastmodified>Admin</userlastmodified>
-			<datecreated>Fri, 28 Jun 2013 08:16:04 GMT</datecreated>
-			<usercreated>Admin</usercreated>
-			<flags>0</flags>
-			<properties/>
-			<relations/>
-			<accesscontrol/>
-		</file>
-		<file>
-			<source>system/workplace/resources/editors/codemirror/dist/mode/rpm/changes/index.html</source>
-			<destination>system/workplace/resources/editors/codemirror/dist/mode/rpm/changes/index.html</destination>
-			<type>plain</type>
-			<uuidstructure>fa1bf4f2-dfca-11e2-8921-170bfb738a71</uuidstructure>
-			<uuidresource>fa1bf4f3-dfca-11e2-8921-170bfb738a71</uuidresource>
-			<datelastmodified>Fri, 28 Jun 2013 08:16:34 GMT</datelastmodified>
-			<userlastmodified>Admin</userlastmodified>
-			<datecreated>Fri, 28 Jun 2013 08:16:04 GMT</datecreated>
-			<usercreated>Admin</usercreated>
-			<flags>0</flags>
-			<properties/>
-			<relations/>
-			<accesscontrol/>
-		</file>
-		<file>
-			<destination>system/workplace/resources/editors/codemirror/dist/mode/rpm/spec</destination>
-			<type>folder</type>
-			<uuidstructure>fa1e3ee5-dfca-11e2-8921-170bfb738a71</uuidstructure>
-			<datelastmodified>Fri, 28 Jun 2013 08:16:04 GMT</datelastmodified>
-			<userlastmodified>Admin</userlastmodified>
-			<datecreated>Fri, 28 Jun 2013 08:16:04 GMT</datecreated>
-			<usercreated>Admin</usercreated>
-			<flags>0</flags>
-			<properties/>
-			<relations/>
-			<accesscontrol/>
-		</file>
-		<file>
-			<source>system/workplace/resources/editors/codemirror/dist/mode/rpm/spec/index.html</source>
-			<destination>system/workplace/resources/editors/codemirror/dist/mode/rpm/spec/index.html</destination>
-			<type>plain</type>
-			<uuidstructure>fa20afe7-dfca-11e2-8921-170bfb738a71</uuidstructure>
-			<uuidresource>fa20afe8-dfca-11e2-8921-170bfb738a71</uuidresource>
-			<datelastmodified>Fri, 28 Jun 2013 08:16:34 GMT</datelastmodified>
-			<userlastmodified>Admin</userlastmodified>
-			<datecreated>Fri, 28 Jun 2013 08:16:04 GMT</datecreated>
-			<usercreated>Admin</usercreated>
-			<flags>0</flags>
-			<properties/>
-			<relations/>
-			<accesscontrol/>
-		</file>
-		<file>
-			<source>system/workplace/resources/editors/codemirror/dist/mode/rpm/spec/spec.css</source>
-			<destination>system/workplace/resources/editors/codemirror/dist/mode/rpm/spec/spec.css</destination>
-			<type>plain</type>
-			<uuidstructure>fa2320ea-dfca-11e2-8921-170bfb738a71</uuidstructure>
-			<uuidresource>fa2320eb-dfca-11e2-8921-170bfb738a71</uuidresource>
-			<datelastmodified>Fri, 28 Jun 2013 08:16:34 GMT</datelastmodified>
-			<userlastmodified>Admin</userlastmodified>
-			<datecreated>Fri, 28 Jun 2013 08:16:04 GMT</datecreated>
-			<usercreated>Admin</usercreated>
-			<flags>0</flags>
-			<properties/>
-			<relations/>
-			<accesscontrol/>
-		</file>
-		<file>
-			<source>system/workplace/resources/editors/codemirror/dist/mode/rpm/spec/spec.js</source>
-			<destination>system/workplace/resources/editors/codemirror/dist/mode/rpm/spec/spec.js</destination>
-			<type>plain</type>
-			<uuidstructure>fa256add-dfca-11e2-8921-170bfb738a71</uuidstructure>
-			<uuidresource>fa256ade-dfca-11e2-8921-170bfb738a71</uuidresource>
-			<datelastmodified>Fri, 28 Jun 2013 08:16:34 GMT</datelastmodified>
-			<userlastmodified>Admin</userlastmodified>
-			<datecreated>Fri, 28 Jun 2013 08:16:04 GMT</datecreated>
-			<usercreated>Admin</usercreated>
-			<flags>0</flags>
-			<properties/>
-			<relations/>
-			<accesscontrol/>
-		</file>
-		<file>
-			<destination>system/workplace/resources/editors/codemirror/dist/mode/rst</destination>
-			<type>folder</type>
-			<uuidstructure>fa27dbe0-dfca-11e2-8921-170bfb738a71</uuidstructure>
-			<datelastmodified>Fri, 28 Jun 2013 08:16:04 GMT</datelastmodified>
-			<userlastmodified>Admin</userlastmodified>
-			<datecreated>Fri, 28 Jun 2013 08:16:04 GMT</datecreated>
-			<usercreated>Admin</usercreated>
-			<flags>0</flags>
-			<properties/>
-			<relations/>
-			<accesscontrol/>
-		</file>
-		<file>
-			<source>system/workplace/resources/editors/codemirror/dist/mode/rst/index.html</source>
-			<destination>system/workplace/resources/editors/codemirror/dist/mode/rst/index.html</destination>
-			<type>plain</type>
-			<uuidstructure>fa2c96d2-dfca-11e2-8921-170bfb738a71</uuidstructure>
-			<uuidresource>fa2c96d3-dfca-11e2-8921-170bfb738a71</uuidresource>
-			<datelastmodified>Fri, 28 Jun 2013 08:16:34 GMT</datelastmodified>
-			<userlastmodified>Admin</userlastmodified>
-			<datecreated>Fri, 28 Jun 2013 08:16:04 GMT</datecreated>
-			<usercreated>Admin</usercreated>
-			<flags>0</flags>
-			<properties/>
-			<relations/>
-			<accesscontrol/>
-		</file>
-		<file>
-			<source>system/workplace/resources/editors/codemirror/dist/mode/rst/LICENSE.txt</source>
-			<destination>system/workplace/resources/editors/codemirror/dist/mode/rst/LICENSE.txt</destination>
-			<type>plain</type>
-			<uuidstructure>fa2f07d5-dfca-11e2-8921-170bfb738a71</uuidstructure>
-			<uuidresource>fa2f07d6-dfca-11e2-8921-170bfb738a71</uuidresource>
-			<datelastmodified>Fri, 28 Jun 2013 08:16:34 GMT</datelastmodified>
-			<userlastmodified>Admin</userlastmodified>
-			<datecreated>Fri, 28 Jun 2013 08:16:04 GMT</datecreated>
-			<usercreated>Admin</usercreated>
-			<flags>0</flags>
-			<properties/>
-			<relations/>
-			<accesscontrol/>
-		</file>
-		<file>
-			<source>system/workplace/resources/editors/codemirror/dist/mode/rst/rst.js</source>
-			<destination>system/workplace/resources/editors/codemirror/dist/mode/rst/rst.js</destination>
-			<type>plain</type>
-			<uuidstructure>fa33c2c8-dfca-11e2-8921-170bfb738a71</uuidstructure>
-			<uuidresource>fa33c2c9-dfca-11e2-8921-170bfb738a71</uuidresource>
-			<datelastmodified>Fri, 28 Jun 2013 08:16:34 GMT</datelastmodified>
-			<userlastmodified>Admin</userlastmodified>
-			<datecreated>Fri, 28 Jun 2013 08:16:04 GMT</datecreated>
-			<usercreated>Admin</usercreated>
-			<flags>0</flags>
-			<properties/>
-			<relations/>
-			<accesscontrol/>
-		</file>
-		<file>
-			<destination>system/workplace/resources/editors/codemirror/dist/mode/ruby</destination>
-			<type>folder</type>
-			<uuidstructure>fa3633cb-dfca-11e2-8921-170bfb738a71</uuidstructure>
-			<datelastmodified>Fri, 28 Jun 2013 08:16:04 GMT</datelastmodified>
-			<userlastmodified>Admin</userlastmodified>
-			<datecreated>Fri, 28 Jun 2013 08:16:04 GMT</datecreated>
-			<usercreated>Admin</usercreated>
-			<flags>0</flags>
-			<properties/>
-			<relations/>
-			<accesscontrol/>
-		</file>
-		<file>
-			<source>system/workplace/resources/editors/codemirror/dist/mode/ruby/index.html</source>
-			<destination>system/workplace/resources/editors/codemirror/dist/mode/ruby/index.html</destination>
-			<type>plain</type>
-			<uuidstructure>fa3d38ad-dfca-11e2-8921-170bfb738a71</uuidstructure>
-			<uuidresource>fa3d38ae-dfca-11e2-8921-170bfb738a71</uuidresource>
-			<datelastmodified>Fri, 28 Jun 2013 08:16:34 GMT</datelastmodified>
-			<userlastmodified>Admin</userlastmodified>
-			<datecreated>Fri, 28 Jun 2013 08:16:04 GMT</datecreated>
-			<usercreated>Admin</usercreated>
-			<flags>0</flags>
-			<properties/>
-			<relations/>
-			<accesscontrol/>
-		</file>
-		<file>
-			<source>system/workplace/resources/editors/codemirror/dist/mode/ruby/LICENSE</source>
-			<destination>system/workplace/resources/editors/codemirror/dist/mode/ruby/LICENSE</destination>
-			<type>plain</type>
-			<uuidstructure>fa3fa9b0-dfca-11e2-8921-170bfb738a71</uuidstructure>
-			<uuidresource>fa3fa9b1-dfca-11e2-8921-170bfb738a71</uuidresource>
-			<datelastmodified>Fri, 28 Jun 2013 08:16:34 GMT</datelastmodified>
-			<userlastmodified>Admin</userlastmodified>
-			<datecreated>Fri, 28 Jun 2013 08:16:04 GMT</datecreated>
-			<usercreated>Admin</usercreated>
-			<flags>0</flags>
-			<properties/>
-			<relations/>
-			<accesscontrol/>
-		</file>
-		<file>
-			<source>system/workplace/resources/editors/codemirror/dist/mode/ruby/ruby.js</source>
-			<destination>system/workplace/resources/editors/codemirror/dist/mode/ruby/ruby.js</destination>
-			<type>plain</type>
-			<uuidstructure>fa421ab3-dfca-11e2-8921-170bfb738a71</uuidstructure>
-			<uuidresource>fa421ab4-dfca-11e2-8921-170bfb738a71</uuidresource>
-			<datelastmodified>Fri, 28 Jun 2013 08:16:34 GMT</datelastmodified>
-			<userlastmodified>Admin</userlastmodified>
-			<datecreated>Fri, 28 Jun 2013 08:16:04 GMT</datecreated>
-			<usercreated>Admin</usercreated>
-			<flags>0</flags>
-			<properties/>
-			<relations/>
-			<accesscontrol/>
-		</file>
-		<file>
-			<destination>system/workplace/resources/editors/codemirror/dist/mode/rust</destination>
-			<type>folder</type>
-			<uuidstructure>fa4464a6-dfca-11e2-8921-170bfb738a71</uuidstructure>
-			<datelastmodified>Fri, 28 Jun 2013 08:16:04 GMT</datelastmodified>
-			<userlastmodified>Admin</userlastmodified>
-			<datecreated>Fri, 28 Jun 2013 08:16:04 GMT</datecreated>
-			<usercreated>Admin</usercreated>
-			<flags>0</flags>
-			<properties/>
-			<relations/>
-			<accesscontrol/>
-		</file>
-		<file>
-			<source>system/workplace/resources/editors/codemirror/dist/mode/rust/index.html</source>
-			<destination>system/workplace/resources/editors/codemirror/dist/mode/rust/index.html</destination>
-			<type>plain</type>
-			<uuidstructure>fa4946a8-dfca-11e2-8921-170bfb738a71</uuidstructure>
-			<uuidresource>fa4946a9-dfca-11e2-8921-170bfb738a71</uuidresource>
-			<datelastmodified>Fri, 28 Jun 2013 08:16:34 GMT</datelastmodified>
-			<userlastmodified>Admin</userlastmodified>
-			<datecreated>Fri, 28 Jun 2013 08:16:05 GMT</datecreated>
-			<usercreated>Admin</usercreated>
-			<flags>0</flags>
-			<properties/>
-			<relations/>
-			<accesscontrol/>
-		</file>
-		<file>
-			<source>system/workplace/resources/editors/codemirror/dist/mode/rust/rust.js</source>
-			<destination>system/workplace/resources/editors/codemirror/dist/mode/rust/rust.js</destination>
-			<type>plain</type>
-			<uuidstructure>fa52bc8b-dfca-11e2-8921-170bfb738a71</uuidstructure>
-			<uuidresource>fa52bc8c-dfca-11e2-8921-170bfb738a71</uuidresource>
-			<datelastmodified>Fri, 28 Jun 2013 08:16:34 GMT</datelastmodified>
-			<userlastmodified>Admin</userlastmodified>
-			<datecreated>Fri, 28 Jun 2013 08:16:05 GMT</datecreated>
-			<usercreated>Admin</usercreated>
-			<flags>0</flags>
-			<properties/>
-			<relations/>
-			<accesscontrol/>
-		</file>
-		<file>
-			<destination>system/workplace/resources/editors/codemirror/dist/mode/sass</destination>
-			<type>folder</type>
-			<uuidstructure>fa59e87e-dfca-11e2-8921-170bfb738a71</uuidstructure>
-			<datelastmodified>Fri, 28 Jun 2013 08:16:05 GMT</datelastmodified>
-			<userlastmodified>Admin</userlastmodified>
-			<datecreated>Fri, 28 Jun 2013 08:16:05 GMT</datecreated>
-			<usercreated>Admin</usercreated>
-			<flags>0</flags>
-			<properties/>
-			<relations/>
-			<accesscontrol/>
-		</file>
-		<file>
-			<source>system/workplace/resources/editors/codemirror/dist/mode/sass/index.html</source>
-			<destination>system/workplace/resources/editors/codemirror/dist/mode/sass/index.html</destination>
-			<type>plain</type>
-			<uuidstructure>fa5ea270-dfca-11e2-8921-170bfb738a71</uuidstructure>
-			<uuidresource>fa5ea271-dfca-11e2-8921-170bfb738a71</uuidresource>
-			<datelastmodified>Fri, 28 Jun 2013 08:16:34 GMT</datelastmodified>
-			<userlastmodified>Admin</userlastmodified>
-			<datecreated>Fri, 28 Jun 2013 08:16:05 GMT</datecreated>
-			<usercreated>Admin</usercreated>
-			<flags>0</flags>
-			<properties/>
-			<relations/>
-			<accesscontrol/>
-		</file>
-		<file>
-			<source>system/workplace/resources/editors/codemirror/dist/mode/sass/sass.js</source>
-			<destination>system/workplace/resources/editors/codemirror/dist/mode/sass/sass.js</destination>
-			<type>plain</type>
-			<uuidstructure>fa611373-dfca-11e2-8921-170bfb738a71</uuidstructure>
-			<uuidresource>fa611374-dfca-11e2-8921-170bfb738a71</uuidresource>
-			<datelastmodified>Fri, 28 Jun 2013 08:16:34 GMT</datelastmodified>
-			<userlastmodified>Admin</userlastmodified>
-			<datecreated>Fri, 28 Jun 2013 08:16:05 GMT</datecreated>
-			<usercreated>Admin</usercreated>
-			<flags>0</flags>
-			<properties/>
-			<relations/>
-			<accesscontrol/>
-		</file>
-		<file>
-			<destination>system/workplace/resources/editors/codemirror/dist/mode/scheme</destination>
-			<type>folder</type>
-			<uuidstructure>fa65ce66-dfca-11e2-8921-170bfb738a71</uuidstructure>
-			<datelastmodified>Fri, 28 Jun 2013 08:16:05 GMT</datelastmodified>
-			<userlastmodified>Admin</userlastmodified>
-			<datecreated>Fri, 28 Jun 2013 08:16:05 GMT</datecreated>
-			<usercreated>Admin</usercreated>
-			<flags>0</flags>
-			<properties/>
-			<relations/>
-			<accesscontrol/>
-		</file>
-		<file>
-			<source>system/workplace/resources/editors/codemirror/dist/mode/scheme/index.html</source>
-			<destination>system/workplace/resources/editors/codemirror/dist/mode/scheme/index.html</destination>
-			<type>plain</type>
-			<uuidstructure>fa6a8958-dfca-11e2-8921-170bfb738a71</uuidstructure>
-			<uuidresource>fa6a8959-dfca-11e2-8921-170bfb738a71</uuidresource>
-			<datelastmodified>Fri, 28 Jun 2013 08:16:34 GMT</datelastmodified>
-			<userlastmodified>Admin</userlastmodified>
-			<datecreated>Fri, 28 Jun 2013 08:16:05 GMT</datecreated>
-			<usercreated>Admin</usercreated>
-			<flags>0</flags>
-			<properties/>
-			<relations/>
-			<accesscontrol/>
-		</file>
-		<file>
-			<source>system/workplace/resources/editors/codemirror/dist/mode/scheme/scheme.js</source>
-			<destination>system/workplace/resources/editors/codemirror/dist/mode/scheme/scheme.js</destination>
-			<type>plain</type>
-			<uuidstructure>fa6f6b5b-dfca-11e2-8921-170bfb738a71</uuidstructure>
-			<uuidresource>fa6f6b5c-dfca-11e2-8921-170bfb738a71</uuidresource>
-			<datelastmodified>Fri, 28 Jun 2013 08:16:34 GMT</datelastmodified>
-			<userlastmodified>Admin</userlastmodified>
-			<datecreated>Fri, 28 Jun 2013 08:16:05 GMT</datecreated>
-			<usercreated>Admin</usercreated>
-			<flags>0</flags>
-			<properties/>
-			<relations/>
-			<accesscontrol/>
-		</file>
-		<file>
-			<destination>system/workplace/resources/editors/codemirror/dist/mode/shell</destination>
-			<type>folder</type>
-			<uuidstructure>fa74264e-dfca-11e2-8921-170bfb738a71</uuidstructure>
-			<datelastmodified>Fri, 28 Jun 2013 08:16:05 GMT</datelastmodified>
-			<userlastmodified>Admin</userlastmodified>
-			<datecreated>Fri, 28 Jun 2013 08:16:05 GMT</datecreated>
-			<usercreated>Admin</usercreated>
-			<flags>0</flags>
-			<properties/>
-			<relations/>
-			<accesscontrol/>
-		</file>
-		<file>
-			<source>system/workplace/resources/editors/codemirror/dist/mode/shell/index.html</source>
-			<destination>system/workplace/resources/editors/codemirror/dist/mode/shell/index.html</destination>
-			<type>plain</type>
-			<uuidstructure>fa78e140-dfca-11e2-8921-170bfb738a71</uuidstructure>
-			<uuidresource>fa78e141-dfca-11e2-8921-170bfb738a71</uuidresource>
-			<datelastmodified>Fri, 28 Jun 2013 08:16:34 GMT</datelastmodified>
-			<userlastmodified>Admin</userlastmodified>
-			<datecreated>Fri, 28 Jun 2013 08:16:05 GMT</datecreated>
-			<usercreated>Admin</usercreated>
-			<flags>0</flags>
-			<properties/>
-			<relations/>
-			<accesscontrol/>
-		</file>
-		<file>
-			<source>system/workplace/resources/editors/codemirror/dist/mode/shell/shell.js</source>
-			<destination>system/workplace/resources/editors/codemirror/dist/mode/shell/shell.js</destination>
-			<type>plain</type>
-			<uuidstructure>fa7d9c33-dfca-11e2-8921-170bfb738a71</uuidstructure>
-			<uuidresource>fa7d9c34-dfca-11e2-8921-170bfb738a71</uuidresource>
-			<datelastmodified>Fri, 28 Jun 2013 08:16:34 GMT</datelastmodified>
-			<userlastmodified>Admin</userlastmodified>
-			<datecreated>Fri, 28 Jun 2013 08:16:05 GMT</datecreated>
-			<usercreated>Admin</usercreated>
-			<flags>0</flags>
-			<properties/>
-			<relations/>
-			<accesscontrol/>
-		</file>
-		<file>
-			<destination>system/workplace/resources/editors/codemirror/dist/mode/sieve</destination>
-			<type>folder</type>
-			<uuidstructure>fa827e36-dfca-11e2-8921-170bfb738a71</uuidstructure>
-			<datelastmodified>Fri, 28 Jun 2013 08:16:05 GMT</datelastmodified>
-			<userlastmodified>Admin</userlastmodified>
-			<datecreated>Fri, 28 Jun 2013 08:16:05 GMT</datecreated>
-			<usercreated>Admin</usercreated>
-			<flags>0</flags>
-			<properties/>
-			<relations/>
-			<accesscontrol/>
-		</file>
-		<file>
-			<source>system/workplace/resources/editors/codemirror/dist/mode/sieve/index.html</source>
-			<destination>system/workplace/resources/editors/codemirror/dist/mode/sieve/index.html</destination>
-			<type>plain</type>
-			<uuidstructure>fa873928-dfca-11e2-8921-170bfb738a71</uuidstructure>
-			<uuidresource>fa873929-dfca-11e2-8921-170bfb738a71</uuidresource>
-			<datelastmodified>Fri, 28 Jun 2013 08:16:34 GMT</datelastmodified>
-			<userlastmodified>Admin</userlastmodified>
-			<datecreated>Fri, 28 Jun 2013 08:16:05 GMT</datecreated>
-			<usercreated>Admin</usercreated>
-			<flags>0</flags>
-			<properties/>
-			<relations/>
-			<accesscontrol/>
-		</file>
-		<file>
-			<source>system/workplace/resources/editors/codemirror/dist/mode/sieve/LICENSE</source>
-			<destination>system/workplace/resources/editors/codemirror/dist/mode/sieve/LICENSE</destination>
-			<type>plain</type>
-			<uuidstructure>fa8bf41b-dfca-11e2-8921-170bfb738a71</uuidstructure>
-			<uuidresource>fa8bf41c-dfca-11e2-8921-170bfb738a71</uuidresource>
-			<datelastmodified>Fri, 28 Jun 2013 08:16:34 GMT</datelastmodified>
-			<userlastmodified>Admin</userlastmodified>
-			<datecreated>Fri, 28 Jun 2013 08:16:05 GMT</datecreated>
-			<usercreated>Admin</usercreated>
-			<flags>0</flags>
-			<properties/>
-			<relations/>
-			<accesscontrol/>
-		</file>
-		<file>
-			<source>system/workplace/resources/editors/codemirror/dist/mode/sieve/sieve.js</source>
-			<destination>system/workplace/resources/editors/codemirror/dist/mode/sieve/sieve.js</destination>
-			<type>plain</type>
-			<uuidstructure>fa90af0e-dfca-11e2-8921-170bfb738a71</uuidstructure>
-			<uuidresource>fa90af0f-dfca-11e2-8921-170bfb738a71</uuidresource>
-			<datelastmodified>Fri, 28 Jun 2013 08:16:34 GMT</datelastmodified>
-			<userlastmodified>Admin</userlastmodified>
-			<datecreated>Fri, 28 Jun 2013 08:16:05 GMT</datecreated>
-			<usercreated>Admin</usercreated>
-			<flags>0</flags>
-			<properties/>
-			<relations/>
-			<accesscontrol/>
-		</file>
-		<file>
-			<destination>system/workplace/resources/editors/codemirror/dist/mode/smalltalk</destination>
-			<type>folder</type>
-			<uuidstructure>fa959111-dfca-11e2-8921-170bfb738a71</uuidstructure>
-			<datelastmodified>Fri, 28 Jun 2013 08:16:05 GMT</datelastmodified>
-			<userlastmodified>Admin</userlastmodified>
-			<datecreated>Fri, 28 Jun 2013 08:16:05 GMT</datecreated>
-			<usercreated>Admin</usercreated>
-			<flags>0</flags>
-			<properties/>
-			<relations/>
-			<accesscontrol/>
-		</file>
-		<file>
-			<source>system/workplace/resources/editors/codemirror/dist/mode/smalltalk/index.html</source>
-			<destination>system/workplace/resources/editors/codemirror/dist/mode/smalltalk/index.html</destination>
-			<type>plain</type>
-			<uuidstructure>fa9a4c03-dfca-11e2-8921-170bfb738a71</uuidstructure>
-			<uuidresource>fa9a4c04-dfca-11e2-8921-170bfb738a71</uuidresource>
-			<datelastmodified>Fri, 28 Jun 2013 08:16:34 GMT</datelastmodified>
-			<userlastmodified>Admin</userlastmodified>
-			<datecreated>Fri, 28 Jun 2013 08:16:05 GMT</datecreated>
-			<usercreated>Admin</usercreated>
-			<flags>0</flags>
-			<properties/>
-			<relations/>
-			<accesscontrol/>
-		</file>
-		<file>
-			<source>system/workplace/resources/editors/codemirror/dist/mode/smalltalk/smalltalk.js</source>
-			<destination>system/workplace/resources/editors/codemirror/dist/mode/smalltalk/smalltalk.js</destination>
-			<type>plain</type>
-			<uuidstructure>fa9f06f6-dfca-11e2-8921-170bfb738a71</uuidstructure>
-			<uuidresource>fa9f06f7-dfca-11e2-8921-170bfb738a71</uuidresource>
-			<datelastmodified>Fri, 28 Jun 2013 08:16:34 GMT</datelastmodified>
-			<userlastmodified>Admin</userlastmodified>
-			<datecreated>Fri, 28 Jun 2013 08:16:05 GMT</datecreated>
-			<usercreated>Admin</usercreated>
-			<flags>0</flags>
-			<properties/>
-			<relations/>
-			<accesscontrol/>
-		</file>
-		<file>
-			<destination>system/workplace/resources/editors/codemirror/dist/mode/smarty</destination>
-			<type>folder</type>
-			<uuidstructure>faa3c1e9-dfca-11e2-8921-170bfb738a71</uuidstructure>
-			<datelastmodified>Fri, 28 Jun 2013 08:16:05 GMT</datelastmodified>
-			<userlastmodified>Admin</userlastmodified>
-			<datecreated>Fri, 28 Jun 2013 08:16:05 GMT</datecreated>
-			<usercreated>Admin</usercreated>
-			<flags>0</flags>
-			<properties/>
-			<relations/>
-			<accesscontrol/>
-		</file>
-		<file>
-			<source>system/workplace/resources/editors/codemirror/dist/mode/smarty/index.html</source>
-			<destination>system/workplace/resources/editors/codemirror/dist/mode/smarty/index.html</destination>
-			<type>plain</type>
-			<uuidstructure>faa8a3eb-dfca-11e2-8921-170bfb738a71</uuidstructure>
-			<uuidresource>faa8a3ec-dfca-11e2-8921-170bfb738a71</uuidresource>
-			<datelastmodified>Fri, 28 Jun 2013 08:16:34 GMT</datelastmodified>
-			<userlastmodified>Admin</userlastmodified>
-			<datecreated>Fri, 28 Jun 2013 08:16:05 GMT</datecreated>
-			<usercreated>Admin</usercreated>
-			<flags>0</flags>
-			<properties/>
-			<relations/>
-			<accesscontrol/>
-		</file>
-		<file>
-			<source>system/workplace/resources/editors/codemirror/dist/mode/smarty/smarty.js</source>
-			<destination>system/workplace/resources/editors/codemirror/dist/mode/smarty/smarty.js</destination>
-			<type>plain</type>
-			<uuidstructure>faad5ede-dfca-11e2-8921-170bfb738a71</uuidstructure>
-			<uuidresource>faad5edf-dfca-11e2-8921-170bfb738a71</uuidresource>
-			<datelastmodified>Fri, 28 Jun 2013 08:16:34 GMT</datelastmodified>
-			<userlastmodified>Admin</userlastmodified>
-			<datecreated>Fri, 28 Jun 2013 08:16:05 GMT</datecreated>
-			<usercreated>Admin</usercreated>
-			<flags>0</flags>
-			<properties/>
-			<relations/>
-			<accesscontrol/>
-		</file>
-		<file>
-			<destination>system/workplace/resources/editors/codemirror/dist/mode/sparql</destination>
-			<type>folder</type>
-			<uuidstructure>fab219d1-dfca-11e2-8921-170bfb738a71</uuidstructure>
-			<datelastmodified>Fri, 28 Jun 2013 08:16:05 GMT</datelastmodified>
-			<userlastmodified>Admin</userlastmodified>
-			<datecreated>Fri, 28 Jun 2013 08:16:05 GMT</datecreated>
-			<usercreated>Admin</usercreated>
-			<flags>0</flags>
-			<properties/>
-			<relations/>
-			<accesscontrol/>
-		</file>
-		<file>
-			<source>system/workplace/resources/editors/codemirror/dist/mode/sparql/index.html</source>
-			<destination>system/workplace/resources/editors/codemirror/dist/mode/sparql/index.html</destination>
-			<type>plain</type>
-			<uuidstructure>fab48ad3-dfca-11e2-8921-170bfb738a71</uuidstructure>
-			<uuidresource>fab48ad4-dfca-11e2-8921-170bfb738a71</uuidresource>
-			<datelastmodified>Fri, 28 Jun 2013 08:16:34 GMT</datelastmodified>
-			<userlastmodified>Admin</userlastmodified>
-			<datecreated>Fri, 28 Jun 2013 08:16:05 GMT</datecreated>
-			<usercreated>Admin</usercreated>
-			<flags>0</flags>
-			<properties/>
-			<relations/>
-			<accesscontrol/>
-		</file>
-		<file>
-			<source>system/workplace/resources/editors/codemirror/dist/mode/sparql/sparql.js</source>
-			<destination>system/workplace/resources/editors/codemirror/dist/mode/sparql/sparql.js</destination>
-			<type>plain</type>
-			<uuidstructure>fabbb6c6-dfca-11e2-8921-170bfb738a71</uuidstructure>
-			<uuidresource>fabbb6c7-dfca-11e2-8921-170bfb738a71</uuidresource>
-			<datelastmodified>Fri, 28 Jun 2013 08:16:34 GMT</datelastmodified>
-			<userlastmodified>Admin</userlastmodified>
-			<datecreated>Fri, 28 Jun 2013 08:16:05 GMT</datecreated>
-			<usercreated>Admin</usercreated>
-			<flags>0</flags>
-			<properties/>
-			<relations/>
-			<accesscontrol/>
-		</file>
-		<file>
-			<destination>system/workplace/resources/editors/codemirror/dist/mode/sql</destination>
-			<type>folder</type>
-			<uuidstructure>fac071b9-dfca-11e2-8921-170bfb738a71</uuidstructure>
-			<datelastmodified>Fri, 28 Jun 2013 08:16:05 GMT</datelastmodified>
-			<userlastmodified>Admin</userlastmodified>
-			<datecreated>Fri, 28 Jun 2013 08:16:05 GMT</datecreated>
-			<usercreated>Admin</usercreated>
-			<flags>0</flags>
-			<properties/>
-			<relations/>
-			<accesscontrol/>
-		</file>
-		<file>
-			<source>system/workplace/resources/editors/codemirror/dist/mode/sql/index.html</source>
-			<destination>system/workplace/resources/editors/codemirror/dist/mode/sql/index.html</destination>
-			<type>plain</type>
-			<uuidstructure>fac2bbab-dfca-11e2-8921-170bfb738a71</uuidstructure>
-			<uuidresource>fac2bbac-dfca-11e2-8921-170bfb738a71</uuidresource>
-			<datelastmodified>Fri, 28 Jun 2013 08:16:34 GMT</datelastmodified>
-			<userlastmodified>Admin</userlastmodified>
-			<datecreated>Fri, 28 Jun 2013 08:16:05 GMT</datecreated>
-			<usercreated>Admin</usercreated>
-			<flags>0</flags>
-			<properties/>
-			<relations/>
-			<accesscontrol/>
-		</file>
-		<file>
-			<source>system/workplace/resources/editors/codemirror/dist/mode/sql/sql.js</source>
-			<destination>system/workplace/resources/editors/codemirror/dist/mode/sql/sql.js</destination>
-			<type>plain</type>
-			<uuidstructure>fac9e79e-dfca-11e2-8921-170bfb738a71</uuidstructure>
-			<uuidresource>fac9e79f-dfca-11e2-8921-170bfb738a71</uuidresource>
-			<datelastmodified>Fri, 28 Jun 2013 08:16:34 GMT</datelastmodified>
-			<userlastmodified>Admin</userlastmodified>
-			<datecreated>Fri, 28 Jun 2013 08:16:05 GMT</datecreated>
-			<usercreated>Admin</usercreated>
-			<flags>0</flags>
-			<properties/>
-			<relations/>
-			<accesscontrol/>
-		</file>
-		<file>
-			<destination>system/workplace/resources/editors/codemirror/dist/mode/stex</destination>
-			<type>folder</type>
-			<uuidstructure>facec9a1-dfca-11e2-8921-170bfb738a71</uuidstructure>
-			<datelastmodified>Fri, 28 Jun 2013 08:16:05 GMT</datelastmodified>
-			<userlastmodified>Admin</userlastmodified>
-			<datecreated>Fri, 28 Jun 2013 08:16:05 GMT</datecreated>
-			<usercreated>Admin</usercreated>
-			<flags>0</flags>
-			<properties/>
-			<relations/>
-			<accesscontrol/>
-		</file>
-		<file>
-			<source>system/workplace/resources/editors/codemirror/dist/mode/stex/index.html</source>
-			<destination>system/workplace/resources/editors/codemirror/dist/mode/stex/index.html</destination>
-			<type>plain</type>
-			<uuidstructure>fad11393-dfca-11e2-8921-170bfb738a71</uuidstructure>
-			<uuidresource>fad11394-dfca-11e2-8921-170bfb738a71</uuidresource>
-			<datelastmodified>Fri, 28 Jun 2013 08:16:34 GMT</datelastmodified>
-			<userlastmodified>Admin</userlastmodified>
-			<datecreated>Fri, 28 Jun 2013 08:16:05 GMT</datecreated>
-			<usercreated>Admin</usercreated>
-			<flags>0</flags>
-			<properties/>
-			<relations/>
-			<accesscontrol/>
-		</file>
-		<file>
-			<source>system/workplace/resources/editors/codemirror/dist/mode/stex/stex.js</source>
-			<destination>system/workplace/resources/editors/codemirror/dist/mode/stex/stex.js</destination>
-			<type>plain</type>
-			<uuidstructure>fad83f86-dfca-11e2-8921-170bfb738a71</uuidstructure>
-			<uuidresource>fad83f87-dfca-11e2-8921-170bfb738a71</uuidresource>
-			<datelastmodified>Fri, 28 Jun 2013 08:16:34 GMT</datelastmodified>
-			<userlastmodified>Admin</userlastmodified>
-			<datecreated>Fri, 28 Jun 2013 08:16:05 GMT</datecreated>
-			<usercreated>Admin</usercreated>
-			<flags>0</flags>
-			<properties/>
-			<relations/>
-			<accesscontrol/>
-		</file>
-		<file>
-			<source>system/workplace/resources/editors/codemirror/dist/mode/stex/test.js</source>
-			<destination>system/workplace/resources/editors/codemirror/dist/mode/stex/test.js</destination>
-			<type>plain</type>
-			<uuidstructure>fadcfa79-dfca-11e2-8921-170bfb738a71</uuidstructure>
-			<uuidresource>fadcfa7a-dfca-11e2-8921-170bfb738a71</uuidresource>
-			<datelastmodified>Fri, 28 Jun 2013 08:16:34 GMT</datelastmodified>
-			<userlastmodified>Admin</userlastmodified>
-			<datecreated>Fri, 28 Jun 2013 08:16:05 GMT</datecreated>
-			<usercreated>Admin</usercreated>
-			<flags>0</flags>
-			<properties/>
-			<relations/>
-			<accesscontrol/>
-		</file>
-		<file>
-			<destination>system/workplace/resources/editors/codemirror/dist/mode/tcl</destination>
-			<type>folder</type>
-			<uuidstructure>fae1dc7c-dfca-11e2-8921-170bfb738a71</uuidstructure>
-			<datelastmodified>Fri, 28 Jun 2013 08:16:06 GMT</datelastmodified>
-			<userlastmodified>Admin</userlastmodified>
-			<datecreated>Fri, 28 Jun 2013 08:16:06 GMT</datecreated>
-			<usercreated>Admin</usercreated>
-			<flags>0</flags>
-			<properties/>
-			<relations/>
-			<accesscontrol/>
-		</file>
-		<file>
-			<source>system/workplace/resources/editors/codemirror/dist/mode/tcl/index.html</source>
-			<destination>system/workplace/resources/editors/codemirror/dist/mode/tcl/index.html</destination>
-			<type>plain</type>
-			<uuidstructure>fae6976e-dfca-11e2-8921-170bfb738a71</uuidstructure>
-			<uuidresource>fae6976f-dfca-11e2-8921-170bfb738a71</uuidresource>
-			<datelastmodified>Fri, 28 Jun 2013 08:16:34 GMT</datelastmodified>
-			<userlastmodified>Admin</userlastmodified>
-			<datecreated>Fri, 28 Jun 2013 08:16:06 GMT</datecreated>
-			<usercreated>Admin</usercreated>
-			<flags>0</flags>
-			<properties/>
-			<relations/>
-			<accesscontrol/>
-		</file>
-		<file>
-			<source>system/workplace/resources/editors/codemirror/dist/mode/tcl/tcl.js</source>
-			<destination>system/workplace/resources/editors/codemirror/dist/mode/tcl/tcl.js</destination>
-			<type>plain</type>
-			<uuidstructure>faeb5261-dfca-11e2-8921-170bfb738a71</uuidstructure>
-			<uuidresource>faeb5262-dfca-11e2-8921-170bfb738a71</uuidresource>
-			<datelastmodified>Fri, 28 Jun 2013 08:16:34 GMT</datelastmodified>
-			<userlastmodified>Admin</userlastmodified>
-			<datecreated>Fri, 28 Jun 2013 08:16:06 GMT</datecreated>
-			<usercreated>Admin</usercreated>
-			<flags>0</flags>
-			<properties/>
-			<relations/>
-			<accesscontrol/>
-		</file>
-		<file>
-			<destination>system/workplace/resources/editors/codemirror/dist/mode/tiddlywiki</destination>
-			<type>folder</type>
-			<uuidstructure>faf00d54-dfca-11e2-8921-170bfb738a71</uuidstructure>
-			<datelastmodified>Fri, 28 Jun 2013 08:16:06 GMT</datelastmodified>
-			<userlastmodified>Admin</userlastmodified>
-			<datecreated>Fri, 28 Jun 2013 08:16:06 GMT</datecreated>
-			<usercreated>Admin</usercreated>
-			<flags>0</flags>
-			<properties/>
-			<relations/>
-			<accesscontrol/>
-		</file>
-		<file>
-			<source>system/workplace/resources/editors/codemirror/dist/mode/tiddlywiki/index.html</source>
-			<destination>system/workplace/resources/editors/codemirror/dist/mode/tiddlywiki/index.html</destination>
-			<type>plain</type>
-			<uuidstructure>faf73946-dfca-11e2-8921-170bfb738a71</uuidstructure>
-			<uuidresource>faf73947-dfca-11e2-8921-170bfb738a71</uuidresource>
-			<datelastmodified>Fri, 28 Jun 2013 08:16:34 GMT</datelastmodified>
-			<userlastmodified>Admin</userlastmodified>
-			<datecreated>Fri, 28 Jun 2013 08:16:06 GMT</datecreated>
-			<usercreated>Admin</usercreated>
-			<flags>0</flags>
-			<properties/>
-			<relations/>
-			<accesscontrol/>
-		</file>
-		<file>
-			<source>system/workplace/resources/editors/codemirror/dist/mode/tiddlywiki/tiddlywiki.css</source>
-			<destination>system/workplace/resources/editors/codemirror/dist/mode/tiddlywiki/tiddlywiki.css</destination>
-			<type>plain</type>
-			<uuidstructure>fafbf439-dfca-11e2-8921-170bfb738a71</uuidstructure>
-			<uuidresource>fafbf43a-dfca-11e2-8921-170bfb738a71</uuidresource>
-			<datelastmodified>Fri, 28 Jun 2013 08:16:34 GMT</datelastmodified>
-			<userlastmodified>Admin</userlastmodified>
-			<datecreated>Fri, 28 Jun 2013 08:16:06 GMT</datecreated>
-			<usercreated>Admin</usercreated>
-			<flags>0</flags>
-			<properties/>
-			<relations/>
-			<accesscontrol/>
-		</file>
-		<file>
-			<source>system/workplace/resources/editors/codemirror/dist/mode/tiddlywiki/tiddlywiki.js</source>
-			<destination>system/workplace/resources/editors/codemirror/dist/mode/tiddlywiki/tiddlywiki.js</destination>
-			<type>plain</type>
-			<uuidstructure>fb03202c-dfca-11e2-8921-170bfb738a71</uuidstructure>
-			<uuidresource>fb03202d-dfca-11e2-8921-170bfb738a71</uuidresource>
-			<datelastmodified>Fri, 28 Jun 2013 08:16:34 GMT</datelastmodified>
-			<userlastmodified>Admin</userlastmodified>
-			<datecreated>Fri, 28 Jun 2013 08:16:06 GMT</datecreated>
-			<usercreated>Admin</usercreated>
-			<flags>0</flags>
-			<properties/>
-			<relations/>
-			<accesscontrol/>
-		</file>
-		<file>
-			<destination>system/workplace/resources/editors/codemirror/dist/mode/tiki</destination>
-			<type>folder</type>
-			<uuidstructure>fb08022f-dfca-11e2-8921-170bfb738a71</uuidstructure>
-			<datelastmodified>Fri, 28 Jun 2013 08:16:06 GMT</datelastmodified>
-			<userlastmodified>Admin</userlastmodified>
-			<datecreated>Fri, 28 Jun 2013 08:16:06 GMT</datecreated>
-			<usercreated>Admin</usercreated>
-			<flags>0</flags>
-			<properties/>
-			<relations/>
-			<accesscontrol/>
-		</file>
-		<file>
-			<source>system/workplace/resources/editors/codemirror/dist/mode/tiki/index.html</source>
-			<destination>system/workplace/resources/editors/codemirror/dist/mode/tiki/index.html</destination>
-			<type>plain</type>
-			<uuidstructure>fb0cbd21-dfca-11e2-8921-170bfb738a71</uuidstructure>
-			<uuidresource>fb0cbd22-dfca-11e2-8921-170bfb738a71</uuidresource>
-			<datelastmodified>Fri, 28 Jun 2013 08:16:34 GMT</datelastmodified>
-			<userlastmodified>Admin</userlastmodified>
-			<datecreated>Fri, 28 Jun 2013 08:16:06 GMT</datecreated>
-			<usercreated>Admin</usercreated>
-			<flags>0</flags>
-			<properties/>
-			<relations/>
-			<accesscontrol/>
-		</file>
-		<file>
-			<source>system/workplace/resources/editors/codemirror/dist/mode/tiki/tiki.css</source>
-			<destination>system/workplace/resources/editors/codemirror/dist/mode/tiki/tiki.css</destination>
-			<type>plain</type>
-			<uuidstructure>fb117814-dfca-11e2-8921-170bfb738a71</uuidstructure>
-			<uuidresource>fb117815-dfca-11e2-8921-170bfb738a71</uuidresource>
-			<datelastmodified>Fri, 28 Jun 2013 08:16:34 GMT</datelastmodified>
-			<userlastmodified>Admin</userlastmodified>
-			<datecreated>Fri, 28 Jun 2013 08:16:06 GMT</datecreated>
-			<usercreated>Admin</usercreated>
-			<flags>0</flags>
-			<properties/>
-			<relations/>
-			<accesscontrol/>
-		</file>
-		<file>
-			<source>system/workplace/resources/editors/codemirror/dist/mode/tiki/tiki.js</source>
-			<destination>system/workplace/resources/editors/codemirror/dist/mode/tiki/tiki.js</destination>
-			<type>plain</type>
-			<uuidstructure>fb18a407-dfca-11e2-8921-170bfb738a71</uuidstructure>
-			<uuidresource>fb18a408-dfca-11e2-8921-170bfb738a71</uuidresource>
-			<datelastmodified>Fri, 28 Jun 2013 08:16:34 GMT</datelastmodified>
-			<userlastmodified>Admin</userlastmodified>
-			<datecreated>Fri, 28 Jun 2013 08:16:06 GMT</datecreated>
-			<usercreated>Admin</usercreated>
-			<flags>0</flags>
-			<properties/>
-			<relations/>
-			<accesscontrol/>
-		</file>
-		<file>
-			<destination>system/workplace/resources/editors/codemirror/dist/mode/turtle</destination>
-			<type>folder</type>
-			<uuidstructure>fb1b150a-dfca-11e2-8921-170bfb738a71</uuidstructure>
-			<datelastmodified>Fri, 28 Jun 2013 08:16:06 GMT</datelastmodified>
-			<userlastmodified>Admin</userlastmodified>
-			<datecreated>Fri, 28 Jun 2013 08:16:06 GMT</datecreated>
-			<usercreated>Admin</usercreated>
-			<flags>0</flags>
-			<properties/>
-			<relations/>
-			<accesscontrol/>
-		</file>
-		<file>
-			<source>system/workplace/resources/editors/codemirror/dist/mode/turtle/index.html</source>
-			<destination>system/workplace/resources/editors/codemirror/dist/mode/turtle/index.html</destination>
-			<type>plain</type>
-			<uuidstructure>fb1fcffc-dfca-11e2-8921-170bfb738a71</uuidstructure>
-			<uuidresource>fb1fcffd-dfca-11e2-8921-170bfb738a71</uuidresource>
-			<datelastmodified>Fri, 28 Jun 2013 08:16:34 GMT</datelastmodified>
-			<userlastmodified>Admin</userlastmodified>
-			<datecreated>Fri, 28 Jun 2013 08:16:06 GMT</datecreated>
-			<usercreated>Admin</usercreated>
-			<flags>0</flags>
-			<properties/>
-			<relations/>
-			<accesscontrol/>
-		</file>
-		<file>
-			<source>system/workplace/resources/editors/codemirror/dist/mode/turtle/turtle.js</source>
-			<destination>system/workplace/resources/editors/codemirror/dist/mode/turtle/turtle.js</destination>
-			<type>plain</type>
-			<uuidstructure>fb248aef-dfca-11e2-8921-170bfb738a71</uuidstructure>
-			<uuidresource>fb248af0-dfca-11e2-8921-170bfb738a71</uuidresource>
-			<datelastmodified>Fri, 28 Jun 2013 08:16:34 GMT</datelastmodified>
-			<userlastmodified>Admin</userlastmodified>
-			<datecreated>Fri, 28 Jun 2013 08:16:06 GMT</datecreated>
-			<usercreated>Admin</usercreated>
-			<flags>0</flags>
-			<properties/>
-			<relations/>
-			<accesscontrol/>
-		</file>
-		<file>
-			<destination>system/workplace/resources/editors/codemirror/dist/mode/vb</destination>
-			<type>folder</type>
-			<uuidstructure>fb2945e2-dfca-11e2-8921-170bfb738a71</uuidstructure>
-			<datelastmodified>Fri, 28 Jun 2013 08:16:06 GMT</datelastmodified>
-			<userlastmodified>Admin</userlastmodified>
-			<datecreated>Fri, 28 Jun 2013 08:16:06 GMT</datecreated>
-			<usercreated>Admin</usercreated>
-			<flags>0</flags>
-			<properties/>
-			<relations/>
-			<accesscontrol/>
-		</file>
-		<file>
-			<source>system/workplace/resources/editors/codemirror/dist/mode/vb/index.html</source>
-			<destination>system/workplace/resources/editors/codemirror/dist/mode/vb/index.html</destination>
-			<type>plain</type>
-			<uuidstructure>fb2e27e4-dfca-11e2-8921-170bfb738a71</uuidstructure>
-			<uuidresource>fb2e27e5-dfca-11e2-8921-170bfb738a71</uuidresource>
-			<datelastmodified>Fri, 28 Jun 2013 08:16:34 GMT</datelastmodified>
-			<userlastmodified>Admin</userlastmodified>
-			<datecreated>Fri, 28 Jun 2013 08:16:06 GMT</datecreated>
-			<usercreated>Admin</usercreated>
-			<flags>0</flags>
-			<properties/>
-			<relations/>
-			<accesscontrol/>
-		</file>
-		<file>
-			<source>system/workplace/resources/editors/codemirror/dist/mode/vb/LICENSE.txt</source>
-			<destination>system/workplace/resources/editors/codemirror/dist/mode/vb/LICENSE.txt</destination>
-			<type>plain</type>
-			<uuidstructure>fb352cc7-dfca-11e2-8921-170bfb738a71</uuidstructure>
-			<uuidresource>fb352cc8-dfca-11e2-8921-170bfb738a71</uuidresource>
-			<datelastmodified>Fri, 28 Jun 2013 08:16:34 GMT</datelastmodified>
-			<userlastmodified>Admin</userlastmodified>
-			<datecreated>Fri, 28 Jun 2013 08:16:06 GMT</datecreated>
-			<usercreated>Admin</usercreated>
-			<flags>0</flags>
-			<properties/>
-			<relations/>
-			<accesscontrol/>
-		</file>
-		<file>
-			<source>system/workplace/resources/editors/codemirror/dist/mode/vb/vb.js</source>
-			<destination>system/workplace/resources/editors/codemirror/dist/mode/vb/vb.js</destination>
-			<type>plain</type>
-			<uuidstructure>fb3a0eca-dfca-11e2-8921-170bfb738a71</uuidstructure>
-			<uuidresource>fb3a0ecb-dfca-11e2-8921-170bfb738a71</uuidresource>
-			<datelastmodified>Fri, 28 Jun 2013 08:16:34 GMT</datelastmodified>
-			<userlastmodified>Admin</userlastmodified>
-			<datecreated>Fri, 28 Jun 2013 08:16:06 GMT</datecreated>
-			<usercreated>Admin</usercreated>
-			<flags>0</flags>
-			<properties/>
-			<relations/>
-			<accesscontrol/>
-		</file>
-		<file>
-			<destination>system/workplace/resources/editors/codemirror/dist/mode/vbscript</destination>
-			<type>folder</type>
-			<uuidstructure>fb3ec9bd-dfca-11e2-8921-170bfb738a71</uuidstructure>
-			<datelastmodified>Fri, 28 Jun 2013 08:16:06 GMT</datelastmodified>
-			<userlastmodified>Admin</userlastmodified>
-			<datecreated>Fri, 28 Jun 2013 08:16:06 GMT</datecreated>
-			<usercreated>Admin</usercreated>
-			<flags>0</flags>
-			<properties/>
-			<relations/>
-			<accesscontrol/>
-		</file>
-		<file>
-			<source>system/workplace/resources/editors/codemirror/dist/mode/vbscript/index.html</source>
-			<destination>system/workplace/resources/editors/codemirror/dist/mode/vbscript/index.html</destination>
-			<type>plain</type>
-			<uuidstructure>fb4384af-dfca-11e2-8921-170bfb738a71</uuidstructure>
-			<uuidresource>fb4384b0-dfca-11e2-8921-170bfb738a71</uuidresource>
-			<datelastmodified>Fri, 28 Jun 2013 08:16:34 GMT</datelastmodified>
-			<userlastmodified>Admin</userlastmodified>
-			<datecreated>Fri, 28 Jun 2013 08:16:06 GMT</datecreated>
-			<usercreated>Admin</usercreated>
-			<flags>0</flags>
-			<properties/>
-			<relations/>
-			<accesscontrol/>
-		</file>
-		<file>
-			<source>system/workplace/resources/editors/codemirror/dist/mode/vbscript/vbscript.js</source>
-			<destination>system/workplace/resources/editors/codemirror/dist/mode/vbscript/vbscript.js</destination>
-			<type>plain</type>
-			<uuidstructure>fb483fa2-dfca-11e2-8921-170bfb738a71</uuidstructure>
-			<uuidresource>fb483fa3-dfca-11e2-8921-170bfb738a71</uuidresource>
-			<datelastmodified>Fri, 28 Jun 2013 08:16:34 GMT</datelastmodified>
-			<userlastmodified>Admin</userlastmodified>
-			<datecreated>Fri, 28 Jun 2013 08:16:06 GMT</datecreated>
-			<usercreated>Admin</usercreated>
-			<flags>0</flags>
-			<properties/>
-			<relations/>
-			<accesscontrol/>
-		</file>
-		<file>
-			<destination>system/workplace/resources/editors/codemirror/dist/mode/velocity</destination>
-			<type>folder</type>
-			<uuidstructure>fb4d21a5-dfca-11e2-8921-170bfb738a71</uuidstructure>
-			<datelastmodified>Fri, 28 Jun 2013 08:16:06 GMT</datelastmodified>
-			<userlastmodified>Admin</userlastmodified>
-			<datecreated>Fri, 28 Jun 2013 08:16:06 GMT</datecreated>
-			<usercreated>Admin</usercreated>
-			<flags>0</flags>
-			<properties/>
-			<relations/>
-			<accesscontrol/>
-		</file>
-		<file>
-			<source>system/workplace/resources/editors/codemirror/dist/mode/velocity/index.html</source>
-			<destination>system/workplace/resources/editors/codemirror/dist/mode/velocity/index.html</destination>
-			<type>plain</type>
-			<uuidstructure>fb4f6b97-dfca-11e2-8921-170bfb738a71</uuidstructure>
-			<uuidresource>fb4f6b98-dfca-11e2-8921-170bfb738a71</uuidresource>
-			<datelastmodified>Fri, 28 Jun 2013 08:16:34 GMT</datelastmodified>
-			<userlastmodified>Admin</userlastmodified>
-			<datecreated>Fri, 28 Jun 2013 08:16:06 GMT</datecreated>
-			<usercreated>Admin</usercreated>
-			<flags>0</flags>
-			<properties/>
-			<relations/>
-			<accesscontrol/>
-		</file>
-		<file>
-			<source>system/workplace/resources/editors/codemirror/dist/mode/velocity/velocity.js</source>
-			<destination>system/workplace/resources/editors/codemirror/dist/mode/velocity/velocity.js</destination>
-			<type>plain</type>
-			<uuidstructure>fb544d9a-dfca-11e2-8921-170bfb738a71</uuidstructure>
-			<uuidresource>fb544d9b-dfca-11e2-8921-170bfb738a71</uuidresource>
-			<datelastmodified>Fri, 28 Jun 2013 08:16:34 GMT</datelastmodified>
-			<userlastmodified>Admin</userlastmodified>
-			<datecreated>Fri, 28 Jun 2013 08:16:06 GMT</datecreated>
-			<usercreated>Admin</usercreated>
-			<flags>0</flags>
-			<properties/>
-			<relations/>
-			<accesscontrol/>
-		</file>
-		<file>
-			<destination>system/workplace/resources/editors/codemirror/dist/mode/verilog</destination>
-			<type>folder</type>
-			<uuidstructure>fb59088d-dfca-11e2-8921-170bfb738a71</uuidstructure>
-			<datelastmodified>Fri, 28 Jun 2013 08:16:06 GMT</datelastmodified>
-			<userlastmodified>Admin</userlastmodified>
-			<datecreated>Fri, 28 Jun 2013 08:16:06 GMT</datecreated>
-			<usercreated>Admin</usercreated>
-			<flags>0</flags>
-			<properties/>
-			<relations/>
-			<accesscontrol/>
-		</file>
-		<file>
-			<source>system/workplace/resources/editors/codemirror/dist/mode/verilog/index.html</source>
-			<destination>system/workplace/resources/editors/codemirror/dist/mode/verilog/index.html</destination>
-			<type>plain</type>
-			<uuidstructure>fb5dc37f-dfca-11e2-8921-170bfb738a71</uuidstructure>
-			<uuidresource>fb5dc380-dfca-11e2-8921-170bfb738a71</uuidresource>
-			<datelastmodified>Fri, 28 Jun 2013 08:16:34 GMT</datelastmodified>
-			<userlastmodified>Admin</userlastmodified>
-			<datecreated>Fri, 28 Jun 2013 08:16:06 GMT</datecreated>
-			<usercreated>Admin</usercreated>
-			<flags>0</flags>
-			<properties/>
-			<relations/>
-			<accesscontrol/>
-		</file>
-		<file>
-			<source>system/workplace/resources/editors/codemirror/dist/mode/verilog/verilog.js</source>
-			<destination>system/workplace/resources/editors/codemirror/dist/mode/verilog/verilog.js</destination>
-			<type>plain</type>
-			<uuidstructure>fb627e72-dfca-11e2-8921-170bfb738a71</uuidstructure>
-			<uuidresource>fb627e73-dfca-11e2-8921-170bfb738a71</uuidresource>
-			<datelastmodified>Fri, 28 Jun 2013 08:16:34 GMT</datelastmodified>
-			<userlastmodified>Admin</userlastmodified>
-			<datecreated>Fri, 28 Jun 2013 08:16:06 GMT</datecreated>
-			<usercreated>Admin</usercreated>
-			<flags>0</flags>
-			<properties/>
-			<relations/>
-			<accesscontrol/>
-		</file>
-		<file>
-			<destination>system/workplace/resources/editors/codemirror/dist/mode/xml</destination>
-			<type>folder</type>
-			<uuidstructure>fb69aa65-dfca-11e2-8921-170bfb738a71</uuidstructure>
-			<datelastmodified>Fri, 28 Jun 2013 08:16:06 GMT</datelastmodified>
-			<userlastmodified>Admin</userlastmodified>
-			<datecreated>Fri, 28 Jun 2013 08:16:06 GMT</datecreated>
-			<usercreated>Admin</usercreated>
-			<flags>0</flags>
-			<properties/>
-			<relations/>
-			<accesscontrol/>
-		</file>
-		<file>
-			<source>system/workplace/resources/editors/codemirror/dist/mode/xml/index.html</source>
-			<destination>system/workplace/resources/editors/codemirror/dist/mode/xml/index.html</destination>
-			<type>plain</type>
-			<uuidstructure>fb69aa67-dfca-11e2-8921-170bfb738a71</uuidstructure>
-			<uuidresource>fb69aa68-dfca-11e2-8921-170bfb738a71</uuidresource>
-			<datelastmodified>Fri, 28 Jun 2013 08:16:34 GMT</datelastmodified>
-			<userlastmodified>Admin</userlastmodified>
-			<datecreated>Fri, 28 Jun 2013 08:16:06 GMT</datecreated>
-			<usercreated>Admin</usercreated>
-			<flags>0</flags>
-			<properties/>
-			<relations/>
-			<accesscontrol/>
-		</file>
-		<file>
-			<source>system/workplace/resources/editors/codemirror/dist/mode/xml/xml.js</source>
-			<destination>system/workplace/resources/editors/codemirror/dist/mode/xml/xml.js</destination>
-			<type>plain</type>
-			<uuidstructure>fb6e655a-dfca-11e2-8921-170bfb738a71</uuidstructure>
-			<uuidresource>fb6e655b-dfca-11e2-8921-170bfb738a71</uuidresource>
-			<datelastmodified>Fri, 28 Jun 2013 08:16:34 GMT</datelastmodified>
-			<userlastmodified>Admin</userlastmodified>
-			<datecreated>Fri, 28 Jun 2013 08:16:06 GMT</datecreated>
-			<usercreated>Admin</usercreated>
-			<flags>0</flags>
-			<properties/>
-			<relations/>
-			<accesscontrol/>
-		</file>
-		<file>
-			<destination>system/workplace/resources/editors/codemirror/dist/mode/xquery</destination>
-			<type>folder</type>
-			<uuidstructure>fb75914d-dfca-11e2-8921-170bfb738a71</uuidstructure>
-			<datelastmodified>Fri, 28 Jun 2013 08:16:06 GMT</datelastmodified>
-			<userlastmodified>Admin</userlastmodified>
-			<datecreated>Fri, 28 Jun 2013 08:16:06 GMT</datecreated>
-			<usercreated>Admin</usercreated>
-			<flags>0</flags>
-			<properties/>
-			<relations/>
-			<accesscontrol/>
-		</file>
-		<file>
-			<source>system/workplace/resources/editors/codemirror/dist/mode/xquery/index.html</source>
-			<destination>system/workplace/resources/editors/codemirror/dist/mode/xquery/index.html</destination>
-			<type>plain</type>
-			<uuidstructure>fb7a734f-dfca-11e2-8921-170bfb738a71</uuidstructure>
-			<uuidresource>fb7a7350-dfca-11e2-8921-170bfb738a71</uuidresource>
-			<datelastmodified>Fri, 28 Jun 2013 08:16:34 GMT</datelastmodified>
-			<userlastmodified>Admin</userlastmodified>
-			<datecreated>Fri, 28 Jun 2013 08:16:07 GMT</datecreated>
-			<usercreated>Admin</usercreated>
-			<flags>0</flags>
-			<properties/>
-			<relations/>
-			<accesscontrol/>
-		</file>
-		<file>
-			<source>system/workplace/resources/editors/codemirror/dist/mode/xquery/LICENSE</source>
-			<destination>system/workplace/resources/editors/codemirror/dist/mode/xquery/LICENSE</destination>
-			<type>plain</type>
-			<uuidstructure>fb7f2e42-dfca-11e2-8921-170bfb738a71</uuidstructure>
-			<uuidresource>fb7f2e43-dfca-11e2-8921-170bfb738a71</uuidresource>
-			<datelastmodified>Fri, 28 Jun 2013 08:16:34 GMT</datelastmodified>
-			<userlastmodified>Admin</userlastmodified>
-			<datecreated>Fri, 28 Jun 2013 08:16:07 GMT</datecreated>
-			<usercreated>Admin</usercreated>
-			<flags>0</flags>
-			<properties/>
-			<relations/>
-			<accesscontrol/>
-		</file>
-		<file>
-			<source>system/workplace/resources/editors/codemirror/dist/mode/xquery/test.js</source>
-			<destination>system/workplace/resources/editors/codemirror/dist/mode/xquery/test.js</destination>
-			<type>plain</type>
-			<uuidstructure>fb817835-dfca-11e2-8921-170bfb738a71</uuidstructure>
-			<uuidresource>fb817836-dfca-11e2-8921-170bfb738a71</uuidresource>
-			<datelastmodified>Fri, 28 Jun 2013 08:16:34 GMT</datelastmodified>
-			<userlastmodified>Admin</userlastmodified>
-			<datecreated>Fri, 28 Jun 2013 08:16:07 GMT</datecreated>
-			<usercreated>Admin</usercreated>
-			<flags>0</flags>
-			<properties/>
-			<relations/>
-			<accesscontrol/>
-		</file>
-		<file>
-			<source>system/workplace/resources/editors/codemirror/dist/mode/xquery/xquery.js</source>
-			<destination>system/workplace/resources/editors/codemirror/dist/mode/xquery/xquery.js</destination>
-			<type>plain</type>
-			<uuidstructure>fb88a428-dfca-11e2-8921-170bfb738a71</uuidstructure>
-			<uuidresource>fb88a429-dfca-11e2-8921-170bfb738a71</uuidresource>
-			<datelastmodified>Fri, 28 Jun 2013 08:16:34 GMT</datelastmodified>
-			<userlastmodified>Admin</userlastmodified>
-			<datecreated>Fri, 28 Jun 2013 08:16:07 GMT</datecreated>
-			<usercreated>Admin</usercreated>
-			<flags>0</flags>
-			<properties/>
-			<relations/>
-			<accesscontrol/>
-		</file>
-		<file>
-			<destination>system/workplace/resources/editors/codemirror/dist/mode/yaml</destination>
-			<type>folder</type>
-			<uuidstructure>fb8b152b-dfca-11e2-8921-170bfb738a71</uuidstructure>
-			<datelastmodified>Fri, 28 Jun 2013 08:16:07 GMT</datelastmodified>
-			<userlastmodified>Admin</userlastmodified>
-			<datecreated>Fri, 28 Jun 2013 08:16:07 GMT</datecreated>
-			<usercreated>Admin</usercreated>
-			<flags>0</flags>
-			<properties/>
-			<relations/>
-			<accesscontrol/>
-		</file>
-		<file>
-			<source>system/workplace/resources/editors/codemirror/dist/mode/yaml/index.html</source>
-			<destination>system/workplace/resources/editors/codemirror/dist/mode/yaml/index.html</destination>
-			<type>plain</type>
-			<uuidstructure>fb8fd01d-dfca-11e2-8921-170bfb738a71</uuidstructure>
-			<uuidresource>fb8fd01e-dfca-11e2-8921-170bfb738a71</uuidresource>
-			<datelastmodified>Fri, 28 Jun 2013 08:16:34 GMT</datelastmodified>
-			<userlastmodified>Admin</userlastmodified>
-			<datecreated>Fri, 28 Jun 2013 08:16:07 GMT</datecreated>
-			<usercreated>Admin</usercreated>
-			<flags>0</flags>
-			<properties/>
-			<relations/>
-			<accesscontrol/>
-		</file>
-		<file>
-			<source>system/workplace/resources/editors/codemirror/dist/mode/yaml/yaml.js</source>
-			<destination>system/workplace/resources/editors/codemirror/dist/mode/yaml/yaml.js</destination>
-			<type>plain</type>
-			<uuidstructure>fb948b10-dfca-11e2-8921-170bfb738a71</uuidstructure>
-			<uuidresource>fb948b11-dfca-11e2-8921-170bfb738a71</uuidresource>
-			<datelastmodified>Fri, 28 Jun 2013 08:16:34 GMT</datelastmodified>
-			<userlastmodified>Admin</userlastmodified>
-			<datecreated>Fri, 28 Jun 2013 08:16:07 GMT</datecreated>
-			<usercreated>Admin</usercreated>
-			<flags>0</flags>
-			<properties/>
-			<relations/>
-			<accesscontrol/>
-		</file>
-		<file>
-			<destination>system/workplace/resources/editors/codemirror/dist/mode/z80</destination>
-			<type>folder</type>
-			<uuidstructure>fb996d13-dfca-11e2-8921-170bfb738a71</uuidstructure>
-			<datelastmodified>Fri, 28 Jun 2013 08:16:07 GMT</datelastmodified>
-			<userlastmodified>Admin</userlastmodified>
-			<datecreated>Fri, 28 Jun 2013 08:16:07 GMT</datecreated>
-			<usercreated>Admin</usercreated>
-			<flags>0</flags>
-			<properties/>
-			<relations/>
-			<accesscontrol/>
-		</file>
-		<file>
-			<source>system/workplace/resources/editors/codemirror/dist/mode/z80/index.html</source>
-			<destination>system/workplace/resources/editors/codemirror/dist/mode/z80/index.html</destination>
-			<type>plain</type>
-			<uuidstructure>fb9bb705-dfca-11e2-8921-170bfb738a71</uuidstructure>
-			<uuidresource>fb9bb706-dfca-11e2-8921-170bfb738a71</uuidresource>
-			<datelastmodified>Fri, 28 Jun 2013 08:16:34 GMT</datelastmodified>
-			<userlastmodified>Admin</userlastmodified>
-			<datecreated>Fri, 28 Jun 2013 08:16:07 GMT</datecreated>
-			<usercreated>Admin</usercreated>
-			<flags>0</flags>
-			<properties/>
-			<relations/>
-			<accesscontrol/>
-		</file>
-		<file>
-			<source>system/workplace/resources/editors/codemirror/dist/mode/z80/z80.js</source>
-			<destination>system/workplace/resources/editors/codemirror/dist/mode/z80/z80.js</destination>
-			<type>plain</type>
-			<uuidstructure>fba09908-dfca-11e2-8921-170bfb738a71</uuidstructure>
-			<uuidresource>fba09909-dfca-11e2-8921-170bfb738a71</uuidresource>
-			<datelastmodified>Fri, 28 Jun 2013 08:16:34 GMT</datelastmodified>
-			<userlastmodified>Admin</userlastmodified>
-			<datecreated>Fri, 28 Jun 2013 08:16:07 GMT</datecreated>
-			<usercreated>Admin</usercreated>
-			<flags>0</flags>
-			<properties/>
-			<relations/>
-			<accesscontrol/>
-		</file>
-		<file>
-			<destination>system/workplace/resources/editors/codemirror/dist/test</destination>
-			<type>folder</type>
-			<uuidstructure>fba553fb-dfca-11e2-8921-170bfb738a71</uuidstructure>
-			<datelastmodified>Fri, 28 Jun 2013 08:16:07 GMT</datelastmodified>
-			<userlastmodified>Admin</userlastmodified>
-			<datecreated>Fri, 28 Jun 2013 08:16:07 GMT</datecreated>
-			<usercreated>Admin</usercreated>
-			<flags>0</flags>
-			<properties/>
-			<relations/>
-			<accesscontrol/>
-		</file>
-		<file>
-			<source>system/workplace/resources/editors/codemirror/dist/test/comment_test.js</source>
-			<destination>system/workplace/resources/editors/codemirror/dist/test/comment_test.js</destination>
-			<type>plain</type>
-			<uuidstructure>fba79ded-dfca-11e2-8921-170bfb738a71</uuidstructure>
-			<uuidresource>fba79dee-dfca-11e2-8921-170bfb738a71</uuidresource>
-			<datelastmodified>Fri, 28 Jun 2013 08:16:34 GMT</datelastmodified>
-			<userlastmodified>Admin</userlastmodified>
-			<datecreated>Fri, 28 Jun 2013 08:16:07 GMT</datecreated>
-			<usercreated>Admin</usercreated>
-			<flags>0</flags>
-			<properties/>
-			<relations/>
-			<accesscontrol/>
-		</file>
-		<file>
-			<source>system/workplace/resources/editors/codemirror/dist/test/doc_test.js</source>
-			<destination>system/workplace/resources/editors/codemirror/dist/test/doc_test.js</destination>
-			<type>plain</type>
-			<uuidstructure>fbac7ff0-dfca-11e2-8921-170bfb738a71</uuidstructure>
-			<uuidresource>fbac7ff1-dfca-11e2-8921-170bfb738a71</uuidresource>
-			<datelastmodified>Fri, 28 Jun 2013 08:16:34 GMT</datelastmodified>
-			<userlastmodified>Admin</userlastmodified>
-			<datecreated>Fri, 28 Jun 2013 08:16:07 GMT</datecreated>
-			<usercreated>Admin</usercreated>
-			<flags>0</flags>
-			<properties/>
-			<relations/>
-			<accesscontrol/>
-		</file>
-		<file>
-			<source>system/workplace/resources/editors/codemirror/dist/test/driver.js</source>
-			<destination>system/workplace/resources/editors/codemirror/dist/test/driver.js</destination>
-			<type>plain</type>
-			<uuidstructure>fbb13ae3-dfca-11e2-8921-170bfb738a71</uuidstructure>
-			<uuidresource>fbb13ae4-dfca-11e2-8921-170bfb738a71</uuidresource>
-			<datelastmodified>Fri, 28 Jun 2013 08:16:34 GMT</datelastmodified>
-			<userlastmodified>Admin</userlastmodified>
-			<datecreated>Fri, 28 Jun 2013 08:16:07 GMT</datecreated>
-			<usercreated>Admin</usercreated>
-			<flags>0</flags>
-			<properties/>
-			<relations/>
-			<accesscontrol/>
-		</file>
-		<file>
-			<source>system/workplace/resources/editors/codemirror/dist/test/emacs_test.js</source>
-			<destination>system/workplace/resources/editors/codemirror/dist/test/emacs_test.js</destination>
-			<type>plain</type>
-			<uuidstructure>fbb5f5d6-dfca-11e2-8921-170bfb738a71</uuidstructure>
-			<uuidresource>fbb5f5d7-dfca-11e2-8921-170bfb738a71</uuidresource>
-			<datelastmodified>Fri, 28 Jun 2013 08:16:34 GMT</datelastmodified>
-			<userlastmodified>Admin</userlastmodified>
-			<datecreated>Fri, 28 Jun 2013 08:16:07 GMT</datecreated>
-			<usercreated>Admin</usercreated>
-			<flags>0</flags>
-			<properties/>
-			<relations/>
-			<accesscontrol/>
-		</file>
-		<file>
-			<source>system/workplace/resources/editors/codemirror/dist/test/index.html</source>
-			<destination>system/workplace/resources/editors/codemirror/dist/test/index.html</destination>
-			<type>plain</type>
-			<uuidstructure>fbbd21c9-dfca-11e2-8921-170bfb738a71</uuidstructure>
-			<uuidresource>fbbd21ca-dfca-11e2-8921-170bfb738a71</uuidresource>
-			<datelastmodified>Fri, 28 Jun 2013 08:16:34 GMT</datelastmodified>
-			<userlastmodified>Admin</userlastmodified>
-			<datecreated>Fri, 28 Jun 2013 08:16:07 GMT</datecreated>
-			<usercreated>Admin</usercreated>
-			<flags>0</flags>
-			<properties/>
-			<relations/>
-			<accesscontrol/>
-		</file>
-		<file>
-			<source>system/workplace/resources/editors/codemirror/dist/test/mode_test.css</source>
-			<destination>system/workplace/resources/editors/codemirror/dist/test/mode_test.css</destination>
-			<type>plain</type>
-			<uuidstructure>fbde8c8a-dfca-11e2-8921-170bfb738a71</uuidstructure>
-			<uuidresource>fbde8c8b-dfca-11e2-8921-170bfb738a71</uuidresource>
-			<datelastmodified>Fri, 28 Jun 2013 08:16:34 GMT</datelastmodified>
-			<userlastmodified>Admin</userlastmodified>
-			<datecreated>Fri, 28 Jun 2013 08:16:07 GMT</datecreated>
-			<usercreated>Admin</usercreated>
-			<flags>0</flags>
-			<properties/>
-			<relations/>
-			<accesscontrol/>
-		</file>
-		<file>
-			<source>system/workplace/resources/editors/codemirror/dist/test/mode_test.js</source>
-			<destination>system/workplace/resources/editors/codemirror/dist/test/mode_test.js</destination>
-			<type>plain</type>
-			<uuidstructure>fbe3477d-dfca-11e2-8921-170bfb738a71</uuidstructure>
-			<uuidresource>fbe3477e-dfca-11e2-8921-170bfb738a71</uuidresource>
-			<datelastmodified>Fri, 28 Jun 2013 08:16:34 GMT</datelastmodified>
-			<userlastmodified>Admin</userlastmodified>
-			<datecreated>Fri, 28 Jun 2013 08:16:07 GMT</datecreated>
-			<usercreated>Admin</usercreated>
-			<flags>0</flags>
-			<properties/>
-			<relations/>
-			<accesscontrol/>
-		</file>
-		<file>
-			<source>system/workplace/resources/editors/codemirror/dist/test/phantom_driver.js</source>
-			<destination>system/workplace/resources/editors/codemirror/dist/test/phantom_driver.js</destination>
-			<type>plain</type>
-			<uuidstructure>fbea7370-dfca-11e2-8921-170bfb738a71</uuidstructure>
-			<uuidresource>fbea7371-dfca-11e2-8921-170bfb738a71</uuidresource>
-			<datelastmodified>Fri, 28 Jun 2013 08:16:34 GMT</datelastmodified>
-			<userlastmodified>Admin</userlastmodified>
-			<datecreated>Fri, 28 Jun 2013 08:16:07 GMT</datecreated>
-			<usercreated>Admin</usercreated>
-			<flags>0</flags>
-			<properties/>
-			<relations/>
-			<accesscontrol/>
-		</file>
-		<file>
-			<source>system/workplace/resources/editors/codemirror/dist/test/run.js</source>
-			<destination>system/workplace/resources/editors/codemirror/dist/test/run.js</destination>
-			<type>plain</type>
-			<uuidstructure>fbece473-dfca-11e2-8921-170bfb738a71</uuidstructure>
-			<uuidresource>fbece474-dfca-11e2-8921-170bfb738a71</uuidresource>
-			<datelastmodified>Fri, 28 Jun 2013 08:16:34 GMT</datelastmodified>
-			<userlastmodified>Admin</userlastmodified>
-			<datecreated>Fri, 28 Jun 2013 08:16:07 GMT</datecreated>
-			<usercreated>Admin</usercreated>
-			<flags>0</flags>
-			<properties/>
-			<relations/>
-			<accesscontrol/>
-		</file>
-		<file>
-			<source>system/workplace/resources/editors/codemirror/dist/test/test.js</source>
-			<destination>system/workplace/resources/editors/codemirror/dist/test/test.js</destination>
-			<type>plain</type>
-			<uuidstructure>fbf3e956-dfca-11e2-8921-170bfb738a71</uuidstructure>
-			<uuidresource>fbf3e957-dfca-11e2-8921-170bfb738a71</uuidresource>
-			<datelastmodified>Fri, 28 Jun 2013 08:16:34 GMT</datelastmodified>
-			<userlastmodified>Admin</userlastmodified>
-			<datecreated>Fri, 28 Jun 2013 08:16:07 GMT</datecreated>
-			<usercreated>Admin</usercreated>
-			<flags>0</flags>
-			<properties/>
-			<relations/>
-			<accesscontrol/>
-		</file>
-		<file>
-			<source>system/workplace/resources/editors/codemirror/dist/test/vim_test.js</source>
-			<destination>system/workplace/resources/editors/codemirror/dist/test/vim_test.js</destination>
-			<type>plain</type>
-			<uuidstructure>fbf8cb59-dfca-11e2-8921-170bfb738a71</uuidstructure>
-			<uuidresource>fbf8cb5a-dfca-11e2-8921-170bfb738a71</uuidresource>
-			<datelastmodified>Fri, 28 Jun 2013 08:16:34 GMT</datelastmodified>
-			<userlastmodified>Admin</userlastmodified>
-			<datecreated>Fri, 28 Jun 2013 08:16:07 GMT</datecreated>
-			<usercreated>Admin</usercreated>
-			<flags>0</flags>
-			<properties/>
-			<relations/>
-			<accesscontrol/>
-		</file>
-		<file>
-			<destination>system/workplace/resources/editors/codemirror/dist/test/lint</destination>
-			<type>folder</type>
-			<uuidstructure>fbc1dcbc-dfca-11e2-8921-170bfb738a71</uuidstructure>
-			<datelastmodified>Fri, 28 Jun 2013 08:16:07 GMT</datelastmodified>
-			<userlastmodified>Admin</userlastmodified>
-			<datecreated>Fri, 28 Jun 2013 08:16:07 GMT</datecreated>
-			<usercreated>Admin</usercreated>
-			<flags>0</flags>
-			<properties/>
-			<relations/>
-			<accesscontrol/>
-		</file>
-		<file>
-			<source>system/workplace/resources/editors/codemirror/dist/test/lint/acorn.js</source>
-			<destination>system/workplace/resources/editors/codemirror/dist/test/lint/acorn.js</destination>
-			<type>plain</type>
-			<uuidstructure>fbc6bebe-dfca-11e2-8921-170bfb738a71</uuidstructure>
-			<uuidresource>fbc6bebf-dfca-11e2-8921-170bfb738a71</uuidresource>
-			<datelastmodified>Fri, 28 Jun 2013 08:16:34 GMT</datelastmodified>
-			<userlastmodified>Admin</userlastmodified>
-			<datecreated>Fri, 28 Jun 2013 08:16:07 GMT</datecreated>
-			<usercreated>Admin</usercreated>
-			<flags>0</flags>
-			<properties/>
-			<relations/>
-			<accesscontrol/>
-		</file>
-		<file>
-			<source>system/workplace/resources/editors/codemirror/dist/test/lint/lint.js</source>
-			<destination>system/workplace/resources/editors/codemirror/dist/test/lint/lint.js</destination>
-			<type>plain</type>
-			<uuidstructure>fbcdc3a1-dfca-11e2-8921-170bfb738a71</uuidstructure>
-			<uuidresource>fbcdc3a2-dfca-11e2-8921-170bfb738a71</uuidresource>
-			<datelastmodified>Fri, 28 Jun 2013 08:16:34 GMT</datelastmodified>
-			<userlastmodified>Admin</userlastmodified>
-			<datecreated>Fri, 28 Jun 2013 08:16:07 GMT</datecreated>
-			<usercreated>Admin</usercreated>
-			<flags>0</flags>
-			<properties/>
-			<relations/>
-			<accesscontrol/>
-		</file>
-		<file>
-			<source>system/workplace/resources/editors/codemirror/dist/test/lint/parse-js.js</source>
-			<destination>system/workplace/resources/editors/codemirror/dist/test/lint/parse-js.js</destination>
-			<type>plain</type>
-			<uuidstructure>fbd4ef94-dfca-11e2-8921-170bfb738a71</uuidstructure>
-			<uuidresource>fbd4ef95-dfca-11e2-8921-170bfb738a71</uuidresource>
-			<datelastmodified>Fri, 28 Jun 2013 08:16:34 GMT</datelastmodified>
-			<userlastmodified>Admin</userlastmodified>
-			<datecreated>Fri, 28 Jun 2013 08:16:07 GMT</datecreated>
-			<usercreated>Admin</usercreated>
-			<flags>0</flags>
-			<properties/>
-			<relations/>
-			<accesscontrol/>
-		</file>
-		<file>
-			<source>system/workplace/resources/editors/codemirror/dist/test/lint/walk.js</source>
-			<destination>system/workplace/resources/editors/codemirror/dist/test/lint/walk.js</destination>
-			<type>plain</type>
-			<uuidstructure>fbd9d197-dfca-11e2-8921-170bfb738a71</uuidstructure>
-			<uuidresource>fbd9d198-dfca-11e2-8921-170bfb738a71</uuidresource>
-			<datelastmodified>Fri, 28 Jun 2013 08:16:34 GMT</datelastmodified>
-			<userlastmodified>Admin</userlastmodified>
-			<datecreated>Fri, 28 Jun 2013 08:16:07 GMT</datecreated>
-			<usercreated>Admin</usercreated>
-			<flags>0</flags>
-			<properties/>
-			<relations/>
-			<accesscontrol/>
-		</file>
-		<file>
-			<destination>system/workplace/resources/editors/codemirror/dist/theme</destination>
-			<type>folder</type>
-			<uuidstructure>fbfd864c-dfca-11e2-8921-170bfb738a71</uuidstructure>
-			<datelastmodified>Fri, 28 Jun 2013 08:16:07 GMT</datelastmodified>
-			<userlastmodified>Admin</userlastmodified>
-			<datecreated>Fri, 28 Jun 2013 08:16:07 GMT</datecreated>
-			<usercreated>Admin</usercreated>
-			<flags>0</flags>
-			<properties/>
-			<relations/>
-			<accesscontrol/>
-		</file>
-		<file>
-			<source>system/workplace/resources/editors/codemirror/dist/theme/ambiance-mobile.css</source>
-			<destination>system/workplace/resources/editors/codemirror/dist/theme/ambiance-mobile.css</destination>
-			<type>plain</type>
-			<uuidstructure>fc02413e-dfca-11e2-8921-170bfb738a71</uuidstructure>
-			<uuidresource>fc02413f-dfca-11e2-8921-170bfb738a71</uuidresource>
-			<datelastmodified>Fri, 28 Jun 2013 08:16:34 GMT</datelastmodified>
-			<userlastmodified>Admin</userlastmodified>
-			<datecreated>Fri, 28 Jun 2013 08:16:07 GMT</datecreated>
-			<usercreated>Admin</usercreated>
-			<flags>0</flags>
-			<properties/>
-			<relations/>
-			<accesscontrol/>
-		</file>
-		<file>
-			<source>system/workplace/resources/editors/codemirror/dist/theme/ambiance.css</source>
-			<destination>system/workplace/resources/editors/codemirror/dist/theme/ambiance.css</destination>
-			<type>plain</type>
-			<uuidstructure>fc06fc31-dfca-11e2-8921-170bfb738a71</uuidstructure>
-			<uuidresource>fc06fc32-dfca-11e2-8921-170bfb738a71</uuidresource>
-			<datelastmodified>Fri, 28 Jun 2013 08:16:34 GMT</datelastmodified>
-			<userlastmodified>Admin</userlastmodified>
-			<datecreated>Fri, 28 Jun 2013 08:16:07 GMT</datecreated>
-			<usercreated>Admin</usercreated>
-			<flags>0</flags>
-			<properties/>
-			<relations/>
-			<accesscontrol/>
-		</file>
-		<file>
-			<source>system/workplace/resources/editors/codemirror/dist/theme/blackboard.css</source>
-			<destination>system/workplace/resources/editors/codemirror/dist/theme/blackboard.css</destination>
-			<type>plain</type>
-			<uuidstructure>fc096d34-dfca-11e2-8921-170bfb738a71</uuidstructure>
-			<uuidresource>fc096d35-dfca-11e2-8921-170bfb738a71</uuidresource>
-			<datelastmodified>Fri, 28 Jun 2013 08:16:34 GMT</datelastmodified>
-			<userlastmodified>Admin</userlastmodified>
-			<datecreated>Fri, 28 Jun 2013 08:16:07 GMT</datecreated>
-			<usercreated>Admin</usercreated>
-			<flags>0</flags>
-			<properties/>
-			<relations/>
-			<accesscontrol/>
-		</file>
-		<file>
-			<source>system/workplace/resources/editors/codemirror/dist/theme/cobalt.css</source>
-			<destination>system/workplace/resources/editors/codemirror/dist/theme/cobalt.css</destination>
-			<type>plain</type>
-			<uuidstructure>fc0bde37-dfca-11e2-8921-170bfb738a71</uuidstructure>
-			<uuidresource>fc0bde38-dfca-11e2-8921-170bfb738a71</uuidresource>
-			<datelastmodified>Fri, 28 Jun 2013 08:16:34 GMT</datelastmodified>
-			<userlastmodified>Admin</userlastmodified>
-			<datecreated>Fri, 28 Jun 2013 08:16:07 GMT</datecreated>
-			<usercreated>Admin</usercreated>
-			<flags>0</flags>
-			<properties/>
-			<relations/>
-			<accesscontrol/>
-		</file>
-		<file>
-			<source>system/workplace/resources/editors/codemirror/dist/theme/eclipse.css</source>
-			<destination>system/workplace/resources/editors/codemirror/dist/theme/eclipse.css</destination>
-			<type>plain</type>
-			<uuidstructure>fc15541a-dfca-11e2-8921-170bfb738a71</uuidstructure>
-			<uuidresource>fc15541b-dfca-11e2-8921-170bfb738a71</uuidresource>
-			<datelastmodified>Fri, 28 Jun 2013 08:16:34 GMT</datelastmodified>
-			<userlastmodified>Admin</userlastmodified>
-			<datecreated>Fri, 28 Jun 2013 08:16:08 GMT</datecreated>
-			<usercreated>Admin</usercreated>
-			<flags>0</flags>
-			<properties/>
-			<relations/>
-			<accesscontrol/>
-		</file>
-		<file>
-			<source>system/workplace/resources/editors/codemirror/dist/theme/elegant.css</source>
-			<destination>system/workplace/resources/editors/codemirror/dist/theme/elegant.css</destination>
-			<type>plain</type>
-			<uuidstructure>fc1a0f0d-dfca-11e2-8921-170bfb738a71</uuidstructure>
-			<uuidresource>fc1a0f0e-dfca-11e2-8921-170bfb738a71</uuidresource>
-			<datelastmodified>Fri, 28 Jun 2013 08:16:34 GMT</datelastmodified>
-			<userlastmodified>Admin</userlastmodified>
-			<datecreated>Fri, 28 Jun 2013 08:16:08 GMT</datecreated>
-			<usercreated>Admin</usercreated>
-			<flags>0</flags>
-			<properties/>
-			<relations/>
-			<accesscontrol/>
-		</file>
-		<file>
-			<source>system/workplace/resources/editors/codemirror/dist/theme/erlang-dark.css</source>
-			<destination>system/workplace/resources/editors/codemirror/dist/theme/erlang-dark.css</destination>
-			<type>plain</type>
-			<uuidstructure>fc1c7f10-dfca-11e2-8921-170bfb738a71</uuidstructure>
-			<uuidresource>fc1c7f11-dfca-11e2-8921-170bfb738a71</uuidresource>
-			<datelastmodified>Fri, 28 Jun 2013 08:16:34 GMT</datelastmodified>
-			<userlastmodified>Admin</userlastmodified>
-			<datecreated>Fri, 28 Jun 2013 08:16:08 GMT</datecreated>
-			<usercreated>Admin</usercreated>
-			<flags>0</flags>
-			<properties/>
-			<relations/>
-			<accesscontrol/>
-		</file>
-		<file>
-			<source>system/workplace/resources/editors/codemirror/dist/theme/lesser-dark.css</source>
-			<destination>system/workplace/resources/editors/codemirror/dist/theme/lesser-dark.css</destination>
-			<type>plain</type>
-			<uuidstructure>fc23ab03-dfca-11e2-8921-170bfb738a71</uuidstructure>
-			<uuidresource>fc23ab04-dfca-11e2-8921-170bfb738a71</uuidresource>
-			<datelastmodified>Fri, 28 Jun 2013 08:16:34 GMT</datelastmodified>
-			<userlastmodified>Admin</userlastmodified>
-			<datecreated>Fri, 28 Jun 2013 08:16:08 GMT</datecreated>
-			<usercreated>Admin</usercreated>
-			<flags>0</flags>
-			<properties/>
-			<relations/>
-			<accesscontrol/>
-		</file>
-		<file>
-			<source>system/workplace/resources/editors/codemirror/dist/theme/midnight.css</source>
-			<destination>system/workplace/resources/editors/codemirror/dist/theme/midnight.css</destination>
-			<type>plain</type>
-			<uuidstructure>fc2865f6-dfca-11e2-8921-170bfb738a71</uuidstructure>
-			<uuidresource>fc2865f7-dfca-11e2-8921-170bfb738a71</uuidresource>
-			<datelastmodified>Fri, 28 Jun 2013 08:16:34 GMT</datelastmodified>
-			<userlastmodified>Admin</userlastmodified>
-			<datecreated>Fri, 28 Jun 2013 08:16:08 GMT</datecreated>
-			<usercreated>Admin</usercreated>
-			<flags>0</flags>
-			<properties/>
-			<relations/>
-			<accesscontrol/>
-		</file>
-		<file>
-			<source>system/workplace/resources/editors/codemirror/dist/theme/monokai.css</source>
-			<destination>system/workplace/resources/editors/codemirror/dist/theme/monokai.css</destination>
-			<type>plain</type>
-			<uuidstructure>fc2d20e9-dfca-11e2-8921-170bfb738a71</uuidstructure>
-			<uuidresource>fc2d20ea-dfca-11e2-8921-170bfb738a71</uuidresource>
-			<datelastmodified>Fri, 28 Jun 2013 08:16:34 GMT</datelastmodified>
-			<userlastmodified>Admin</userlastmodified>
-			<datecreated>Fri, 28 Jun 2013 08:16:08 GMT</datecreated>
-			<usercreated>Admin</usercreated>
-			<flags>0</flags>
-			<properties/>
-			<relations/>
-			<accesscontrol/>
-		</file>
-		<file>
-			<source>system/workplace/resources/editors/codemirror/dist/theme/neat.css</source>
-			<destination>system/workplace/resources/editors/codemirror/dist/theme/neat.css</destination>
-			<type>plain</type>
-			<uuidstructure>fc36bddc-dfca-11e2-8921-170bfb738a71</uuidstructure>
-			<uuidresource>fc36bddd-dfca-11e2-8921-170bfb738a71</uuidresource>
-			<datelastmodified>Fri, 28 Jun 2013 08:16:34 GMT</datelastmodified>
-			<userlastmodified>Admin</userlastmodified>
-			<datecreated>Fri, 28 Jun 2013 08:16:08 GMT</datecreated>
-			<usercreated>Admin</usercreated>
-			<flags>0</flags>
-			<properties/>
-			<relations/>
-			<accesscontrol/>
-		</file>
-		<file>
-			<source>system/workplace/resources/editors/codemirror/dist/theme/night.css</source>
-			<destination>system/workplace/resources/editors/codemirror/dist/theme/night.css</destination>
-			<type>plain</type>
-			<uuidstructure>fc3b78cf-dfca-11e2-8921-170bfb738a71</uuidstructure>
-			<uuidresource>fc3b78d0-dfca-11e2-8921-170bfb738a71</uuidresource>
-			<datelastmodified>Fri, 28 Jun 2013 08:16:34 GMT</datelastmodified>
-			<userlastmodified>Admin</userlastmodified>
-			<datecreated>Fri, 28 Jun 2013 08:16:08 GMT</datecreated>
-			<usercreated>Admin</usercreated>
-			<flags>0</flags>
-			<properties/>
-			<relations/>
-			<accesscontrol/>
-		</file>
-		<file>
-			<source>system/workplace/resources/editors/codemirror/dist/theme/rubyblue.css</source>
-			<destination>system/workplace/resources/editors/codemirror/dist/theme/rubyblue.css</destination>
-			<type>plain</type>
-			<uuidstructure>fc42a4c2-dfca-11e2-8921-170bfb738a71</uuidstructure>
-			<uuidresource>fc42a4c3-dfca-11e2-8921-170bfb738a71</uuidresource>
-			<datelastmodified>Fri, 28 Jun 2013 08:16:34 GMT</datelastmodified>
-			<userlastmodified>Admin</userlastmodified>
-			<datecreated>Fri, 28 Jun 2013 08:16:08 GMT</datecreated>
-			<usercreated>Admin</usercreated>
-			<flags>0</flags>
-			<properties/>
-			<relations/>
-			<accesscontrol/>
-		</file>
-		<file>
-			<source>system/workplace/resources/editors/codemirror/dist/theme/solarized.css</source>
-			<destination>system/workplace/resources/editors/codemirror/dist/theme/solarized.css</destination>
-			<type>plain</type>
-			<uuidstructure>fc475fb5-dfca-11e2-8921-170bfb738a71</uuidstructure>
-			<uuidresource>fc475fb6-dfca-11e2-8921-170bfb738a71</uuidresource>
-			<datelastmodified>Fri, 28 Jun 2013 08:16:34 GMT</datelastmodified>
-			<userlastmodified>Admin</userlastmodified>
-			<datecreated>Fri, 28 Jun 2013 08:16:08 GMT</datecreated>
-			<usercreated>Admin</usercreated>
-			<flags>0</flags>
-			<properties/>
-			<relations/>
-			<accesscontrol/>
-		</file>
-		<file>
-			<source>system/workplace/resources/editors/codemirror/dist/theme/twilight.css</source>
-			<destination>system/workplace/resources/editors/codemirror/dist/theme/twilight.css</destination>
-			<type>plain</type>
-			<uuidstructure>fc4e8ba8-dfca-11e2-8921-170bfb738a71</uuidstructure>
-			<uuidresource>fc4e8ba9-dfca-11e2-8921-170bfb738a71</uuidresource>
-			<datelastmodified>Fri, 28 Jun 2013 08:16:34 GMT</datelastmodified>
-			<userlastmodified>Admin</userlastmodified>
-			<datecreated>Fri, 28 Jun 2013 08:16:08 GMT</datecreated>
-			<usercreated>Admin</usercreated>
-			<flags>0</flags>
-			<properties/>
-			<relations/>
-			<accesscontrol/>
-		</file>
-		<file>
-			<source>system/workplace/resources/editors/codemirror/dist/theme/vibrant-ink.css</source>
-			<destination>system/workplace/resources/editors/codemirror/dist/theme/vibrant-ink.css</destination>
-			<type>plain</type>
-			<uuidstructure>fc53469b-dfca-11e2-8921-170bfb738a71</uuidstructure>
-			<uuidresource>fc53469c-dfca-11e2-8921-170bfb738a71</uuidresource>
-			<datelastmodified>Fri, 28 Jun 2013 08:16:34 GMT</datelastmodified>
-			<userlastmodified>Admin</userlastmodified>
-			<datecreated>Fri, 28 Jun 2013 08:16:08 GMT</datecreated>
-			<usercreated>Admin</usercreated>
-			<flags>0</flags>
-			<properties/>
-			<relations/>
-			<accesscontrol/>
-		</file>
-		<file>
-			<source>system/workplace/resources/editors/codemirror/dist/theme/xq-dark.css</source>
-			<destination>system/workplace/resources/editors/codemirror/dist/theme/xq-dark.css</destination>
-			<type>plain</type>
-			<uuidstructure>fc58289e-dfca-11e2-8921-170bfb738a71</uuidstructure>
-			<uuidresource>fc58289f-dfca-11e2-8921-170bfb738a71</uuidresource>
-			<datelastmodified>Fri, 28 Jun 2013 08:16:34 GMT</datelastmodified>
-			<userlastmodified>Admin</userlastmodified>
-			<datecreated>Fri, 28 Jun 2013 08:16:08 GMT</datecreated>
-			<usercreated>Admin</usercreated>
-			<flags>0</flags>
-			<properties/>
-			<relations/>
-			<accesscontrol/>
-		</file>
-		<file>
-			<source>system/workplace/resources/editors/codemirror/dist/theme/xq-light.css</source>
-			<destination>system/workplace/resources/editors/codemirror/dist/theme/xq-light.css</destination>
-			<type>plain</type>
-			<uuidstructure>fc5ce391-dfca-11e2-8921-170bfb738a71</uuidstructure>
-			<uuidresource>fc5ce392-dfca-11e2-8921-170bfb738a71</uuidresource>
-			<datelastmodified>Fri, 28 Jun 2013 08:16:34 GMT</datelastmodified>
-			<userlastmodified>Admin</userlastmodified>
-			<datecreated>Fri, 28 Jun 2013 08:16:08 GMT</datecreated>
-			<usercreated>Admin</usercreated>
-			<flags>0</flags>
-			<properties/>
-			<relations/>
-			<accesscontrol/>
-		</file>
-		<file>
-			<destination>system/workplace/resources/editors/codemirror/images</destination>
-			<type>folder</type>
-			<uuidstructure>4becf6f8-5bb3-11e1-b4cd-49528da9658f</uuidstructure>
-			<datelastmodified>Mon, 20 Feb 2012 11:09:02 GMT</datelastmodified>
-			<userlastmodified>Admin</userlastmodified>
-			<datecreated>Mon, 20 Feb 2012 11:09:02 GMT</datecreated>
-			<usercreated>Admin</usercreated>
-			<flags>0</flags>
-			<properties/>
-			<relations/>
-			<accesscontrol/>
-		</file>
-		<file>
-			<source>system/workplace/resources/editors/codemirror/images/autoclose.png</source>
-			<destination>system/workplace/resources/editors/codemirror/images/autoclose.png</destination>
-			<type>image</type>
-			<uuidstructure>02669ef5-cf4c-11e2-b25a-170bfb738a71</uuidstructure>
-			<uuidresource>02669ef6-cf4c-11e2-b25a-170bfb738a71</uuidresource>
-			<datelastmodified>Fri, 07 Jun 2013 08:27:04 GMT</datelastmodified>
-			<userlastmodified>Admin</userlastmodified>
-			<datecreated>Fri, 07 Jun 2013 08:26:53 GMT</datecreated>
-			<usercreated>Admin</usercreated>
-			<flags>0</flags>
-			<properties>
-				<property type="shared">
-					<name>image.size</name>
-					<value><![CDATA[w:20,h:20]]></value>
-				</property>
-			</properties>
-			<relations/>
-			<accesscontrol/>
-		</file>
-		<file>
-			<source>system/workplace/resources/editors/codemirror/images/autoformat.png</source>
-			<destination>system/workplace/resources/editors/codemirror/images/autoformat.png</destination>
-			<type>image</type>
-			<uuidstructure>7f918bf3-bab4-11e1-a92e-49528da9658f</uuidstructure>
-			<uuidresource>7f918bf4-bab4-11e1-a92e-49528da9658f</uuidresource>
-			<datelastmodified>Wed, 20 Jun 2012 08:47:08 GMT</datelastmodified>
-			<userlastmodified>Admin</userlastmodified>
-			<datecreated>Wed, 20 Jun 2012 08:46:59 GMT</datecreated>
-			<usercreated>Admin</usercreated>
-			<flags>0</flags>
-			<properties>
-				<property type="shared">
-					<name>image.size</name>
-					<value><![CDATA[w:20,h:20]]></value>
-				</property>
-			</properties>
-			<relations/>
-			<accesscontrol/>
-		</file>
-		<file>
-			<source>system/workplace/resources/editors/codemirror/images/highlight.gif</source>
-			<destination>system/workplace/resources/editors/codemirror/images/highlight.gif</destination>
-			<type>image</type>
-			<uuidstructure>52a111f5-b9f1-11e1-abaa-c9a60a7588dd</uuidstructure>
-			<uuidresource>52a111f6-b9f1-11e1-abaa-c9a60a7588dd</uuidresource>
-			<datelastmodified>Thu, 14 Jan 2010 14:13:16 GMT</datelastmodified>
-			<userlastmodified>Admin</userlastmodified>
-			<datecreated>Tue, 19 Jun 2012 09:29:52 GMT</datecreated>
-			<usercreated>Admin</usercreated>
-			<flags>0</flags>
-			<properties>
-				<property type="shared">
-					<name>image.size</name>
-					<value><![CDATA[w:20,h:20]]></value>
-				</property>
-			</properties>
-			<relations/>
-			<accesscontrol/>
-		</file>
-		<file>
-			<source>system/workplace/resources/editors/codemirror/images/visibletabs.png</source>
-			<destination>system/workplace/resources/editors/codemirror/images/visibletabs.png</destination>
-			<type>image</type>
-			<uuidstructure>6925054b-ba1c-11e1-ac42-49528da9658f</uuidstructure>
-			<uuidresource>6925054c-ba1c-11e1-ac42-49528da9658f</uuidresource>
-			<datelastmodified>Tue, 19 Jun 2012 14:48:42 GMT</datelastmodified>
-			<userlastmodified>Admin</userlastmodified>
-			<datecreated>Tue, 19 Jun 2012 14:38:18 GMT</datecreated>
-			<usercreated>Admin</usercreated>
-			<flags>0</flags>
-			<properties>
-				<property type="shared">
-					<name>image.size</name>
-					<value><![CDATA[w:20,h:20]]></value>
-				</property>
-			</properties>
-			<relations/>
-			<accesscontrol/>
-		</file>
-		<file>
-			<source>system/workplace/resources/editors/codemirror/images/word_wrap.gif</source>
-			<destination>system/workplace/resources/editors/codemirror/images/word_wrap.gif</destination>
-			<type>image</type>
-			<uuidstructure>3be0fe54-5bb3-11e1-b4cd-49528da9658f</uuidstructure>
-			<uuidresource>3be0fe55-5bb3-11e1-b4cd-49528da9658f</uuidresource>
-			<datelastmodified>Mon, 20 Feb 2012 11:08:43 GMT</datelastmodified>
-			<userlastmodified>Admin</userlastmodified>
-			<datecreated>Mon, 20 Feb 2012 11:08:35 GMT</datecreated>
-			<usercreated>Admin</usercreated>
-			<flags>0</flags>
-			<properties>
-				<property type="shared">
-					<name>image.size</name>
-					<value><![CDATA[w:20,h:20]]></value>
-				</property>
-			</properties>
-			<relations/>
-			<accesscontrol/>
-		</file>
-		<file>
-			<destination>system/workplace/resources/editors/codemirror/js</destination>
-			<type>folder</type>
-			<uuidstructure>cd28c36f-b6d7-11e1-b5f2-49528da9658f</uuidstructure>
-			<datelastmodified>Fri, 15 Jun 2012 10:49:37 GMT</datelastmodified>
-			<userlastmodified>Admin</userlastmodified>
-			<datecreated>Fri, 15 Jun 2012 10:49:37 GMT</datecreated>
-			<usercreated>Admin</usercreated>
-			<flags>0</flags>
-			<properties/>
-			<relations/>
-			<accesscontrol/>
-		</file>
-		<file>
-			<source>system/workplace/resources/editors/codemirror/js/htmlembedded_modified.js</source>
-			<destination>system/workplace/resources/editors/codemirror/js/htmlembedded_modified.js</destination>
-			<type>plain</type>
-			<uuidstructure>5a158def-7e8c-11e3-8750-4d825589d8fe</uuidstructure>
-			<uuidresource>5a158df0-7e8c-11e3-8750-4d825589d8fe</uuidresource>
-			<datelastmodified>Thu, 16 Jan 2014 09:17:18 GMT</datelastmodified>
-			<userlastmodified>Admin</userlastmodified>
-			<datecreated>Thu, 16 Jan 2014 08:58:22 GMT</datecreated>
-			<usercreated>Admin</usercreated>
-			<flags>0</flags>
-			<properties>
-				<property>
-					<name>Title</name>
-					<value><![CDATA[Htmlembedded mode extended to handle JSP comments]]></value>
-				</property>
-			</properties>
-			<relations/>
-			<accesscontrol/>
-		</file>
-		<file>
-			<source>system/workplace/resources/editors/codemirror/js/lang-de.js</source>
-			<destination>system/workplace/resources/editors/codemirror/js/lang-de.js</destination>
-			<type>plain</type>
-			<uuidstructure>e01ee3b1-b6d7-11e1-b5f2-49528da9658f</uuidstructure>
-			<uuidresource>e01ee3b2-b6d7-11e1-b5f2-49528da9658f</uuidresource>
-			<datelastmodified>Thu, 21 Jun 2012 08:53:51 GMT</datelastmodified>
-			<userlastmodified>Admin</userlastmodified>
-			<datecreated>Fri, 15 Jun 2012 10:50:09 GMT</datecreated>
-			<usercreated>Admin</usercreated>
-			<flags>0</flags>
-			<properties>
-				<property>
-					<name>Title</name>
-					<value><![CDATA[German localization for dialogs]]></value>
-				</property>
-			</properties>
-			<relations/>
-			<accesscontrol/>
-		</file>
-		<file>
-			<source>system/workplace/resources/editors/codemirror/js/lang-en.js</source>
-			<destination>system/workplace/resources/editors/codemirror/js/lang-en.js</destination>
-			<type>plain</type>
-			<uuidstructure>f0bc46e3-b6d7-11e1-b5f2-49528da9658f</uuidstructure>
-			<uuidresource>f0bc46e4-b6d7-11e1-b5f2-49528da9658f</uuidresource>
-			<datelastmodified>Thu, 21 Jun 2012 08:54:01 GMT</datelastmodified>
-			<userlastmodified>Admin</userlastmodified>
-			<datecreated>Fri, 15 Jun 2012 10:50:37 GMT</datecreated>
-			<usercreated>Admin</usercreated>
-			<flags>0</flags>
-			<properties>
-				<property>
-					<name>Title</name>
-					<value><![CDATA[English localization for dialogs]]></value>
-				</property>
-			</properties>
-			<relations/>
-			<accesscontrol/>
-		</file>
-		<file>
-			<source>system/workplace/resources/editors/codemirror/js/search.js</source>
-			<destination>system/workplace/resources/editors/codemirror/js/search.js</destination>
-			<type>plain</type>
-			<uuidstructure>32747b00-b91d-11e1-aa3e-49528da9658f</uuidstructure>
-			<uuidresource>32747b01-b91d-11e1-aa3e-49528da9658f</uuidresource>
-			<datelastmodified>Fri, 28 Jun 2013 08:14:36 GMT</datelastmodified>
-			<userlastmodified>Admin</userlastmodified>
-			<datecreated>Mon, 18 Jun 2012 08:11:24 GMT</datecreated>
-			<usercreated>Admin</usercreated>
-			<flags>0</flags>
-			<properties>
-				<property>
-					<name>Title</name>
-					<value><![CDATA[Modified search]]></value>
-				</property>
-			</properties>
-			<relations/>
-			<accesscontrol/>
-		</file>
-	</files>
-</export>
+<?xml version="1.0" encoding="UTF-8"?>
+
+<export>
+	<info>
+		<creator>Admin</creator>
+		<opencms_version>9.0.0</opencms_version>
+		<createdate>Fri, 28 Jun 2013 08:58:29 GMT</createdate>
+		<infoproject>Offline</infoproject>
+		<export_version>7</export_version>
+	</info>
+	<module>
+		<name>org.opencms.editors.codemirror</name>
+		<nicename><![CDATA[OpenCms 8 CodeMirror editor]]></nicename>
+		<group>OpenCms Editors</group>
+		<class/>
+		<description><![CDATA[<p>This module adds the Open Source text editor "CodeMirror" to the OpenCms Workplace.</p>
+<p>Install this module if you want a source code editor with syntax highlighting. The version of CodeMirror is 3.14</p>
+<p><i>&copy; 2014 by Alkacon Software GmbH (http://www.alkacon.com).</i></p>]]></description>
+		<version>9.4.0</version>
+		<authorname><![CDATA[Alkacon Software GmbH]]></authorname>
+		<authoremail><![CDATA[info@alkacon.com]]></authoremail>
+		<datecreated/>
+		<userinstalled/>
+		<dateinstalled/>
+		<dependencies/>
+		<exportpoints>
+			<exportpoint uri="/system/modules/org.opencms.editors.codemirror/classes/" destination="WEB-INF/classes/"/>
+			<exportpoint uri="/system/modules/org.opencms.editors.codemirror/lib/" destination="WEB-INF/lib/"/>
+		</exportpoints>
+		<resources>
+			<resource uri="/system/modules/org.opencms.editors.codemirror/"/>
+			<resource uri="/system/workplace/editors/codemirror/"/>
+			<resource uri="/system/workplace/resources/editors/codemirror/"/>
+		</resources>
+		<parameters/>
+	</module>
+	<files>
+		<file>
+			<destination>system</destination>
+			<type>folder</type>
+			<uuidstructure>bdbc3c0f-79ce-11e2-bd62-170bfb738a71</uuidstructure>
+			<datelastmodified>Mon, 18 Feb 2013 13:26:02 GMT</datelastmodified>
+			<userlastmodified>Admin</userlastmodified>
+			<datecreated>Mon, 18 Feb 2013 13:26:02 GMT</datecreated>
+			<usercreated>Admin</usercreated>
+			<flags>0</flags>
+			<properties/>
+			<relations/>
+			<accesscontrol>
+				<accessentry>
+					<uuidprincipal>ROLE.WORKPLACE_USER</uuidprincipal>
+					<flags>514</flags>
+					<permissionset>
+						<allowed>1</allowed>
+						<denied>0</denied>
+					</permissionset>
+				</accessentry>
+			</accesscontrol>
+		</file>
+		<file>
+			<destination>system/modules</destination>
+			<type>folder</type>
+			<uuidstructure>c165471b-79ce-11e2-bd62-170bfb738a71</uuidstructure>
+			<datelastmodified>Mon, 18 Feb 2013 13:26:08 GMT</datelastmodified>
+			<userlastmodified>Admin</userlastmodified>
+			<datecreated>Mon, 18 Feb 2013 13:26:08 GMT</datecreated>
+			<usercreated>Admin</usercreated>
+			<flags>0</flags>
+			<properties/>
+			<relations/>
+			<accesscontrol>
+				<accessentry>
+					<uuidprincipal>ROLE.WORKPLACE_USER</uuidprincipal>
+					<flags>514</flags>
+					<permissionset>
+						<allowed>5</allowed>
+						<denied>0</denied>
+					</permissionset>
+				</accessentry>
+			</accesscontrol>
+		</file>
+		<file>
+			<destination>system/modules/org.opencms.editors.codemirror</destination>
+			<type>folder</type>
+			<uuidstructure>5e05bc1b-ba11-11e1-8da3-49528da9658f</uuidstructure>
+			<datelastmodified>Tue, 19 Jun 2012 13:19:15 GMT</datelastmodified>
+			<userlastmodified>Admin</userlastmodified>
+			<datecreated>Tue, 19 Jun 2012 13:19:15 GMT</datecreated>
+			<usercreated>Admin</usercreated>
+			<flags>0</flags>
+			<properties/>
+			<relations/>
+			<accesscontrol/>
+		</file>
+		<file>
+			<destination>system/modules/org.opencms.editors.codemirror/classes</destination>
+			<type>folder</type>
+			<uuidstructure>655ed69d-ba11-11e1-8da3-49528da9658f</uuidstructure>
+			<datelastmodified>Tue, 19 Jun 2012 13:19:27 GMT</datelastmodified>
+			<userlastmodified>Admin</userlastmodified>
+			<datecreated>Tue, 19 Jun 2012 13:19:27 GMT</datecreated>
+			<usercreated>Admin</usercreated>
+			<flags>0</flags>
+			<properties/>
+			<relations/>
+			<accesscontrol/>
+		</file>
+		<file>
+			<destination>system/modules/org.opencms.editors.codemirror/classes/org</destination>
+			<type>folder</type>
+			<uuidstructure>721080b1-ba11-11e1-8da3-49528da9658f</uuidstructure>
+			<datelastmodified>Tue, 19 Jun 2012 13:19:48 GMT</datelastmodified>
+			<userlastmodified>Admin</userlastmodified>
+			<datecreated>Tue, 19 Jun 2012 13:19:48 GMT</datecreated>
+			<usercreated>Admin</usercreated>
+			<flags>0</flags>
+			<properties/>
+			<relations/>
+			<accesscontrol/>
+		</file>
+		<file>
+			<destination>system/modules/org.opencms.editors.codemirror/classes/org/opencms</destination>
+			<type>folder</type>
+			<uuidstructure>78503bf3-ba11-11e1-8da3-49528da9658f</uuidstructure>
+			<datelastmodified>Tue, 19 Jun 2012 13:19:59 GMT</datelastmodified>
+			<userlastmodified>Admin</userlastmodified>
+			<datecreated>Tue, 19 Jun 2012 13:19:59 GMT</datecreated>
+			<usercreated>Admin</usercreated>
+			<flags>0</flags>
+			<properties/>
+			<relations/>
+			<accesscontrol/>
+		</file>
+		<file>
+			<destination>system/modules/org.opencms.editors.codemirror/classes/org/opencms/editors</destination>
+			<type>folder</type>
+			<uuidstructure>7f66a825-ba11-11e1-8da3-49528da9658f</uuidstructure>
+			<datelastmodified>Tue, 19 Jun 2012 13:20:11 GMT</datelastmodified>
+			<userlastmodified>Admin</userlastmodified>
+			<datecreated>Tue, 19 Jun 2012 13:20:11 GMT</datecreated>
+			<usercreated>Admin</usercreated>
+			<flags>0</flags>
+			<properties/>
+			<relations/>
+			<accesscontrol/>
+		</file>
+		<file>
+			<destination>system/modules/org.opencms.editors.codemirror/classes/org/opencms/editors/codemirror</destination>
+			<type>folder</type>
+			<uuidstructure>85851fc7-ba11-11e1-8da3-49528da9658f</uuidstructure>
+			<datelastmodified>Tue, 19 Jun 2012 13:20:21 GMT</datelastmodified>
+			<userlastmodified>Admin</userlastmodified>
+			<datecreated>Tue, 19 Jun 2012 13:20:21 GMT</datecreated>
+			<usercreated>Admin</usercreated>
+			<flags>0</flags>
+			<properties/>
+			<relations/>
+			<accesscontrol/>
+		</file>
+		<file>
+			<source>system/modules/org.opencms.editors.codemirror/classes/org/opencms/editors/codemirror/messages_de.properties</source>
+			<destination>system/modules/org.opencms.editors.codemirror/classes/org/opencms/editors/codemirror/messages_de.properties</destination>
+			<type>plain</type>
+			<uuidstructure>8e0aac59-ba11-11e1-8da3-49528da9658f</uuidstructure>
+			<uuidresource>8e0aac5a-ba11-11e1-8da3-49528da9658f</uuidresource>
+			<datelastmodified>Fri, 07 Jun 2013 09:16:09 GMT</datelastmodified>
+			<userlastmodified>Admin</userlastmodified>
+			<datecreated>Tue, 19 Jun 2012 13:20:35 GMT</datecreated>
+			<usercreated>Admin</usercreated>
+			<flags>0</flags>
+			<properties>
+				<property>
+					<name>content-encoding</name>
+					<value><![CDATA[ISO-8859-1]]></value>
+				</property>
+			</properties>
+			<relations/>
+			<accesscontrol/>
+		</file>
+		<file>
+			<destination>system/modules/org.opencms.editors.codemirror/lib</destination>
+			<type>folder</type>
+			<uuidstructure>6a31e27f-ba11-11e1-8da3-49528da9658f</uuidstructure>
+			<datelastmodified>Tue, 19 Jun 2012 13:19:35 GMT</datelastmodified>
+			<userlastmodified>Admin</userlastmodified>
+			<datecreated>Tue, 19 Jun 2012 13:19:35 GMT</datecreated>
+			<usercreated>Admin</usercreated>
+			<flags>0</flags>
+			<properties/>
+			<relations/>
+			<accesscontrol/>
+		</file>
+		<file>
+			<source>system/modules/org.opencms.editors.codemirror/lib/org.opencms.editors.codemirror.jar</source>
+			<destination>system/modules/org.opencms.editors.codemirror/lib/org.opencms.editors.codemirror.jar</destination>
+			<type>binary</type>
+			<uuidstructure>4824c442-bb8c-11e1-8a41-49528da9658f</uuidstructure>
+			<uuidresource>4824c443-bb8c-11e1-8a41-49528da9658f</uuidresource>
+			<datelastmodified>Fri, 07 Jun 2013 09:17:34 GMT</datelastmodified>
+			<userlastmodified>Admin</userlastmodified>
+			<datecreated>Thu, 21 Jun 2012 10:31:37 GMT</datecreated>
+			<usercreated>Admin</usercreated>
+			<flags>0</flags>
+			<properties/>
+			<relations/>
+			<accesscontrol/>
+		</file>
+		<file>
+			<destination>system/workplace</destination>
+			<type>folder</type>
+			<uuidstructure>825afce2-11b7-11db-91cd-fdbae480bac9</uuidstructure>
+			<datelastmodified>Mon, 27 Mar 2006 12:00:00 GMT</datelastmodified>
+			<userlastmodified>Admin</userlastmodified>
+			<datecreated>Mon, 27 Jun 2005 08:00:00 GMT</datecreated>
+			<usercreated>Admin</usercreated>
+			<flags>0</flags>
+			<properties>
+				<property>
+					<name>content-encoding</name>
+					<value><![CDATA[UTF-8]]></value>
+				</property>
+				<property>
+					<name>export</name>
+					<value><![CDATA[false]]></value>
+				</property>
+				<property>
+					<name>login-form</name>
+					<value><![CDATA[/system/login/index.html]]></value>
+				</property>
+			</properties>
+			<relations/>
+			<accesscontrol>
+				<accessentry>
+					<uuidprincipal>ALL_OTHERS</uuidprincipal>
+					<flags>134</flags>
+					<permissionset>
+						<allowed>0</allowed>
+						<denied>0</denied>
+					</permissionset>
+				</accessentry>
+				<accessentry>
+					<uuidprincipal>ROLE.WORKPLACE_USER</uuidprincipal>
+					<flags>518</flags>
+					<permissionset>
+						<allowed>5</allowed>
+						<denied>0</denied>
+					</permissionset>
+				</accessentry>
+			</accesscontrol>
+		</file>
+		<file>
+			<destination>system/workplace/editors</destination>
+			<type>folder</type>
+			<uuidstructure>896ef88a-11b7-11db-91cd-fdbae480bac9</uuidstructure>
+			<datelastmodified>Mon, 27 Mar 2006 12:00:00 GMT</datelastmodified>
+			<userlastmodified>Admin</userlastmodified>
+			<datecreated>Mon, 27 Jun 2005 08:00:00 GMT</datecreated>
+			<usercreated>Admin</usercreated>
+			<flags>0</flags>
+			<properties>
+				<property>
+					<name>cache</name>
+					<value><![CDATA[false]]></value>
+				</property>
+			</properties>
+			<relations/>
+			<accesscontrol/>
+		</file>
+		<file>
+			<destination>system/workplace/editors/codemirror</destination>
+			<type>folder</type>
+			<uuidstructure>1ea80741-50b0-11e1-b660-49528da9658f</uuidstructure>
+			<datelastmodified>Mon, 06 Feb 2012 10:48:53 GMT</datelastmodified>
+			<userlastmodified>Admin</userlastmodified>
+			<datecreated>Mon, 06 Feb 2012 10:48:35 GMT</datecreated>
+			<usercreated>Admin</usercreated>
+			<flags>0</flags>
+			<properties>
+				<property>
+					<name>Title</name>
+					<value><![CDATA[CodeMirror]]></value>
+				</property>
+			</properties>
+			<relations/>
+			<accesscontrol/>
+		</file>
+		<file>
+			<source>system/workplace/editors/codemirror/edit.js</source>
+			<destination>system/workplace/editors/codemirror/edit.js</destination>
+			<type>plain</type>
+			<uuidstructure>416c2ccb-50b0-11e1-b660-49528da9658f</uuidstructure>
+			<uuidresource>28096a4a-50af-11e1-b660-49528da9658f</uuidresource>
+			<datelastmodified>Fri, 07 Jun 2013 07:54:33 GMT</datelastmodified>
+			<userlastmodified>Admin</userlastmodified>
+			<datecreated>Mon, 06 Feb 2012 10:41:41 GMT</datecreated>
+			<usercreated>Admin</usercreated>
+			<flags>0</flags>
+			<properties>
+				<property type="shared">
+					<name>Title</name>
+					<value><![CDATA[JS for OpenCms functions]]></value>
+				</property>
+			</properties>
+			<relations/>
+			<accesscontrol/>
+		</file>
+		<file>
+			<source>system/workplace/editors/codemirror/editor.jsp</source>
+			<destination>system/workplace/editors/codemirror/editor.jsp</destination>
+			<type>jsp</type>
+			<uuidstructure>35f091b4-50b0-11e1-b660-49528da9658f</uuidstructure>
+			<uuidresource>35f091b5-50b0-11e1-b660-49528da9658f</uuidresource>
+			<datelastmodified>Fri, 28 Jun 2013 08:56:12 GMT</datelastmodified>
+			<userlastmodified>Admin</userlastmodified>
+			<datecreated>Mon, 06 Feb 2012 10:49:14 GMT</datecreated>
+			<usercreated>Admin</usercreated>
+			<flags>0</flags>
+			<properties>
+				<property>
+					<name>Title</name>
+					<value><![CDATA[CodeMirror editor]]></value>
+				</property>
+				<property>
+					<name>export</name>
+					<value><![CDATA[false]]></value>
+				</property>
+			</properties>
+			<relations/>
+			<accesscontrol/>
+		</file>
+		<file>
+			<source>system/workplace/editors/codemirror/editor_configuration.xml</source>
+			<destination>system/workplace/editors/codemirror/editor_configuration.xml</destination>
+			<type>plain</type>
+			<uuidstructure>35f79698-50b0-11e1-b660-49528da9658f</uuidstructure>
+			<uuidresource>35f79699-50b0-11e1-b660-49528da9658f</uuidresource>
+			<datelastmodified>Thu, 21 Jun 2012 09:16:23 GMT</datelastmodified>
+			<userlastmodified>Admin</userlastmodified>
+			<datecreated>Mon, 06 Feb 2012 10:49:14 GMT</datecreated>
+			<usercreated>Admin</usercreated>
+			<flags>0</flags>
+			<properties>
+				<property>
+					<name>Title</name>
+					<value><![CDATA[Editor configuration file]]></value>
+				</property>
+			</properties>
+			<relations/>
+			<accesscontrol/>
+		</file>
+		<file>
+			<destination>system/workplace/resources</destination>
+			<type>folder</type>
+			<uuidstructure>82c16052-11b7-11db-91cd-fdbae480bac9</uuidstructure>
+			<datelastmodified>Mon, 27 Mar 2006 12:00:00 GMT</datelastmodified>
+			<userlastmodified>Admin</userlastmodified>
+			<datecreated>Mon, 27 Jun 2005 08:00:00 GMT</datecreated>
+			<usercreated>Admin</usercreated>
+			<flags>0</flags>
+			<properties/>
+			<relations/>
+			<accesscontrol/>
+		</file>
+		<file>
+			<destination>system/workplace/resources/editors</destination>
+			<type>folder</type>
+			<uuidstructure>8ae2d3a5-11b7-11db-91cd-fdbae480bac9</uuidstructure>
+			<datelastmodified>Mon, 27 Mar 2006 12:00:00 GMT</datelastmodified>
+			<userlastmodified>Admin</userlastmodified>
+			<datecreated>Mon, 27 Jun 2005 08:00:00 GMT</datecreated>
+			<usercreated>Admin</usercreated>
+			<flags>0</flags>
+			<properties/>
+			<relations/>
+			<accesscontrol/>
+		</file>
+		<file>
+			<destination>system/workplace/resources/editors/codemirror</destination>
+			<type>folder</type>
+			<uuidstructure>a7cb3707-50ae-11e1-b660-49528da9658f</uuidstructure>
+			<datelastmodified>Mon, 06 Feb 2012 10:38:06 GMT</datelastmodified>
+			<userlastmodified>Admin</userlastmodified>
+			<datecreated>Mon, 06 Feb 2012 10:38:06 GMT</datecreated>
+			<usercreated>Admin</usercreated>
+			<flags>0</flags>
+			<properties/>
+			<relations/>
+			<accesscontrol/>
+		</file>
+		<file>
+			<source>system/workplace/resources/editors/codemirror/codemirror-ocms.css</source>
+			<destination>system/workplace/resources/editors/codemirror/codemirror-ocms.css</destination>
+			<type>plain</type>
+			<uuidstructure>d4dbd131-50d4-11e1-a698-49528da9658f</uuidstructure>
+			<uuidresource>d4dbd132-50d4-11e1-a698-49528da9658f</uuidresource>
+			<datelastmodified>Fri, 07 Jun 2013 07:55:04 GMT</datelastmodified>
+			<userlastmodified>Admin</userlastmodified>
+			<datecreated>Mon, 06 Feb 2012 15:11:23 GMT</datecreated>
+			<usercreated>Admin</usercreated>
+			<flags>0</flags>
+			<properties>
+				<property>
+					<name>Title</name>
+					<value><![CDATA[CSS changes for OpenCms]]></value>
+				</property>
+			</properties>
+			<relations/>
+			<accesscontrol/>
+		</file>
+		<file>
+			<destination>system/workplace/resources/editors/codemirror/edit.js</destination>
+			<type>plain</type>
+			<uuidstructure>28096a49-50af-11e1-b660-49528da9658f</uuidstructure>
+			<uuidresource>28096a4a-50af-11e1-b660-49528da9658f</uuidresource>
+			<datelastmodified>Fri, 07 Jun 2013 07:54:33 GMT</datelastmodified>
+			<userlastmodified>Admin</userlastmodified>
+			<datecreated>Mon, 06 Feb 2012 10:41:41 GMT</datecreated>
+			<usercreated>Admin</usercreated>
+			<flags>0</flags>
+			<properties>
+				<property type="shared">
+					<name>Title</name>
+					<value><![CDATA[JS for OpenCms functions]]></value>
+				</property>
+			</properties>
+			<relations/>
+			<accesscontrol/>
+		</file>
+		<file>
+			<destination>system/workplace/resources/editors/codemirror/dist</destination>
+			<type>folder</type>
+			<uuidstructure>3abe3bcc-50af-11e1-b660-49528da9658f</uuidstructure>
+			<datelastmodified>Mon, 06 Feb 2012 10:46:41 GMT</datelastmodified>
+			<userlastmodified>Admin</userlastmodified>
+			<datecreated>Mon, 06 Feb 2012 10:42:13 GMT</datecreated>
+			<usercreated>Admin</usercreated>
+			<flags>0</flags>
+			<properties/>
+			<relations/>
+			<accesscontrol/>
+		</file>
+		<file>
+			<source>system/workplace/resources/editors/codemirror/dist/.travis.yml</source>
+			<destination>system/workplace/resources/editors/codemirror/dist/.travis.yml</destination>
+			<type>plain</type>
+			<uuidstructure>fc6ff668-dfca-11e2-8921-170bfb738a71</uuidstructure>
+			<uuidresource>fc6ff669-dfca-11e2-8921-170bfb738a71</uuidresource>
+			<datelastmodified>Fri, 28 Jun 2013 08:16:36 GMT</datelastmodified>
+			<userlastmodified>Admin</userlastmodified>
+			<datecreated>Fri, 28 Jun 2013 08:16:08 GMT</datecreated>
+			<usercreated>Admin</usercreated>
+			<flags>0</flags>
+			<properties/>
+			<relations/>
+			<accesscontrol/>
+		</file>
+		<file>
+			<source>system/workplace/resources/editors/codemirror/dist/bower.json</source>
+			<destination>system/workplace/resources/editors/codemirror/dist/bower.json</destination>
+			<type>plain</type>
+			<uuidstructure>fc74b15b-dfca-11e2-8921-170bfb738a71</uuidstructure>
+			<uuidresource>fc74b15c-dfca-11e2-8921-170bfb738a71</uuidresource>
+			<datelastmodified>Fri, 28 Jun 2013 08:16:36 GMT</datelastmodified>
+			<userlastmodified>Admin</userlastmodified>
+			<datecreated>Fri, 28 Jun 2013 08:16:08 GMT</datecreated>
+			<usercreated>Admin</usercreated>
+			<flags>0</flags>
+			<properties/>
+			<relations/>
+			<accesscontrol/>
+		</file>
+		<file>
+			<source>system/workplace/resources/editors/codemirror/dist/CONTRIBUTING.md</source>
+			<destination>system/workplace/resources/editors/codemirror/dist/CONTRIBUTING.md</destination>
+			<type>plain</type>
+			<uuidstructure>fc7e4e4e-dfca-11e2-8921-170bfb738a71</uuidstructure>
+			<uuidresource>fc7e4e4f-dfca-11e2-8921-170bfb738a71</uuidresource>
+			<datelastmodified>Fri, 28 Jun 2013 08:16:36 GMT</datelastmodified>
+			<userlastmodified>Admin</userlastmodified>
+			<datecreated>Fri, 28 Jun 2013 08:16:08 GMT</datecreated>
+			<usercreated>Admin</usercreated>
+			<flags>0</flags>
+			<properties/>
+			<relations/>
+			<accesscontrol/>
+		</file>
+		<file>
+			<source>system/workplace/resources/editors/codemirror/dist/index.html</source>
+			<destination>system/workplace/resources/editors/codemirror/dist/index.html</destination>
+			<type>plain</type>
+			<uuidstructure>fc857a41-dfca-11e2-8921-170bfb738a71</uuidstructure>
+			<uuidresource>fc857a42-dfca-11e2-8921-170bfb738a71</uuidresource>
+			<datelastmodified>Fri, 28 Jun 2013 08:16:35 GMT</datelastmodified>
+			<userlastmodified>Admin</userlastmodified>
+			<datecreated>Fri, 28 Jun 2013 08:16:08 GMT</datecreated>
+			<usercreated>Admin</usercreated>
+			<flags>0</flags>
+			<properties/>
+			<relations/>
+			<accesscontrol/>
+		</file>
+		<file>
+			<source>system/workplace/resources/editors/codemirror/dist/LICENSE</source>
+			<destination>system/workplace/resources/editors/codemirror/dist/LICENSE</destination>
+			<type>plain</type>
+			<uuidstructure>fc8a3534-dfca-11e2-8921-170bfb738a71</uuidstructure>
+			<uuidresource>fc8a3535-dfca-11e2-8921-170bfb738a71</uuidresource>
+			<datelastmodified>Fri, 28 Jun 2013 08:16:36 GMT</datelastmodified>
+			<userlastmodified>Admin</userlastmodified>
+			<datecreated>Fri, 28 Jun 2013 08:16:08 GMT</datecreated>
+			<usercreated>Admin</usercreated>
+			<flags>0</flags>
+			<properties/>
+			<relations/>
+			<accesscontrol/>
+		</file>
+		<file>
+			<source>system/workplace/resources/editors/codemirror/dist/package.json</source>
+			<destination>system/workplace/resources/editors/codemirror/dist/package.json</destination>
+			<type>plain</type>
+			<uuidstructure>fc916127-dfca-11e2-8921-170bfb738a71</uuidstructure>
+			<uuidresource>fc916128-dfca-11e2-8921-170bfb738a71</uuidresource>
+			<datelastmodified>Fri, 28 Jun 2013 08:16:34 GMT</datelastmodified>
+			<userlastmodified>Admin</userlastmodified>
+			<datecreated>Fri, 28 Jun 2013 08:16:08 GMT</datecreated>
+			<usercreated>Admin</usercreated>
+			<flags>0</flags>
+			<properties/>
+			<relations/>
+			<accesscontrol/>
+		</file>
+		<file>
+			<source>system/workplace/resources/editors/codemirror/dist/README.md</source>
+			<destination>system/workplace/resources/editors/codemirror/dist/README.md</destination>
+			<type>plain</type>
+			<uuidstructure>fc988d1a-dfca-11e2-8921-170bfb738a71</uuidstructure>
+			<uuidresource>fc988d1b-dfca-11e2-8921-170bfb738a71</uuidresource>
+			<datelastmodified>Fri, 28 Jun 2013 08:16:36 GMT</datelastmodified>
+			<userlastmodified>Admin</userlastmodified>
+			<datecreated>Fri, 28 Jun 2013 08:16:08 GMT</datecreated>
+			<usercreated>Admin</usercreated>
+			<flags>0</flags>
+			<properties/>
+			<relations/>
+			<accesscontrol/>
+		</file>
+		<file>
+			<destination>system/workplace/resources/editors/codemirror/dist/addon</destination>
+			<type>folder</type>
+			<uuidstructure>f4db326a-dfca-11e2-8921-170bfb738a71</uuidstructure>
+			<datelastmodified>Fri, 28 Jun 2013 08:15:55 GMT</datelastmodified>
+			<userlastmodified>Admin</userlastmodified>
+			<datecreated>Fri, 28 Jun 2013 08:15:55 GMT</datecreated>
+			<usercreated>Admin</usercreated>
+			<flags>0</flags>
+			<properties/>
+			<relations/>
+			<accesscontrol/>
+		</file>
+		<file>
+			<destination>system/workplace/resources/editors/codemirror/dist/addon/comment</destination>
+			<type>folder</type>
+			<uuidstructure>f4ee453c-dfca-11e2-8921-170bfb738a71</uuidstructure>
+			<datelastmodified>Fri, 28 Jun 2013 08:15:56 GMT</datelastmodified>
+			<userlastmodified>Admin</userlastmodified>
+			<datecreated>Fri, 28 Jun 2013 08:15:56 GMT</datecreated>
+			<usercreated>Admin</usercreated>
+			<flags>0</flags>
+			<properties/>
+			<relations/>
+			<accesscontrol/>
+		</file>
+		<file>
+			<source>system/workplace/resources/editors/codemirror/dist/addon/comment/comment.js</source>
+			<destination>system/workplace/resources/editors/codemirror/dist/addon/comment/comment.js</destination>
+			<type>plain</type>
+			<uuidstructure>f4f5712e-dfca-11e2-8921-170bfb738a71</uuidstructure>
+			<uuidresource>f4f5712f-dfca-11e2-8921-170bfb738a71</uuidresource>
+			<datelastmodified>Fri, 28 Jun 2013 08:16:36 GMT</datelastmodified>
+			<userlastmodified>Admin</userlastmodified>
+			<datecreated>Fri, 28 Jun 2013 08:15:56 GMT</datecreated>
+			<usercreated>Admin</usercreated>
+			<flags>0</flags>
+			<properties/>
+			<relations/>
+			<accesscontrol/>
+		</file>
+		<file>
+			<destination>system/workplace/resources/editors/codemirror/dist/addon/dialog</destination>
+			<type>folder</type>
+			<uuidstructure>f4ff0e21-dfca-11e2-8921-170bfb738a71</uuidstructure>
+			<datelastmodified>Fri, 28 Jun 2013 08:15:56 GMT</datelastmodified>
+			<userlastmodified>Admin</userlastmodified>
+			<datecreated>Fri, 28 Jun 2013 08:15:56 GMT</datecreated>
+			<usercreated>Admin</usercreated>
+			<flags>0</flags>
+			<properties/>
+			<relations/>
+			<accesscontrol/>
+		</file>
+		<file>
+			<source>system/workplace/resources/editors/codemirror/dist/addon/dialog/dialog.css</source>
+			<destination>system/workplace/resources/editors/codemirror/dist/addon/dialog/dialog.css</destination>
+			<type>plain</type>
+			<uuidstructure>f503c913-dfca-11e2-8921-170bfb738a71</uuidstructure>
+			<uuidresource>f503c914-dfca-11e2-8921-170bfb738a71</uuidresource>
+			<datelastmodified>Fri, 28 Jun 2013 08:16:36 GMT</datelastmodified>
+			<userlastmodified>Admin</userlastmodified>
+			<datecreated>Fri, 28 Jun 2013 08:15:56 GMT</datecreated>
+			<usercreated>Admin</usercreated>
+			<flags>0</flags>
+			<properties/>
+			<relations/>
+			<accesscontrol/>
+		</file>
+		<file>
+			<source>system/workplace/resources/editors/codemirror/dist/addon/dialog/dialog.js</source>
+			<destination>system/workplace/resources/editors/codemirror/dist/addon/dialog/dialog.js</destination>
+			<type>plain</type>
+			<uuidstructure>f50af506-dfca-11e2-8921-170bfb738a71</uuidstructure>
+			<uuidresource>f50af507-dfca-11e2-8921-170bfb738a71</uuidresource>
+			<datelastmodified>Fri, 28 Jun 2013 08:16:36 GMT</datelastmodified>
+			<userlastmodified>Admin</userlastmodified>
+			<datecreated>Fri, 28 Jun 2013 08:15:56 GMT</datecreated>
+			<usercreated>Admin</usercreated>
+			<flags>0</flags>
+			<properties/>
+			<relations/>
+			<accesscontrol/>
+		</file>
+		<file>
+			<destination>system/workplace/resources/editors/codemirror/dist/addon/display</destination>
+			<type>folder</type>
+			<uuidstructure>f50d3ef9-dfca-11e2-8921-170bfb738a71</uuidstructure>
+			<datelastmodified>Fri, 28 Jun 2013 08:15:56 GMT</datelastmodified>
+			<userlastmodified>Admin</userlastmodified>
+			<datecreated>Fri, 28 Jun 2013 08:15:56 GMT</datecreated>
+			<usercreated>Admin</usercreated>
+			<flags>0</flags>
+			<properties/>
+			<relations/>
+			<accesscontrol/>
+		</file>
+		<file>
+			<source>system/workplace/resources/editors/codemirror/dist/addon/display/placeholder.js</source>
+			<destination>system/workplace/resources/editors/codemirror/dist/addon/display/placeholder.js</destination>
+			<type>plain</type>
+			<uuidstructure>f51220fb-dfca-11e2-8921-170bfb738a71</uuidstructure>
+			<uuidresource>f51220fc-dfca-11e2-8921-170bfb738a71</uuidresource>
+			<datelastmodified>Fri, 28 Jun 2013 08:16:36 GMT</datelastmodified>
+			<userlastmodified>Admin</userlastmodified>
+			<datecreated>Fri, 28 Jun 2013 08:15:56 GMT</datecreated>
+			<usercreated>Admin</usercreated>
+			<flags>0</flags>
+			<properties/>
+			<relations/>
+			<accesscontrol/>
+		</file>
+		<file>
+			<destination>system/workplace/resources/editors/codemirror/dist/addon/edit</destination>
+			<type>folder</type>
+			<uuidstructure>f51925de-dfca-11e2-8921-170bfb738a71</uuidstructure>
+			<datelastmodified>Fri, 28 Jun 2013 08:15:56 GMT</datelastmodified>
+			<userlastmodified>Admin</userlastmodified>
+			<datecreated>Fri, 28 Jun 2013 08:15:56 GMT</datecreated>
+			<usercreated>Admin</usercreated>
+			<flags>0</flags>
+			<properties/>
+			<relations/>
+			<accesscontrol/>
+		</file>
+		<file>
+			<source>system/workplace/resources/editors/codemirror/dist/addon/edit/closebrackets.js</source>
+			<destination>system/workplace/resources/editors/codemirror/dist/addon/edit/closebrackets.js</destination>
+			<type>plain</type>
+			<uuidstructure>f51e07e0-dfca-11e2-8921-170bfb738a71</uuidstructure>
+			<uuidresource>f51e07e1-dfca-11e2-8921-170bfb738a71</uuidresource>
+			<datelastmodified>Fri, 28 Jun 2013 08:16:36 GMT</datelastmodified>
+			<userlastmodified>Admin</userlastmodified>
+			<datecreated>Fri, 28 Jun 2013 08:15:56 GMT</datecreated>
+			<usercreated>Admin</usercreated>
+			<flags>0</flags>
+			<properties/>
+			<relations/>
+			<accesscontrol/>
+		</file>
+		<file>
+			<source>system/workplace/resources/editors/codemirror/dist/addon/edit/closetag.js</source>
+			<destination>system/workplace/resources/editors/codemirror/dist/addon/edit/closetag.js</destination>
+			<type>plain</type>
+			<uuidstructure>f522c2d3-dfca-11e2-8921-170bfb738a71</uuidstructure>
+			<uuidresource>f522c2d4-dfca-11e2-8921-170bfb738a71</uuidresource>
+			<datelastmodified>Fri, 28 Jun 2013 08:16:36 GMT</datelastmodified>
+			<userlastmodified>Admin</userlastmodified>
+			<datecreated>Fri, 28 Jun 2013 08:15:56 GMT</datecreated>
+			<usercreated>Admin</usercreated>
+			<flags>0</flags>
+			<properties/>
+			<relations/>
+			<accesscontrol/>
+		</file>
+		<file>
+			<source>system/workplace/resources/editors/codemirror/dist/addon/edit/continuecomment.js</source>
+			<destination>system/workplace/resources/editors/codemirror/dist/addon/edit/continuecomment.js</destination>
+			<type>plain</type>
+			<uuidstructure>f5277dc6-dfca-11e2-8921-170bfb738a71</uuidstructure>
+			<uuidresource>f5277dc7-dfca-11e2-8921-170bfb738a71</uuidresource>
+			<datelastmodified>Fri, 28 Jun 2013 08:16:36 GMT</datelastmodified>
+			<userlastmodified>Admin</userlastmodified>
+			<datecreated>Fri, 28 Jun 2013 08:15:56 GMT</datecreated>
+			<usercreated>Admin</usercreated>
+			<flags>0</flags>
+			<properties/>
+			<relations/>
+			<accesscontrol/>
+		</file>
+		<file>
+			<source>system/workplace/resources/editors/codemirror/dist/addon/edit/continuelist.js</source>
+			<destination>system/workplace/resources/editors/codemirror/dist/addon/edit/continuelist.js</destination>
+			<type>plain</type>
+			<uuidstructure>f52ea9b9-dfca-11e2-8921-170bfb738a71</uuidstructure>
+			<uuidresource>f52ea9ba-dfca-11e2-8921-170bfb738a71</uuidresource>
+			<datelastmodified>Fri, 28 Jun 2013 08:16:36 GMT</datelastmodified>
+			<userlastmodified>Admin</userlastmodified>
+			<datecreated>Fri, 28 Jun 2013 08:15:56 GMT</datecreated>
+			<usercreated>Admin</usercreated>
+			<flags>0</flags>
+			<properties/>
+			<relations/>
+			<accesscontrol/>
+		</file>
+		<file>
+			<source>system/workplace/resources/editors/codemirror/dist/addon/edit/matchbrackets.js</source>
+			<destination>system/workplace/resources/editors/codemirror/dist/addon/edit/matchbrackets.js</destination>
+			<type>plain</type>
+			<uuidstructure>f53364ac-dfca-11e2-8921-170bfb738a71</uuidstructure>
+			<uuidresource>f53364ad-dfca-11e2-8921-170bfb738a71</uuidresource>
+			<datelastmodified>Fri, 28 Jun 2013 08:16:36 GMT</datelastmodified>
+			<userlastmodified>Admin</userlastmodified>
+			<datecreated>Fri, 28 Jun 2013 08:15:56 GMT</datecreated>
+			<usercreated>Admin</usercreated>
+			<flags>0</flags>
+			<properties/>
+			<relations/>
+			<accesscontrol/>
+		</file>
+		<file>
+			<source>system/workplace/resources/editors/codemirror/dist/addon/edit/trailingspace.js</source>
+			<destination>system/workplace/resources/editors/codemirror/dist/addon/edit/trailingspace.js</destination>
+			<type>plain</type>
+			<uuidstructure>f53846af-dfca-11e2-8921-170bfb738a71</uuidstructure>
+			<uuidresource>f53846b0-dfca-11e2-8921-170bfb738a71</uuidresource>
+			<datelastmodified>Fri, 28 Jun 2013 08:16:36 GMT</datelastmodified>
+			<userlastmodified>Admin</userlastmodified>
+			<datecreated>Fri, 28 Jun 2013 08:15:56 GMT</datecreated>
+			<usercreated>Admin</usercreated>
+			<flags>0</flags>
+			<properties/>
+			<relations/>
+			<accesscontrol/>
+		</file>
+		<file>
+			<destination>system/workplace/resources/editors/codemirror/dist/addon/fold</destination>
+			<type>folder</type>
+			<uuidstructure>f53d01a2-dfca-11e2-8921-170bfb738a71</uuidstructure>
+			<datelastmodified>Fri, 28 Jun 2013 08:15:56 GMT</datelastmodified>
+			<userlastmodified>Admin</userlastmodified>
+			<datecreated>Fri, 28 Jun 2013 08:15:56 GMT</datecreated>
+			<usercreated>Admin</usercreated>
+			<flags>0</flags>
+			<properties/>
+			<relations/>
+			<accesscontrol/>
+		</file>
+		<file>
+			<source>system/workplace/resources/editors/codemirror/dist/addon/fold/brace-fold.js</source>
+			<destination>system/workplace/resources/editors/codemirror/dist/addon/fold/brace-fold.js</destination>
+			<type>plain</type>
+			<uuidstructure>f541bc94-dfca-11e2-8921-170bfb738a71</uuidstructure>
+			<uuidresource>f541bc95-dfca-11e2-8921-170bfb738a71</uuidresource>
+			<datelastmodified>Fri, 28 Jun 2013 08:16:36 GMT</datelastmodified>
+			<userlastmodified>Admin</userlastmodified>
+			<datecreated>Fri, 28 Jun 2013 08:15:56 GMT</datecreated>
+			<usercreated>Admin</usercreated>
+			<flags>0</flags>
+			<properties/>
+			<relations/>
+			<accesscontrol/>
+		</file>
+		<file>
+			<source>system/workplace/resources/editors/codemirror/dist/addon/fold/foldcode.js</source>
+			<destination>system/workplace/resources/editors/codemirror/dist/addon/fold/foldcode.js</destination>
+			<type>plain</type>
+			<uuidstructure>f54da377-dfca-11e2-8921-170bfb738a71</uuidstructure>
+			<uuidresource>f54da378-dfca-11e2-8921-170bfb738a71</uuidresource>
+			<datelastmodified>Fri, 28 Jun 2013 08:16:36 GMT</datelastmodified>
+			<userlastmodified>Admin</userlastmodified>
+			<datecreated>Fri, 28 Jun 2013 08:15:56 GMT</datecreated>
+			<usercreated>Admin</usercreated>
+			<flags>0</flags>
+			<properties/>
+			<relations/>
+			<accesscontrol/>
+		</file>
+		<file>
+			<source>system/workplace/resources/editors/codemirror/dist/addon/fold/indent-fold.js</source>
+			<destination>system/workplace/resources/editors/codemirror/dist/addon/fold/indent-fold.js</destination>
+			<type>plain</type>
+			<uuidstructure>f5525e6a-dfca-11e2-8921-170bfb738a71</uuidstructure>
+			<uuidresource>f5525e6b-dfca-11e2-8921-170bfb738a71</uuidresource>
+			<datelastmodified>Fri, 28 Jun 2013 08:16:36 GMT</datelastmodified>
+			<userlastmodified>Admin</userlastmodified>
+			<datecreated>Fri, 28 Jun 2013 08:15:56 GMT</datecreated>
+			<usercreated>Admin</usercreated>
+			<flags>0</flags>
+			<properties/>
+			<relations/>
+			<accesscontrol/>
+		</file>
+		<file>
+			<source>system/workplace/resources/editors/codemirror/dist/addon/fold/xml-fold.js</source>
+			<destination>system/workplace/resources/editors/codemirror/dist/addon/fold/xml-fold.js</destination>
+			<type>plain</type>
+			<uuidstructure>f5598a5d-dfca-11e2-8921-170bfb738a71</uuidstructure>
+			<uuidresource>f5598a5e-dfca-11e2-8921-170bfb738a71</uuidresource>
+			<datelastmodified>Fri, 28 Jun 2013 08:16:36 GMT</datelastmodified>
+			<userlastmodified>Admin</userlastmodified>
+			<datecreated>Fri, 28 Jun 2013 08:15:56 GMT</datecreated>
+			<usercreated>Admin</usercreated>
+			<flags>0</flags>
+			<properties/>
+			<relations/>
+			<accesscontrol/>
+		</file>
+		<file>
+			<destination>system/workplace/resources/editors/codemirror/dist/addon/hint</destination>
+			<type>folder</type>
+			<uuidstructure>f55e6c60-dfca-11e2-8921-170bfb738a71</uuidstructure>
+			<datelastmodified>Fri, 28 Jun 2013 08:15:56 GMT</datelastmodified>
+			<userlastmodified>Admin</userlastmodified>
+			<datecreated>Fri, 28 Jun 2013 08:15:56 GMT</datecreated>
+			<usercreated>Admin</usercreated>
+			<flags>0</flags>
+			<properties/>
+			<relations/>
+			<accesscontrol/>
+		</file>
+		<file>
+			<source>system/workplace/resources/editors/codemirror/dist/addon/hint/html-hint.js</source>
+			<destination>system/workplace/resources/editors/codemirror/dist/addon/hint/html-hint.js</destination>
+			<type>plain</type>
+			<uuidstructure>f5632752-dfca-11e2-8921-170bfb738a71</uuidstructure>
+			<uuidresource>f5632753-dfca-11e2-8921-170bfb738a71</uuidresource>
+			<datelastmodified>Fri, 28 Jun 2013 08:16:36 GMT</datelastmodified>
+			<userlastmodified>Admin</userlastmodified>
+			<datecreated>Fri, 28 Jun 2013 08:15:56 GMT</datecreated>
+			<usercreated>Admin</usercreated>
+			<flags>0</flags>
+			<properties/>
+			<relations/>
+			<accesscontrol/>
+		</file>
+		<file>
+			<source>system/workplace/resources/editors/codemirror/dist/addon/hint/javascript-hint.js</source>
+			<destination>system/workplace/resources/editors/codemirror/dist/addon/hint/javascript-hint.js</destination>
+			<type>plain</type>
+			<uuidstructure>f567e245-dfca-11e2-8921-170bfb738a71</uuidstructure>
+			<uuidresource>f567e246-dfca-11e2-8921-170bfb738a71</uuidresource>
+			<datelastmodified>Fri, 28 Jun 2013 08:16:36 GMT</datelastmodified>
+			<userlastmodified>Admin</userlastmodified>
+			<datecreated>Fri, 28 Jun 2013 08:15:56 GMT</datecreated>
+			<usercreated>Admin</usercreated>
+			<flags>0</flags>
+			<properties/>
+			<relations/>
+			<accesscontrol/>
+		</file>
+		<file>
+			<source>system/workplace/resources/editors/codemirror/dist/addon/hint/pig-hint.js</source>
+			<destination>system/workplace/resources/editors/codemirror/dist/addon/hint/pig-hint.js</destination>
+			<type>plain</type>
+			<uuidstructure>f56c9d38-dfca-11e2-8921-170bfb738a71</uuidstructure>
+			<uuidresource>f56c9d39-dfca-11e2-8921-170bfb738a71</uuidresource>
+			<datelastmodified>Fri, 28 Jun 2013 08:16:36 GMT</datelastmodified>
+			<userlastmodified>Admin</userlastmodified>
+			<datecreated>Fri, 28 Jun 2013 08:15:56 GMT</datecreated>
+			<usercreated>Admin</usercreated>
+			<flags>0</flags>
+			<properties/>
+			<relations/>
+			<accesscontrol/>
+		</file>
+		<file>
+			<source>system/workplace/resources/editors/codemirror/dist/addon/hint/python-hint.js</source>
+			<destination>system/workplace/resources/editors/codemirror/dist/addon/hint/python-hint.js</destination>
+			<type>plain</type>
+			<uuidstructure>f573c92b-dfca-11e2-8921-170bfb738a71</uuidstructure>
+			<uuidresource>f573c92c-dfca-11e2-8921-170bfb738a71</uuidresource>
+			<datelastmodified>Fri, 28 Jun 2013 08:16:36 GMT</datelastmodified>
+			<userlastmodified>Admin</userlastmodified>
+			<datecreated>Fri, 28 Jun 2013 08:15:56 GMT</datecreated>
+			<usercreated>Admin</usercreated>
+			<flags>0</flags>
+			<properties/>
+			<relations/>
+			<accesscontrol/>
+		</file>
+		<file>
+			<source>system/workplace/resources/editors/codemirror/dist/addon/hint/show-hint.css</source>
+			<destination>system/workplace/resources/editors/codemirror/dist/addon/hint/show-hint.css</destination>
+			<type>plain</type>
+			<uuidstructure>f578841e-dfca-11e2-8921-170bfb738a71</uuidstructure>
+			<uuidresource>f578841f-dfca-11e2-8921-170bfb738a71</uuidresource>
+			<datelastmodified>Fri, 28 Jun 2013 08:16:36 GMT</datelastmodified>
+			<userlastmodified>Admin</userlastmodified>
+			<datecreated>Fri, 28 Jun 2013 08:15:56 GMT</datecreated>
+			<usercreated>Admin</usercreated>
+			<flags>0</flags>
+			<properties/>
+			<relations/>
+			<accesscontrol/>
+		</file>
+		<file>
+			<source>system/workplace/resources/editors/codemirror/dist/addon/hint/show-hint.js</source>
+			<destination>system/workplace/resources/editors/codemirror/dist/addon/hint/show-hint.js</destination>
+			<type>plain</type>
+			<uuidstructure>f57d6621-dfca-11e2-8921-170bfb738a71</uuidstructure>
+			<uuidresource>f57d6622-dfca-11e2-8921-170bfb738a71</uuidresource>
+			<datelastmodified>Fri, 28 Jun 2013 08:16:36 GMT</datelastmodified>
+			<userlastmodified>Admin</userlastmodified>
+			<datecreated>Fri, 28 Jun 2013 08:15:56 GMT</datecreated>
+			<usercreated>Admin</usercreated>
+			<flags>0</flags>
+			<properties/>
+			<relations/>
+			<accesscontrol/>
+		</file>
+		<file>
+			<source>system/workplace/resources/editors/codemirror/dist/addon/hint/xml-hint.js</source>
+			<destination>system/workplace/resources/editors/codemirror/dist/addon/hint/xml-hint.js</destination>
+			<type>plain</type>
+			<uuidstructure>f5822114-dfca-11e2-8921-170bfb738a71</uuidstructure>
+			<uuidresource>f5822115-dfca-11e2-8921-170bfb738a71</uuidresource>
+			<datelastmodified>Fri, 28 Jun 2013 08:16:36 GMT</datelastmodified>
+			<userlastmodified>Admin</userlastmodified>
+			<datecreated>Fri, 28 Jun 2013 08:15:57 GMT</datecreated>
+			<usercreated>Admin</usercreated>
+			<flags>0</flags>
+			<properties/>
+			<relations/>
+			<accesscontrol/>
+		</file>
+		<file>
+			<destination>system/workplace/resources/editors/codemirror/dist/addon/lint</destination>
+			<type>folder</type>
+			<uuidstructure>f586dc07-dfca-11e2-8921-170bfb738a71</uuidstructure>
+			<datelastmodified>Fri, 28 Jun 2013 08:15:57 GMT</datelastmodified>
+			<userlastmodified>Admin</userlastmodified>
+			<datecreated>Fri, 28 Jun 2013 08:15:57 GMT</datecreated>
+			<usercreated>Admin</usercreated>
+			<flags>0</flags>
+			<properties/>
+			<relations/>
+			<accesscontrol/>
+		</file>
+		<file>
+			<source>system/workplace/resources/editors/codemirror/dist/addon/lint/coffeescript-lint.js</source>
+			<destination>system/workplace/resources/editors/codemirror/dist/addon/lint/coffeescript-lint.js</destination>
+			<type>plain</type>
+			<uuidstructure>f58b96f9-dfca-11e2-8921-170bfb738a71</uuidstructure>
+			<uuidresource>f58b96fa-dfca-11e2-8921-170bfb738a71</uuidresource>
+			<datelastmodified>Fri, 28 Jun 2013 08:16:36 GMT</datelastmodified>
+			<userlastmodified>Admin</userlastmodified>
+			<datecreated>Fri, 28 Jun 2013 08:15:57 GMT</datecreated>
+			<usercreated>Admin</usercreated>
+			<flags>0</flags>
+			<properties/>
+			<relations/>
+			<accesscontrol/>
+		</file>
+		<file>
+			<source>system/workplace/resources/editors/codemirror/dist/addon/lint/javascript-lint.js</source>
+			<destination>system/workplace/resources/editors/codemirror/dist/addon/lint/javascript-lint.js</destination>
+			<type>plain</type>
+			<uuidstructure>f592c2ec-dfca-11e2-8921-170bfb738a71</uuidstructure>
+			<uuidresource>f592c2ed-dfca-11e2-8921-170bfb738a71</uuidresource>
+			<datelastmodified>Fri, 28 Jun 2013 08:16:36 GMT</datelastmodified>
+			<userlastmodified>Admin</userlastmodified>
+			<datecreated>Fri, 28 Jun 2013 08:15:57 GMT</datecreated>
+			<usercreated>Admin</usercreated>
+			<flags>0</flags>
+			<properties/>
+			<relations/>
+			<accesscontrol/>
+		</file>
+		<file>
+			<source>system/workplace/resources/editors/codemirror/dist/addon/lint/json-lint.js</source>
+			<destination>system/workplace/resources/editors/codemirror/dist/addon/lint/json-lint.js</destination>
+			<type>plain</type>
+			<uuidstructure>f597a4ef-dfca-11e2-8921-170bfb738a71</uuidstructure>
+			<uuidresource>f597a4f0-dfca-11e2-8921-170bfb738a71</uuidresource>
+			<datelastmodified>Fri, 28 Jun 2013 08:16:36 GMT</datelastmodified>
+			<userlastmodified>Admin</userlastmodified>
+			<datecreated>Fri, 28 Jun 2013 08:15:57 GMT</datecreated>
+			<usercreated>Admin</usercreated>
+			<flags>0</flags>
+			<properties/>
+			<relations/>
+			<accesscontrol/>
+		</file>
+		<file>
+			<source>system/workplace/resources/editors/codemirror/dist/addon/lint/lint.css</source>
+			<destination>system/workplace/resources/editors/codemirror/dist/addon/lint/lint.css</destination>
+			<type>plain</type>
+			<uuidstructure>f59ea9d2-dfca-11e2-8921-170bfb738a71</uuidstructure>
+			<uuidresource>f59ea9d3-dfca-11e2-8921-170bfb738a71</uuidresource>
+			<datelastmodified>Fri, 28 Jun 2013 08:16:36 GMT</datelastmodified>
+			<userlastmodified>Admin</userlastmodified>
+			<datecreated>Fri, 28 Jun 2013 08:15:57 GMT</datecreated>
+			<usercreated>Admin</usercreated>
+			<flags>0</flags>
+			<properties/>
+			<relations/>
+			<accesscontrol/>
+		</file>
+		<file>
+			<source>system/workplace/resources/editors/codemirror/dist/addon/lint/lint.js</source>
+			<destination>system/workplace/resources/editors/codemirror/dist/addon/lint/lint.js</destination>
+			<type>plain</type>
+			<uuidstructure>f5a5d5c5-dfca-11e2-8921-170bfb738a71</uuidstructure>
+			<uuidresource>f5a5d5c6-dfca-11e2-8921-170bfb738a71</uuidresource>
+			<datelastmodified>Fri, 28 Jun 2013 08:16:36 GMT</datelastmodified>
+			<userlastmodified>Admin</userlastmodified>
+			<datecreated>Fri, 28 Jun 2013 08:15:57 GMT</datecreated>
+			<usercreated>Admin</usercreated>
+			<flags>0</flags>
+			<properties/>
+			<relations/>
+			<accesscontrol/>
+		</file>
+		<file>
+			<destination>system/workplace/resources/editors/codemirror/dist/addon/merge</destination>
+			<type>folder</type>
+			<uuidstructure>f5aab7c8-dfca-11e2-8921-170bfb738a71</uuidstructure>
+			<datelastmodified>Fri, 28 Jun 2013 08:15:57 GMT</datelastmodified>
+			<userlastmodified>Admin</userlastmodified>
+			<datecreated>Fri, 28 Jun 2013 08:15:57 GMT</datecreated>
+			<usercreated>Admin</usercreated>
+			<flags>0</flags>
+			<properties/>
+			<relations/>
+			<accesscontrol/>
+		</file>
+		<file>
+			<source>system/workplace/resources/editors/codemirror/dist/addon/merge/merge.css</source>
+			<destination>system/workplace/resources/editors/codemirror/dist/addon/merge/merge.css</destination>
+			<type>plain</type>
+			<uuidstructure>f5b8e89f-dfca-11e2-8921-170bfb738a71</uuidstructure>
+			<uuidresource>f5b8e8a0-dfca-11e2-8921-170bfb738a71</uuidresource>
+			<datelastmodified>Fri, 28 Jun 2013 08:16:36 GMT</datelastmodified>
+			<userlastmodified>Admin</userlastmodified>
+			<datecreated>Fri, 28 Jun 2013 08:15:57 GMT</datecreated>
+			<usercreated>Admin</usercreated>
+			<flags>0</flags>
+			<properties/>
+			<relations/>
+			<accesscontrol/>
+		</file>
+		<file>
+			<source>system/workplace/resources/editors/codemirror/dist/addon/merge/merge.js</source>
+			<destination>system/workplace/resources/editors/codemirror/dist/addon/merge/merge.js</destination>
+			<type>plain</type>
+			<uuidstructure>f5bdcaa2-dfca-11e2-8921-170bfb738a71</uuidstructure>
+			<uuidresource>f5bdcaa3-dfca-11e2-8921-170bfb738a71</uuidresource>
+			<datelastmodified>Fri, 28 Jun 2013 08:16:36 GMT</datelastmodified>
+			<userlastmodified>Admin</userlastmodified>
+			<datecreated>Fri, 28 Jun 2013 08:15:57 GMT</datecreated>
+			<usercreated>Admin</usercreated>
+			<flags>0</flags>
+			<properties/>
+			<relations/>
+			<accesscontrol/>
+		</file>
+		<file>
+			<destination>system/workplace/resources/editors/codemirror/dist/addon/merge/dep</destination>
+			<type>folder</type>
+			<uuidstructure>f5af72ba-dfca-11e2-8921-170bfb738a71</uuidstructure>
+			<datelastmodified>Fri, 28 Jun 2013 08:15:57 GMT</datelastmodified>
+			<userlastmodified>Admin</userlastmodified>
+			<datecreated>Fri, 28 Jun 2013 08:15:57 GMT</datecreated>
+			<usercreated>Admin</usercreated>
+			<flags>0</flags>
+			<properties/>
+			<relations/>
+			<accesscontrol/>
+		</file>
+		<file>
+			<source>system/workplace/resources/editors/codemirror/dist/addon/merge/dep/diff_match_patch.js</source>
+			<destination>system/workplace/resources/editors/codemirror/dist/addon/merge/dep/diff_match_patch.js</destination>
+			<type>plain</type>
+			<uuidstructure>f5b42dac-dfca-11e2-8921-170bfb738a71</uuidstructure>
+			<uuidresource>f5b42dad-dfca-11e2-8921-170bfb738a71</uuidresource>
+			<datelastmodified>Fri, 28 Jun 2013 08:16:36 GMT</datelastmodified>
+			<userlastmodified>Admin</userlastmodified>
+			<datecreated>Fri, 28 Jun 2013 08:15:57 GMT</datecreated>
+			<usercreated>Admin</usercreated>
+			<flags>0</flags>
+			<properties/>
+			<relations/>
+			<accesscontrol/>
+		</file>
+		<file>
+			<destination>system/workplace/resources/editors/codemirror/dist/addon/mode</destination>
+			<type>folder</type>
+			<uuidstructure>f5c4cf85-dfca-11e2-8921-170bfb738a71</uuidstructure>
+			<datelastmodified>Fri, 28 Jun 2013 08:15:57 GMT</datelastmodified>
+			<userlastmodified>Admin</userlastmodified>
+			<datecreated>Fri, 28 Jun 2013 08:15:57 GMT</datecreated>
+			<usercreated>Admin</usercreated>
+			<flags>0</flags>
+			<properties/>
+			<relations/>
+			<accesscontrol/>
+		</file>
+		<file>
+			<source>system/workplace/resources/editors/codemirror/dist/addon/mode/loadmode.js</source>
+			<destination>system/workplace/resources/editors/codemirror/dist/addon/mode/loadmode.js</destination>
+			<type>plain</type>
+			<uuidstructure>f5c74087-dfca-11e2-8921-170bfb738a71</uuidstructure>
+			<uuidresource>f5c74088-dfca-11e2-8921-170bfb738a71</uuidresource>
+			<datelastmodified>Fri, 28 Jun 2013 08:16:36 GMT</datelastmodified>
+			<userlastmodified>Admin</userlastmodified>
+			<datecreated>Fri, 28 Jun 2013 08:15:57 GMT</datecreated>
+			<usercreated>Admin</usercreated>
+			<flags>0</flags>
+			<properties/>
+			<relations/>
+			<accesscontrol/>
+		</file>
+		<file>
+			<source>system/workplace/resources/editors/codemirror/dist/addon/mode/multiplex.js</source>
+			<destination>system/workplace/resources/editors/codemirror/dist/addon/mode/multiplex.js</destination>
+			<type>plain</type>
+			<uuidstructure>f5cbfb7a-dfca-11e2-8921-170bfb738a71</uuidstructure>
+			<uuidresource>f5cbfb7b-dfca-11e2-8921-170bfb738a71</uuidresource>
+			<datelastmodified>Fri, 28 Jun 2013 08:16:36 GMT</datelastmodified>
+			<userlastmodified>Admin</userlastmodified>
+			<datecreated>Fri, 28 Jun 2013 08:15:57 GMT</datecreated>
+			<usercreated>Admin</usercreated>
+			<flags>0</flags>
+			<properties/>
+			<relations/>
+			<accesscontrol/>
+		</file>
+		<file>
+			<source>system/workplace/resources/editors/codemirror/dist/addon/mode/multiplex_test.js</source>
+			<destination>system/workplace/resources/editors/codemirror/dist/addon/mode/multiplex_test.js</destination>
+			<type>plain</type>
+			<uuidstructure>f5d0dd7d-dfca-11e2-8921-170bfb738a71</uuidstructure>
+			<uuidresource>f5d0dd7e-dfca-11e2-8921-170bfb738a71</uuidresource>
+			<datelastmodified>Fri, 28 Jun 2013 08:16:36 GMT</datelastmodified>
+			<userlastmodified>Admin</userlastmodified>
+			<datecreated>Fri, 28 Jun 2013 08:15:57 GMT</datecreated>
+			<usercreated>Admin</usercreated>
+			<flags>0</flags>
+			<properties/>
+			<relations/>
+			<accesscontrol/>
+		</file>
+		<file>
+			<source>system/workplace/resources/editors/codemirror/dist/addon/mode/overlay.js</source>
+			<destination>system/workplace/resources/editors/codemirror/dist/addon/mode/overlay.js</destination>
+			<type>plain</type>
+			<uuidstructure>f5d59870-dfca-11e2-8921-170bfb738a71</uuidstructure>
+			<uuidresource>f5d59871-dfca-11e2-8921-170bfb738a71</uuidresource>
+			<datelastmodified>Fri, 28 Jun 2013 08:16:36 GMT</datelastmodified>
+			<userlastmodified>Admin</userlastmodified>
+			<datecreated>Fri, 28 Jun 2013 08:15:57 GMT</datecreated>
+			<usercreated>Admin</usercreated>
+			<flags>0</flags>
+			<properties/>
+			<relations/>
+			<accesscontrol/>
+		</file>
+		<file>
+			<destination>system/workplace/resources/editors/codemirror/dist/addon/runmode</destination>
+			<type>folder</type>
+			<uuidstructure>f5da5363-dfca-11e2-8921-170bfb738a71</uuidstructure>
+			<datelastmodified>Fri, 28 Jun 2013 08:15:57 GMT</datelastmodified>
+			<userlastmodified>Admin</userlastmodified>
+			<datecreated>Fri, 28 Jun 2013 08:15:57 GMT</datecreated>
+			<usercreated>Admin</usercreated>
+			<flags>0</flags>
+			<properties/>
+			<relations/>
+			<accesscontrol/>
+		</file>
+		<file>
+			<source>system/workplace/resources/editors/codemirror/dist/addon/runmode/colorize.js</source>
+			<destination>system/workplace/resources/editors/codemirror/dist/addon/runmode/colorize.js</destination>
+			<type>plain</type>
+			<uuidstructure>f5df0e55-dfca-11e2-8921-170bfb738a71</uuidstructure>
+			<uuidresource>f5df0e56-dfca-11e2-8921-170bfb738a71</uuidresource>
+			<datelastmodified>Fri, 28 Jun 2013 08:16:36 GMT</datelastmodified>
+			<userlastmodified>Admin</userlastmodified>
+			<datecreated>Fri, 28 Jun 2013 08:15:57 GMT</datecreated>
+			<usercreated>Admin</usercreated>
+			<flags>0</flags>
+			<properties/>
+			<relations/>
+			<accesscontrol/>
+		</file>
+		<file>
+			<source>system/workplace/resources/editors/codemirror/dist/addon/runmode/runmode-standalone.js</source>
+			<destination>system/workplace/resources/editors/codemirror/dist/addon/runmode/runmode-standalone.js</destination>
+			<type>plain</type>
+			<uuidstructure>f5e3f058-dfca-11e2-8921-170bfb738a71</uuidstructure>
+			<uuidresource>f5e3f059-dfca-11e2-8921-170bfb738a71</uuidresource>
+			<datelastmodified>Fri, 28 Jun 2013 08:16:36 GMT</datelastmodified>
+			<userlastmodified>Admin</userlastmodified>
+			<datecreated>Fri, 28 Jun 2013 08:15:57 GMT</datecreated>
+			<usercreated>Admin</usercreated>
+			<flags>0</flags>
+			<properties/>
+			<relations/>
+			<accesscontrol/>
+		</file>
+		<file>
+			<source>system/workplace/resources/editors/codemirror/dist/addon/runmode/runmode.js</source>
+			<destination>system/workplace/resources/editors/codemirror/dist/addon/runmode/runmode.js</destination>
+			<type>plain</type>
+			<uuidstructure>f5e63a4b-dfca-11e2-8921-170bfb738a71</uuidstructure>
+			<uuidresource>f5e63a4c-dfca-11e2-8921-170bfb738a71</uuidresource>
+			<datelastmodified>Fri, 28 Jun 2013 08:16:36 GMT</datelastmodified>
+			<userlastmodified>Admin</userlastmodified>
+			<datecreated>Fri, 28 Jun 2013 08:15:57 GMT</datecreated>
+			<usercreated>Admin</usercreated>
+			<flags>0</flags>
+			<properties/>
+			<relations/>
+			<accesscontrol/>
+		</file>
+		<file>
+			<source>system/workplace/resources/editors/codemirror/dist/addon/runmode/runmode.node.js</source>
+			<destination>system/workplace/resources/editors/codemirror/dist/addon/runmode/runmode.node.js</destination>
+			<type>plain</type>
+			<uuidstructure>f5efd73e-dfca-11e2-8921-170bfb738a71</uuidstructure>
+			<uuidresource>f5efd73f-dfca-11e2-8921-170bfb738a71</uuidresource>
+			<datelastmodified>Fri, 28 Jun 2013 08:16:36 GMT</datelastmodified>
+			<userlastmodified>Admin</userlastmodified>
+			<datecreated>Fri, 28 Jun 2013 08:15:57 GMT</datecreated>
+			<usercreated>Admin</usercreated>
+			<flags>0</flags>
+			<properties/>
+			<relations/>
+			<accesscontrol/>
+		</file>
+		<file>
+			<destination>system/workplace/resources/editors/codemirror/dist/addon/search</destination>
+			<type>folder</type>
+			<uuidstructure>f5f49231-dfca-11e2-8921-170bfb738a71</uuidstructure>
+			<datelastmodified>Fri, 28 Jun 2013 08:15:57 GMT</datelastmodified>
+			<userlastmodified>Admin</userlastmodified>
+			<datecreated>Fri, 28 Jun 2013 08:15:57 GMT</datecreated>
+			<usercreated>Admin</usercreated>
+			<flags>0</flags>
+			<properties/>
+			<relations/>
+			<accesscontrol/>
+		</file>
+		<file>
+			<source>system/workplace/resources/editors/codemirror/dist/addon/search/match-highlighter.js</source>
+			<destination>system/workplace/resources/editors/codemirror/dist/addon/search/match-highlighter.js</destination>
+			<type>plain</type>
+			<uuidstructure>f5f94d23-dfca-11e2-8921-170bfb738a71</uuidstructure>
+			<uuidresource>f5f94d24-dfca-11e2-8921-170bfb738a71</uuidresource>
+			<datelastmodified>Fri, 28 Jun 2013 08:16:36 GMT</datelastmodified>
+			<userlastmodified>Admin</userlastmodified>
+			<datecreated>Fri, 28 Jun 2013 08:15:57 GMT</datecreated>
+			<usercreated>Admin</usercreated>
+			<flags>0</flags>
+			<properties/>
+			<relations/>
+			<accesscontrol/>
+		</file>
+		<file>
+			<source>system/workplace/resources/editors/codemirror/dist/addon/search/search.js</source>
+			<destination>system/workplace/resources/editors/codemirror/dist/addon/search/search.js</destination>
+			<type>plain</type>
+			<uuidstructure>f5fe0816-dfca-11e2-8921-170bfb738a71</uuidstructure>
+			<uuidresource>f5fe0817-dfca-11e2-8921-170bfb738a71</uuidresource>
+			<datelastmodified>Fri, 28 Jun 2013 08:16:36 GMT</datelastmodified>
+			<userlastmodified>Admin</userlastmodified>
+			<datecreated>Fri, 28 Jun 2013 08:15:57 GMT</datecreated>
+			<usercreated>Admin</usercreated>
+			<flags>0</flags>
+			<properties/>
+			<relations/>
+			<accesscontrol/>
+		</file>
+		<file>
+			<source>system/workplace/resources/editors/codemirror/dist/addon/search/searchcursor.js</source>
+			<destination>system/workplace/resources/editors/codemirror/dist/addon/search/searchcursor.js</destination>
+			<type>plain</type>
+			<uuidstructure>f602ea19-dfca-11e2-8921-170bfb738a71</uuidstructure>
+			<uuidresource>f602ea1a-dfca-11e2-8921-170bfb738a71</uuidresource>
+			<datelastmodified>Fri, 28 Jun 2013 08:16:36 GMT</datelastmodified>
+			<userlastmodified>Admin</userlastmodified>
+			<datecreated>Fri, 28 Jun 2013 08:15:57 GMT</datecreated>
+			<usercreated>Admin</usercreated>
+			<flags>0</flags>
+			<properties/>
+			<relations/>
+			<accesscontrol/>
+		</file>
+		<file>
+			<destination>system/workplace/resources/editors/codemirror/dist/addon/selection</destination>
+			<type>folder</type>
+			<uuidstructure>f605340c-dfca-11e2-8921-170bfb738a71</uuidstructure>
+			<datelastmodified>Fri, 28 Jun 2013 08:15:57 GMT</datelastmodified>
+			<userlastmodified>Admin</userlastmodified>
+			<datecreated>Fri, 28 Jun 2013 08:15:57 GMT</datecreated>
+			<usercreated>Admin</usercreated>
+			<flags>0</flags>
+			<properties/>
+			<relations/>
+			<accesscontrol/>
+		</file>
+		<file>
+			<source>system/workplace/resources/editors/codemirror/dist/addon/selection/active-line.js</source>
+			<destination>system/workplace/resources/editors/codemirror/dist/addon/selection/active-line.js</destination>
+			<type>plain</type>
+			<uuidstructure>f60c5ffe-dfca-11e2-8921-170bfb738a71</uuidstructure>
+			<uuidresource>f60c5fff-dfca-11e2-8921-170bfb738a71</uuidresource>
+			<datelastmodified>Fri, 28 Jun 2013 08:16:36 GMT</datelastmodified>
+			<userlastmodified>Admin</userlastmodified>
+			<datecreated>Fri, 28 Jun 2013 08:15:57 GMT</datecreated>
+			<usercreated>Admin</usercreated>
+			<flags>0</flags>
+			<properties/>
+			<relations/>
+			<accesscontrol/>
+		</file>
+		<file>
+			<source>system/workplace/resources/editors/codemirror/dist/addon/selection/mark-selection.js</source>
+			<destination>system/workplace/resources/editors/codemirror/dist/addon/selection/mark-selection.js</destination>
+			<type>plain</type>
+			<uuidstructure>f6111af1-dfca-11e2-8921-170bfb738a71</uuidstructure>
+			<uuidresource>f6111af2-dfca-11e2-8921-170bfb738a71</uuidresource>
+			<datelastmodified>Fri, 28 Jun 2013 08:16:36 GMT</datelastmodified>
+			<userlastmodified>Admin</userlastmodified>
+			<datecreated>Fri, 28 Jun 2013 08:15:57 GMT</datecreated>
+			<usercreated>Admin</usercreated>
+			<flags>0</flags>
+			<properties/>
+			<relations/>
+			<accesscontrol/>
+		</file>
+		<file>
+			<destination>system/workplace/resources/editors/codemirror/dist/bin</destination>
+			<type>folder</type>
+			<uuidstructure>f6138bf4-dfca-11e2-8921-170bfb738a71</uuidstructure>
+			<datelastmodified>Fri, 28 Jun 2013 08:15:57 GMT</datelastmodified>
+			<userlastmodified>Admin</userlastmodified>
+			<datecreated>Fri, 28 Jun 2013 08:15:57 GMT</datecreated>
+			<usercreated>Admin</usercreated>
+			<flags>0</flags>
+			<properties/>
+			<relations/>
+			<accesscontrol/>
+		</file>
+		<file>
+			<source>system/workplace/resources/editors/codemirror/dist/bin/compress</source>
+			<destination>system/workplace/resources/editors/codemirror/dist/bin/compress</destination>
+			<type>plain</type>
+			<uuidstructure>f61846e6-dfca-11e2-8921-170bfb738a71</uuidstructure>
+			<uuidresource>f61846e7-dfca-11e2-8921-170bfb738a71</uuidresource>
+			<datelastmodified>Fri, 28 Jun 2013 08:16:36 GMT</datelastmodified>
+			<userlastmodified>Admin</userlastmodified>
+			<datecreated>Fri, 28 Jun 2013 08:15:57 GMT</datecreated>
+			<usercreated>Admin</usercreated>
+			<flags>0</flags>
+			<properties/>
+			<relations/>
+			<accesscontrol/>
+		</file>
+		<file>
+			<source>system/workplace/resources/editors/codemirror/dist/bin/lint</source>
+			<destination>system/workplace/resources/editors/codemirror/dist/bin/lint</destination>
+			<type>plain</type>
+			<uuidstructure>f61d28e9-dfca-11e2-8921-170bfb738a71</uuidstructure>
+			<uuidresource>f61d28ea-dfca-11e2-8921-170bfb738a71</uuidresource>
+			<datelastmodified>Fri, 28 Jun 2013 08:16:36 GMT</datelastmodified>
+			<userlastmodified>Admin</userlastmodified>
+			<datecreated>Fri, 28 Jun 2013 08:15:58 GMT</datecreated>
+			<usercreated>Admin</usercreated>
+			<flags>0</flags>
+			<properties/>
+			<relations/>
+			<accesscontrol/>
+		</file>
+		<file>
+			<source>system/workplace/resources/editors/codemirror/dist/bin/source-highlight</source>
+			<destination>system/workplace/resources/editors/codemirror/dist/bin/source-highlight</destination>
+			<type>plain</type>
+			<uuidstructure>f621e3dc-dfca-11e2-8921-170bfb738a71</uuidstructure>
+			<uuidresource>f621e3dd-dfca-11e2-8921-170bfb738a71</uuidresource>
+			<datelastmodified>Fri, 28 Jun 2013 08:16:36 GMT</datelastmodified>
+			<userlastmodified>Admin</userlastmodified>
+			<datecreated>Fri, 28 Jun 2013 08:15:58 GMT</datecreated>
+			<usercreated>Admin</usercreated>
+			<flags>0</flags>
+			<properties/>
+			<relations/>
+			<accesscontrol/>
+		</file>
+		<file>
+			<destination>system/workplace/resources/editors/codemirror/dist/demo</destination>
+			<type>folder</type>
+			<uuidstructure>f6269ecf-dfca-11e2-8921-170bfb738a71</uuidstructure>
+			<datelastmodified>Fri, 28 Jun 2013 08:15:58 GMT</datelastmodified>
+			<userlastmodified>Admin</userlastmodified>
+			<datecreated>Fri, 28 Jun 2013 08:15:58 GMT</datecreated>
+			<usercreated>Admin</usercreated>
+			<flags>0</flags>
+			<properties/>
+			<relations/>
+			<accesscontrol/>
+		</file>
+		<file>
+			<source>system/workplace/resources/editors/codemirror/dist/demo/activeline.html</source>
+			<destination>system/workplace/resources/editors/codemirror/dist/demo/activeline.html</destination>
+			<type>plain</type>
+			<uuidstructure>f62b59c1-dfca-11e2-8921-170bfb738a71</uuidstructure>
+			<uuidresource>f62b59c2-dfca-11e2-8921-170bfb738a71</uuidresource>
+			<datelastmodified>Fri, 28 Jun 2013 08:16:36 GMT</datelastmodified>
+			<userlastmodified>Admin</userlastmodified>
+			<datecreated>Fri, 28 Jun 2013 08:15:58 GMT</datecreated>
+			<usercreated>Admin</usercreated>
+			<flags>0</flags>
+			<properties/>
+			<relations/>
+			<accesscontrol/>
+		</file>
+		<file>
+			<source>system/workplace/resources/editors/codemirror/dist/demo/bidi.html</source>
+			<destination>system/workplace/resources/editors/codemirror/dist/demo/bidi.html</destination>
+			<type>plain</type>
+			<uuidstructure>f62dcac4-dfca-11e2-8921-170bfb738a71</uuidstructure>
+			<uuidresource>f62dcac5-dfca-11e2-8921-170bfb738a71</uuidresource>
+			<datelastmodified>Fri, 28 Jun 2013 08:16:36 GMT</datelastmodified>
+			<userlastmodified>Admin</userlastmodified>
+			<datecreated>Fri, 28 Jun 2013 08:15:58 GMT</datecreated>
+			<usercreated>Admin</usercreated>
+			<flags>0</flags>
+			<properties/>
+			<relations/>
+			<accesscontrol/>
+		</file>
+		<file>
+			<source>system/workplace/resources/editors/codemirror/dist/demo/btree.html</source>
+			<destination>system/workplace/resources/editors/codemirror/dist/demo/btree.html</destination>
+			<type>plain</type>
+			<uuidstructure>f634f6b7-dfca-11e2-8921-170bfb738a71</uuidstructure>
+			<uuidresource>f634f6b8-dfca-11e2-8921-170bfb738a71</uuidresource>
+			<datelastmodified>Fri, 28 Jun 2013 08:16:36 GMT</datelastmodified>
+			<userlastmodified>Admin</userlastmodified>
+			<datecreated>Fri, 28 Jun 2013 08:15:58 GMT</datecreated>
+			<usercreated>Admin</usercreated>
+			<flags>0</flags>
+			<properties/>
+			<relations/>
+			<accesscontrol/>
+		</file>
+		<file>
+			<source>system/workplace/resources/editors/codemirror/dist/demo/buffers.html</source>
+			<destination>system/workplace/resources/editors/codemirror/dist/demo/buffers.html</destination>
+			<type>plain</type>
+			<uuidstructure>f63740aa-dfca-11e2-8921-170bfb738a71</uuidstructure>
+			<uuidresource>f63740ab-dfca-11e2-8921-170bfb738a71</uuidresource>
+			<datelastmodified>Fri, 28 Jun 2013 08:16:35 GMT</datelastmodified>
+			<userlastmodified>Admin</userlastmodified>
+			<datecreated>Fri, 28 Jun 2013 08:15:58 GMT</datecreated>
+			<usercreated>Admin</usercreated>
+			<flags>0</flags>
+			<properties/>
+			<relations/>
+			<accesscontrol/>
+		</file>
+		<file>
+			<source>system/workplace/resources/editors/codemirror/dist/demo/changemode.html</source>
+			<destination>system/workplace/resources/editors/codemirror/dist/demo/changemode.html</destination>
+			<type>plain</type>
+			<uuidstructure>f63c22ad-dfca-11e2-8921-170bfb738a71</uuidstructure>
+			<uuidresource>f63c22ae-dfca-11e2-8921-170bfb738a71</uuidresource>
+			<datelastmodified>Fri, 28 Jun 2013 08:16:35 GMT</datelastmodified>
+			<userlastmodified>Admin</userlastmodified>
+			<datecreated>Fri, 28 Jun 2013 08:15:58 GMT</datecreated>
+			<usercreated>Admin</usercreated>
+			<flags>0</flags>
+			<properties/>
+			<relations/>
+			<accesscontrol/>
+		</file>
+		<file>
+			<source>system/workplace/resources/editors/codemirror/dist/demo/closebrackets.html</source>
+			<destination>system/workplace/resources/editors/codemirror/dist/demo/closebrackets.html</destination>
+			<type>plain</type>
+			<uuidstructure>f6434ea0-dfca-11e2-8921-170bfb738a71</uuidstructure>
+			<uuidresource>f6434ea1-dfca-11e2-8921-170bfb738a71</uuidresource>
+			<datelastmodified>Fri, 28 Jun 2013 08:16:35 GMT</datelastmodified>
+			<userlastmodified>Admin</userlastmodified>
+			<datecreated>Fri, 28 Jun 2013 08:15:58 GMT</datecreated>
+			<usercreated>Admin</usercreated>
+			<flags>0</flags>
+			<properties/>
+			<relations/>
+			<accesscontrol/>
+		</file>
+		<file>
+			<source>system/workplace/resources/editors/codemirror/dist/demo/closetag.html</source>
+			<destination>system/workplace/resources/editors/codemirror/dist/demo/closetag.html</destination>
+			<type>plain</type>
+			<uuidstructure>f6480993-dfca-11e2-8921-170bfb738a71</uuidstructure>
+			<uuidresource>f6480994-dfca-11e2-8921-170bfb738a71</uuidresource>
+			<datelastmodified>Fri, 28 Jun 2013 08:16:35 GMT</datelastmodified>
+			<userlastmodified>Admin</userlastmodified>
+			<datecreated>Fri, 28 Jun 2013 08:15:58 GMT</datecreated>
+			<usercreated>Admin</usercreated>
+			<flags>0</flags>
+			<properties/>
+			<relations/>
+			<accesscontrol/>
+		</file>
+		<file>
+			<source>system/workplace/resources/editors/codemirror/dist/demo/complete.html</source>
+			<destination>system/workplace/resources/editors/codemirror/dist/demo/complete.html</destination>
+			<type>plain</type>
+			<uuidstructure>f64cc486-dfca-11e2-8921-170bfb738a71</uuidstructure>
+			<uuidresource>f64cc487-dfca-11e2-8921-170bfb738a71</uuidresource>
+			<datelastmodified>Fri, 28 Jun 2013 08:16:35 GMT</datelastmodified>
+			<userlastmodified>Admin</userlastmodified>
+			<datecreated>Fri, 28 Jun 2013 08:15:58 GMT</datecreated>
+			<usercreated>Admin</usercreated>
+			<flags>0</flags>
+			<properties/>
+			<relations/>
+			<accesscontrol/>
+		</file>
+		<file>
+			<source>system/workplace/resources/editors/codemirror/dist/demo/emacs.html</source>
+			<destination>system/workplace/resources/editors/codemirror/dist/demo/emacs.html</destination>
+			<type>plain</type>
+			<uuidstructure>f6517f79-dfca-11e2-8921-170bfb738a71</uuidstructure>
+			<uuidresource>f6517f7a-dfca-11e2-8921-170bfb738a71</uuidresource>
+			<datelastmodified>Fri, 28 Jun 2013 08:16:35 GMT</datelastmodified>
+			<userlastmodified>Admin</userlastmodified>
+			<datecreated>Fri, 28 Jun 2013 08:15:58 GMT</datecreated>
+			<usercreated>Admin</usercreated>
+			<flags>0</flags>
+			<properties/>
+			<relations/>
+			<accesscontrol/>
+		</file>
+		<file>
+			<source>system/workplace/resources/editors/codemirror/dist/demo/folding.html</source>
+			<destination>system/workplace/resources/editors/codemirror/dist/demo/folding.html</destination>
+			<type>plain</type>
+			<uuidstructure>f658ab6c-dfca-11e2-8921-170bfb738a71</uuidstructure>
+			<uuidresource>f658ab6d-dfca-11e2-8921-170bfb738a71</uuidresource>
+			<datelastmodified>Fri, 28 Jun 2013 08:16:35 GMT</datelastmodified>
+			<userlastmodified>Admin</userlastmodified>
+			<datecreated>Fri, 28 Jun 2013 08:15:58 GMT</datecreated>
+			<usercreated>Admin</usercreated>
+			<flags>0</flags>
+			<properties/>
+			<relations/>
+			<accesscontrol/>
+		</file>
+		<file>
+			<source>system/workplace/resources/editors/codemirror/dist/demo/fullscreen.html</source>
+			<destination>system/workplace/resources/editors/codemirror/dist/demo/fullscreen.html</destination>
+			<type>plain</type>
+			<uuidstructure>f65d665f-dfca-11e2-8921-170bfb738a71</uuidstructure>
+			<uuidresource>f65d6660-dfca-11e2-8921-170bfb738a71</uuidresource>
+			<datelastmodified>Fri, 28 Jun 2013 08:16:35 GMT</datelastmodified>
+			<userlastmodified>Admin</userlastmodified>
+			<datecreated>Fri, 28 Jun 2013 08:15:58 GMT</datecreated>
+			<usercreated>Admin</usercreated>
+			<flags>0</flags>
+			<properties/>
+			<relations/>
+			<accesscontrol/>
+		</file>
+		<file>
+			<source>system/workplace/resources/editors/codemirror/dist/demo/html5complete.html</source>
+			<destination>system/workplace/resources/editors/codemirror/dist/demo/html5complete.html</destination>
+			<type>plain</type>
+			<uuidstructure>f65fd762-dfca-11e2-8921-170bfb738a71</uuidstructure>
+			<uuidresource>f65fd763-dfca-11e2-8921-170bfb738a71</uuidresource>
+			<datelastmodified>Fri, 28 Jun 2013 08:16:35 GMT</datelastmodified>
+			<userlastmodified>Admin</userlastmodified>
+			<datecreated>Fri, 28 Jun 2013 08:15:58 GMT</datecreated>
+			<usercreated>Admin</usercreated>
+			<flags>0</flags>
+			<properties/>
+			<relations/>
+			<accesscontrol/>
+		</file>
+		<file>
+			<source>system/workplace/resources/editors/codemirror/dist/demo/indentwrap.html</source>
+			<destination>system/workplace/resources/editors/codemirror/dist/demo/indentwrap.html</destination>
+			<type>plain</type>
+			<uuidstructure>f6649255-dfca-11e2-8921-170bfb738a71</uuidstructure>
+			<uuidresource>f6649256-dfca-11e2-8921-170bfb738a71</uuidresource>
+			<datelastmodified>Fri, 28 Jun 2013 08:16:35 GMT</datelastmodified>
+			<userlastmodified>Admin</userlastmodified>
+			<datecreated>Fri, 28 Jun 2013 08:15:58 GMT</datecreated>
+			<usercreated>Admin</usercreated>
+			<flags>0</flags>
+			<properties/>
+			<relations/>
+			<accesscontrol/>
+		</file>
+		<file>
+			<source>system/workplace/resources/editors/codemirror/dist/demo/lint.html</source>
+			<destination>system/workplace/resources/editors/codemirror/dist/demo/lint.html</destination>
+			<type>plain</type>
+			<uuidstructure>f6697458-dfca-11e2-8921-170bfb738a71</uuidstructure>
+			<uuidresource>f6697459-dfca-11e2-8921-170bfb738a71</uuidresource>
+			<datelastmodified>Fri, 28 Jun 2013 08:16:35 GMT</datelastmodified>
+			<userlastmodified>Admin</userlastmodified>
+			<datecreated>Fri, 28 Jun 2013 08:15:58 GMT</datecreated>
+			<usercreated>Admin</usercreated>
+			<flags>0</flags>
+			<properties/>
+			<relations/>
+			<accesscontrol/>
+		</file>
+		<file>
+			<source>system/workplace/resources/editors/codemirror/dist/demo/loadmode.html</source>
+			<destination>system/workplace/resources/editors/codemirror/dist/demo/loadmode.html</destination>
+			<type>plain</type>
+			<uuidstructure>f66e2f4b-dfca-11e2-8921-170bfb738a71</uuidstructure>
+			<uuidresource>f66e2f4c-dfca-11e2-8921-170bfb738a71</uuidresource>
+			<datelastmodified>Fri, 28 Jun 2013 08:16:35 GMT</datelastmodified>
+			<userlastmodified>Admin</userlastmodified>
+			<datecreated>Fri, 28 Jun 2013 08:15:58 GMT</datecreated>
+			<usercreated>Admin</usercreated>
+			<flags>0</flags>
+			<properties/>
+			<relations/>
+			<accesscontrol/>
+		</file>
+		<file>
+			<source>system/workplace/resources/editors/codemirror/dist/demo/marker.html</source>
+			<destination>system/workplace/resources/editors/codemirror/dist/demo/marker.html</destination>
+			<type>plain</type>
+			<uuidstructure>f672ea3e-dfca-11e2-8921-170bfb738a71</uuidstructure>
+			<uuidresource>f672ea3f-dfca-11e2-8921-170bfb738a71</uuidresource>
+			<datelastmodified>Fri, 28 Jun 2013 08:16:35 GMT</datelastmodified>
+			<userlastmodified>Admin</userlastmodified>
+			<datecreated>Fri, 28 Jun 2013 08:15:58 GMT</datecreated>
+			<usercreated>Admin</usercreated>
+			<flags>0</flags>
+			<properties/>
+			<relations/>
+			<accesscontrol/>
+		</file>
+		<file>
+			<source>system/workplace/resources/editors/codemirror/dist/demo/markselection.html</source>
+			<destination>system/workplace/resources/editors/codemirror/dist/demo/markselection.html</destination>
+			<type>plain</type>
+			<uuidstructure>f677a531-dfca-11e2-8921-170bfb738a71</uuidstructure>
+			<uuidresource>f677a532-dfca-11e2-8921-170bfb738a71</uuidresource>
+			<datelastmodified>Fri, 28 Jun 2013 08:16:35 GMT</datelastmodified>
+			<userlastmodified>Admin</userlastmodified>
+			<datecreated>Fri, 28 Jun 2013 08:15:58 GMT</datecreated>
+			<usercreated>Admin</usercreated>
+			<flags>0</flags>
+			<properties/>
+			<relations/>
+			<accesscontrol/>
+		</file>
+		<file>
+			<source>system/workplace/resources/editors/codemirror/dist/demo/matchhighlighter.html</source>
+			<destination>system/workplace/resources/editors/codemirror/dist/demo/matchhighlighter.html</destination>
+			<type>plain</type>
+			<uuidstructure>f67c8734-dfca-11e2-8921-170bfb738a71</uuidstructure>
+			<uuidresource>f67c8735-dfca-11e2-8921-170bfb738a71</uuidresource>
+			<datelastmodified>Fri, 28 Jun 2013 08:16:35 GMT</datelastmodified>
+			<userlastmodified>Admin</userlastmodified>
+			<datecreated>Fri, 28 Jun 2013 08:15:58 GMT</datecreated>
+			<usercreated>Admin</usercreated>
+			<flags>0</flags>
+			<properties/>
+			<relations/>
+			<accesscontrol/>
+		</file>
+		<file>
+			<source>system/workplace/resources/editors/codemirror/dist/demo/merge.html</source>
+			<destination>system/workplace/resources/editors/codemirror/dist/demo/merge.html</destination>
+			<type>plain</type>
+			<uuidstructure>f67ed127-dfca-11e2-8921-170bfb738a71</uuidstructure>
+			<uuidresource>f67ed128-dfca-11e2-8921-170bfb738a71</uuidresource>
+			<datelastmodified>Fri, 28 Jun 2013 08:16:35 GMT</datelastmodified>
+			<userlastmodified>Admin</userlastmodified>
+			<datecreated>Fri, 28 Jun 2013 08:15:58 GMT</datecreated>
+			<usercreated>Admin</usercreated>
+			<flags>0</flags>
+			<properties/>
+			<relations/>
+			<accesscontrol/>
+		</file>
+		<file>
+			<source>system/workplace/resources/editors/codemirror/dist/demo/multiplex.html</source>
+			<destination>system/workplace/resources/editors/codemirror/dist/demo/multiplex.html</destination>
+			<type>plain</type>
+			<uuidstructure>f68ab80a-dfca-11e2-8921-170bfb738a71</uuidstructure>
+			<uuidresource>f68ab80b-dfca-11e2-8921-170bfb738a71</uuidresource>
+			<datelastmodified>Fri, 28 Jun 2013 08:16:35 GMT</datelastmodified>
+			<userlastmodified>Admin</userlastmodified>
+			<datecreated>Fri, 28 Jun 2013 08:15:58 GMT</datecreated>
+			<usercreated>Admin</usercreated>
+			<flags>0</flags>
+			<properties/>
+			<relations/>
+			<accesscontrol/>
+		</file>
+		<file>
+			<source>system/workplace/resources/editors/codemirror/dist/demo/mustache.html</source>
+			<destination>system/workplace/resources/editors/codemirror/dist/demo/mustache.html</destination>
+			<type>plain</type>
+			<uuidstructure>f691e3fd-dfca-11e2-8921-170bfb738a71</uuidstructure>
+			<uuidresource>f691e3fe-dfca-11e2-8921-170bfb738a71</uuidresource>
+			<datelastmodified>Fri, 28 Jun 2013 08:16:35 GMT</datelastmodified>
+			<userlastmodified>Admin</userlastmodified>
+			<datecreated>Fri, 28 Jun 2013 08:15:58 GMT</datecreated>
+			<usercreated>Admin</usercreated>
+			<flags>0</flags>
+			<properties/>
+			<relations/>
+			<accesscontrol/>
+		</file>
+		<file>
+			<source>system/workplace/resources/editors/codemirror/dist/demo/placeholder.html</source>
+			<destination>system/workplace/resources/editors/codemirror/dist/demo/placeholder.html</destination>
+			<type>plain</type>
+			<uuidstructure>f6969df0-dfca-11e2-8921-170bfb738a71</uuidstructure>
+			<uuidresource>f6969df1-dfca-11e2-8921-170bfb738a71</uuidresource>
+			<datelastmodified>Fri, 28 Jun 2013 08:16:35 GMT</datelastmodified>
+			<userlastmodified>Admin</userlastmodified>
+			<datecreated>Fri, 28 Jun 2013 08:15:58 GMT</datecreated>
+			<usercreated>Admin</usercreated>
+			<flags>0</flags>
+			<properties/>
+			<relations/>
+			<accesscontrol/>
+		</file>
+		<file>
+			<source>system/workplace/resources/editors/codemirror/dist/demo/preview.html</source>
+			<destination>system/workplace/resources/editors/codemirror/dist/demo/preview.html</destination>
+			<type>plain</type>
+			<uuidstructure>f69dc9e3-dfca-11e2-8921-170bfb738a71</uuidstructure>
+			<uuidresource>f69dc9e4-dfca-11e2-8921-170bfb738a71</uuidresource>
+			<datelastmodified>Fri, 28 Jun 2013 08:16:35 GMT</datelastmodified>
+			<userlastmodified>Admin</userlastmodified>
+			<datecreated>Fri, 28 Jun 2013 08:15:58 GMT</datecreated>
+			<usercreated>Admin</usercreated>
+			<flags>0</flags>
+			<properties/>
+			<relations/>
+			<accesscontrol/>
+		</file>
+		<file>
+			<source>system/workplace/resources/editors/codemirror/dist/demo/resize.html</source>
+			<destination>system/workplace/resources/editors/codemirror/dist/demo/resize.html</destination>
+			<type>plain</type>
+			<uuidstructure>f6a03ae6-dfca-11e2-8921-170bfb738a71</uuidstructure>
+			<uuidresource>f6a03ae7-dfca-11e2-8921-170bfb738a71</uuidresource>
+			<datelastmodified>Fri, 28 Jun 2013 08:16:35 GMT</datelastmodified>
+			<userlastmodified>Admin</userlastmodified>
+			<datecreated>Fri, 28 Jun 2013 08:15:58 GMT</datecreated>
+			<usercreated>Admin</usercreated>
+			<flags>0</flags>
+			<properties/>
+			<relations/>
+			<accesscontrol/>
+		</file>
+		<file>
+			<source>system/workplace/resources/editors/codemirror/dist/demo/runmode.html</source>
+			<destination>system/workplace/resources/editors/codemirror/dist/demo/runmode.html</destination>
+			<type>plain</type>
+			<uuidstructure>f6a4f5d9-dfca-11e2-8921-170bfb738a71</uuidstructure>
+			<uuidresource>f6a4f5da-dfca-11e2-8921-170bfb738a71</uuidresource>
+			<datelastmodified>Fri, 28 Jun 2013 08:16:35 GMT</datelastmodified>
+			<userlastmodified>Admin</userlastmodified>
+			<datecreated>Fri, 28 Jun 2013 08:15:58 GMT</datecreated>
+			<usercreated>Admin</usercreated>
+			<flags>0</flags>
+			<properties/>
+			<relations/>
+			<accesscontrol/>
+		</file>
+		<file>
+			<source>system/workplace/resources/editors/codemirror/dist/demo/search.html</source>
+			<destination>system/workplace/resources/editors/codemirror/dist/demo/search.html</destination>
+			<type>plain</type>
+			<uuidstructure>f6a9b0cc-dfca-11e2-8921-170bfb738a71</uuidstructure>
+			<uuidresource>f6a9b0cd-dfca-11e2-8921-170bfb738a71</uuidresource>
+			<datelastmodified>Fri, 28 Jun 2013 08:16:35 GMT</datelastmodified>
+			<userlastmodified>Admin</userlastmodified>
+			<datecreated>Fri, 28 Jun 2013 08:15:58 GMT</datecreated>
+			<usercreated>Admin</usercreated>
+			<flags>0</flags>
+			<properties/>
+			<relations/>
+			<accesscontrol/>
+		</file>
+		<file>
+			<source>system/workplace/resources/editors/codemirror/dist/demo/spanaffectswrapping_shim.html</source>
+			<destination>system/workplace/resources/editors/codemirror/dist/demo/spanaffectswrapping_shim.html</destination>
+			<type>plain</type>
+			<uuidstructure>f6ac21cf-dfca-11e2-8921-170bfb738a71</uuidstructure>
+			<uuidresource>f6ac21d0-dfca-11e2-8921-170bfb738a71</uuidresource>
+			<datelastmodified>Fri, 28 Jun 2013 08:16:35 GMT</datelastmodified>
+			<userlastmodified>Admin</userlastmodified>
+			<datecreated>Fri, 28 Jun 2013 08:15:58 GMT</datecreated>
+			<usercreated>Admin</usercreated>
+			<flags>0</flags>
+			<properties/>
+			<relations/>
+			<accesscontrol/>
+		</file>
+		<file>
+			<source>system/workplace/resources/editors/codemirror/dist/demo/theme.html</source>
+			<destination>system/workplace/resources/editors/codemirror/dist/demo/theme.html</destination>
+			<type>plain</type>
+			<uuidstructure>f6b0dcc2-dfca-11e2-8921-170bfb738a71</uuidstructure>
+			<uuidresource>f6b0dcc3-dfca-11e2-8921-170bfb738a71</uuidresource>
+			<datelastmodified>Fri, 28 Jun 2013 08:16:35 GMT</datelastmodified>
+			<userlastmodified>Admin</userlastmodified>
+			<datecreated>Fri, 28 Jun 2013 08:15:58 GMT</datecreated>
+			<usercreated>Admin</usercreated>
+			<flags>0</flags>
+			<properties/>
+			<relations/>
+			<accesscontrol/>
+		</file>
+		<file>
+			<source>system/workplace/resources/editors/codemirror/dist/demo/trailingspace.html</source>
+			<destination>system/workplace/resources/editors/codemirror/dist/demo/trailingspace.html</destination>
+			<type>plain</type>
+			<uuidstructure>f6b34dc5-dfca-11e2-8921-170bfb738a71</uuidstructure>
+			<uuidresource>f6b34dc6-dfca-11e2-8921-170bfb738a71</uuidresource>
+			<datelastmodified>Fri, 28 Jun 2013 08:16:35 GMT</datelastmodified>
+			<userlastmodified>Admin</userlastmodified>
+			<datecreated>Fri, 28 Jun 2013 08:15:58 GMT</datecreated>
+			<usercreated>Admin</usercreated>
+			<flags>0</flags>
+			<properties/>
+			<relations/>
+			<accesscontrol/>
+		</file>
+		<file>
+			<source>system/workplace/resources/editors/codemirror/dist/demo/variableheight.html</source>
+			<destination>system/workplace/resources/editors/codemirror/dist/demo/variableheight.html</destination>
+			<type>plain</type>
+			<uuidstructure>f6b808b8-dfca-11e2-8921-170bfb738a71</uuidstructure>
+			<uuidresource>f6b808b9-dfca-11e2-8921-170bfb738a71</uuidresource>
+			<datelastmodified>Fri, 28 Jun 2013 08:16:35 GMT</datelastmodified>
+			<userlastmodified>Admin</userlastmodified>
+			<datecreated>Fri, 28 Jun 2013 08:15:59 GMT</datecreated>
+			<usercreated>Admin</usercreated>
+			<flags>0</flags>
+			<properties/>
+			<relations/>
+			<accesscontrol/>
+		</file>
+		<file>
+			<source>system/workplace/resources/editors/codemirror/dist/demo/vim.html</source>
+			<destination>system/workplace/resources/editors/codemirror/dist/demo/vim.html</destination>
+			<type>plain</type>
+			<uuidstructure>f6c1a5ab-dfca-11e2-8921-170bfb738a71</uuidstructure>
+			<uuidresource>f6c1a5ac-dfca-11e2-8921-170bfb738a71</uuidresource>
+			<datelastmodified>Fri, 28 Jun 2013 08:16:35 GMT</datelastmodified>
+			<userlastmodified>Admin</userlastmodified>
+			<datecreated>Fri, 28 Jun 2013 08:15:59 GMT</datecreated>
+			<usercreated>Admin</usercreated>
+			<flags>0</flags>
+			<properties/>
+			<relations/>
+			<accesscontrol/>
+		</file>
+		<file>
+			<source>system/workplace/resources/editors/codemirror/dist/demo/visibletabs.html</source>
+			<destination>system/workplace/resources/editors/codemirror/dist/demo/visibletabs.html</destination>
+			<type>plain</type>
+			<uuidstructure>f6c3ef9e-dfca-11e2-8921-170bfb738a71</uuidstructure>
+			<uuidresource>f6c3ef9f-dfca-11e2-8921-170bfb738a71</uuidresource>
+			<datelastmodified>Fri, 28 Jun 2013 08:16:35 GMT</datelastmodified>
+			<userlastmodified>Admin</userlastmodified>
+			<datecreated>Fri, 28 Jun 2013 08:15:59 GMT</datecreated>
+			<usercreated>Admin</usercreated>
+			<flags>0</flags>
+			<properties/>
+			<relations/>
+			<accesscontrol/>
+		</file>
+		<file>
+			<source>system/workplace/resources/editors/codemirror/dist/demo/widget.html</source>
+			<destination>system/workplace/resources/editors/codemirror/dist/demo/widget.html</destination>
+			<type>plain</type>
+			<uuidstructure>f6c660a1-dfca-11e2-8921-170bfb738a71</uuidstructure>
+			<uuidresource>f6c660a2-dfca-11e2-8921-170bfb738a71</uuidresource>
+			<datelastmodified>Fri, 28 Jun 2013 08:16:35 GMT</datelastmodified>
+			<userlastmodified>Admin</userlastmodified>
+			<datecreated>Fri, 28 Jun 2013 08:15:59 GMT</datecreated>
+			<usercreated>Admin</usercreated>
+			<flags>0</flags>
+			<properties/>
+			<relations/>
+			<accesscontrol/>
+		</file>
+		<file>
+			<source>system/workplace/resources/editors/codemirror/dist/demo/xmlcomplete.html</source>
+			<destination>system/workplace/resources/editors/codemirror/dist/demo/xmlcomplete.html</destination>
+			<type>plain</type>
+			<uuidstructure>f6cd8c94-dfca-11e2-8921-170bfb738a71</uuidstructure>
+			<uuidresource>f6cd8c95-dfca-11e2-8921-170bfb738a71</uuidresource>
+			<datelastmodified>Fri, 28 Jun 2013 08:16:35 GMT</datelastmodified>
+			<userlastmodified>Admin</userlastmodified>
+			<datecreated>Fri, 28 Jun 2013 08:15:59 GMT</datecreated>
+			<usercreated>Admin</usercreated>
+			<flags>0</flags>
+			<properties/>
+			<relations/>
+			<accesscontrol/>
+		</file>
+		<file>
+			<destination>system/workplace/resources/editors/codemirror/dist/doc</destination>
+			<type>folder</type>
+			<uuidstructure>f6d24787-dfca-11e2-8921-170bfb738a71</uuidstructure>
+			<datelastmodified>Fri, 28 Jun 2013 08:15:59 GMT</datelastmodified>
+			<userlastmodified>Admin</userlastmodified>
+			<datecreated>Fri, 28 Jun 2013 08:15:59 GMT</datecreated>
+			<usercreated>Admin</usercreated>
+			<flags>0</flags>
+			<properties/>
+			<relations/>
+			<accesscontrol/>
+		</file>
+		<file>
+			<source>system/workplace/resources/editors/codemirror/dist/doc/baboon.png</source>
+			<destination>system/workplace/resources/editors/codemirror/dist/doc/baboon.png</destination>
+			<type>image</type>
+			<uuidstructure>f71c21c9-dfca-11e2-8921-170bfb738a71</uuidstructure>
+			<uuidresource>f71c21ca-dfca-11e2-8921-170bfb738a71</uuidresource>
+			<datelastmodified>Fri, 28 Jun 2013 08:16:35 GMT</datelastmodified>
+			<userlastmodified>Admin</userlastmodified>
+			<datecreated>Fri, 28 Jun 2013 08:15:59 GMT</datecreated>
+			<usercreated>Admin</usercreated>
+			<flags>0</flags>
+			<properties>
+				<property type="shared">
+					<name>image.size</name>
+					<value><![CDATA[w:379,h:220]]></value>
+				</property>
+			</properties>
+			<relations/>
+			<accesscontrol/>
+		</file>
+		<file>
+			<source>system/workplace/resources/editors/codemirror/dist/doc/baboon_vector.svg</source>
+			<destination>system/workplace/resources/editors/codemirror/dist/doc/baboon_vector.svg</destination>
+			<type>plain</type>
+			<uuidstructure>f72103cd-dfca-11e2-8921-170bfb738a71</uuidstructure>
+			<uuidresource>f72103ce-dfca-11e2-8921-170bfb738a71</uuidresource>
+			<datelastmodified>Fri, 28 Jun 2013 08:16:35 GMT</datelastmodified>
+			<userlastmodified>Admin</userlastmodified>
+			<datecreated>Fri, 28 Jun 2013 08:15:59 GMT</datecreated>
+			<usercreated>Admin</usercreated>
+			<flags>0</flags>
+			<properties/>
+			<relations/>
+			<accesscontrol/>
+		</file>
+		<file>
+			<source>system/workplace/resources/editors/codemirror/dist/doc/compress.html</source>
+			<destination>system/workplace/resources/editors/codemirror/dist/doc/compress.html</destination>
+			<type>plain</type>
+			<uuidstructure>f72a79b0-dfca-11e2-8921-170bfb738a71</uuidstructure>
+			<uuidresource>f72a79b1-dfca-11e2-8921-170bfb738a71</uuidresource>
+			<datelastmodified>Fri, 28 Jun 2013 08:16:35 GMT</datelastmodified>
+			<userlastmodified>Admin</userlastmodified>
+			<datecreated>Fri, 28 Jun 2013 08:15:59 GMT</datecreated>
+			<usercreated>Admin</usercreated>
+			<flags>0</flags>
+			<properties/>
+			<relations/>
+			<accesscontrol/>
+		</file>
+		<file>
+			<source>system/workplace/resources/editors/codemirror/dist/doc/docs.css</source>
+			<destination>system/workplace/resources/editors/codemirror/dist/doc/docs.css</destination>
+			<type>plain</type>
+			<uuidstructure>f72f34a3-dfca-11e2-8921-170bfb738a71</uuidstructure>
+			<uuidresource>f72f34a4-dfca-11e2-8921-170bfb738a71</uuidresource>
+			<datelastmodified>Fri, 28 Jun 2013 08:16:35 GMT</datelastmodified>
+			<userlastmodified>Admin</userlastmodified>
+			<datecreated>Fri, 28 Jun 2013 08:15:59 GMT</datecreated>
+			<usercreated>Admin</usercreated>
+			<flags>0</flags>
+			<properties/>
+			<relations/>
+			<accesscontrol/>
+		</file>
+		<file>
+			<source>system/workplace/resources/editors/codemirror/dist/doc/internals.html</source>
+			<destination>system/workplace/resources/editors/codemirror/dist/doc/internals.html</destination>
+			<type>plain</type>
+			<uuidstructure>f731a5a6-dfca-11e2-8921-170bfb738a71</uuidstructure>
+			<uuidresource>f731a5a7-dfca-11e2-8921-170bfb738a71</uuidresource>
+			<datelastmodified>Fri, 28 Jun 2013 08:16:35 GMT</datelastmodified>
+			<userlastmodified>Admin</userlastmodified>
+			<datecreated>Fri, 28 Jun 2013 08:15:59 GMT</datecreated>
+			<usercreated>Admin</usercreated>
+			<flags>0</flags>
+			<properties/>
+			<relations/>
+			<accesscontrol/>
+		</file>
+		<file>
+			<source>system/workplace/resources/editors/codemirror/dist/doc/manual.html</source>
+			<destination>system/workplace/resources/editors/codemirror/dist/doc/manual.html</destination>
+			<type>plain</type>
+			<uuidstructure>f7366099-dfca-11e2-8921-170bfb738a71</uuidstructure>
+			<uuidresource>f736609a-dfca-11e2-8921-170bfb738a71</uuidresource>
+			<datelastmodified>Fri, 28 Jun 2013 08:16:35 GMT</datelastmodified>
+			<userlastmodified>Admin</userlastmodified>
+			<datecreated>Fri, 28 Jun 2013 08:15:59 GMT</datecreated>
+			<usercreated>Admin</usercreated>
+			<flags>0</flags>
+			<properties/>
+			<relations/>
+			<accesscontrol/>
+		</file>
+		<file>
+			<source>system/workplace/resources/editors/codemirror/dist/doc/modes.html</source>
+			<destination>system/workplace/resources/editors/codemirror/dist/doc/modes.html</destination>
+			<type>plain</type>
+			<uuidstructure>f73d8c8c-dfca-11e2-8921-170bfb738a71</uuidstructure>
+			<uuidresource>f73d8c8d-dfca-11e2-8921-170bfb738a71</uuidresource>
+			<datelastmodified>Fri, 28 Jun 2013 08:16:35 GMT</datelastmodified>
+			<userlastmodified>Admin</userlastmodified>
+			<datecreated>Fri, 28 Jun 2013 08:15:59 GMT</datecreated>
+			<usercreated>Admin</usercreated>
+			<flags>0</flags>
+			<properties/>
+			<relations/>
+			<accesscontrol/>
+		</file>
+		<file>
+			<source>system/workplace/resources/editors/codemirror/dist/doc/oldrelease.html</source>
+			<destination>system/workplace/resources/editors/codemirror/dist/doc/oldrelease.html</destination>
+			<type>plain</type>
+			<uuidstructure>f742477f-dfca-11e2-8921-170bfb738a71</uuidstructure>
+			<uuidresource>f7424780-dfca-11e2-8921-170bfb738a71</uuidresource>
+			<datelastmodified>Fri, 28 Jun 2013 08:16:35 GMT</datelastmodified>
+			<userlastmodified>Admin</userlastmodified>
+			<datecreated>Fri, 28 Jun 2013 08:15:59 GMT</datecreated>
+			<usercreated>Admin</usercreated>
+			<flags>0</flags>
+			<properties/>
+			<relations/>
+			<accesscontrol/>
+		</file>
+		<file>
+			<source>system/workplace/resources/editors/codemirror/dist/doc/realworld.html</source>
+			<destination>system/workplace/resources/editors/codemirror/dist/doc/realworld.html</destination>
+			<type>plain</type>
+			<uuidstructure>f7472982-dfca-11e2-8921-170bfb738a71</uuidstructure>
+			<uuidresource>f7472983-dfca-11e2-8921-170bfb738a71</uuidresource>
+			<datelastmodified>Fri, 28 Jun 2013 08:16:35 GMT</datelastmodified>
+			<userlastmodified>Admin</userlastmodified>
+			<datecreated>Fri, 28 Jun 2013 08:15:59 GMT</datecreated>
+			<usercreated>Admin</usercreated>
+			<flags>0</flags>
+			<properties/>
+			<relations/>
+			<accesscontrol/>
+		</file>
+		<file>
+			<source>system/workplace/resources/editors/codemirror/dist/doc/reporting.html</source>
+			<destination>system/workplace/resources/editors/codemirror/dist/doc/reporting.html</destination>
+			<type>plain</type>
+			<uuidstructure>f74be475-dfca-11e2-8921-170bfb738a71</uuidstructure>
+			<uuidresource>f74be476-dfca-11e2-8921-170bfb738a71</uuidresource>
+			<datelastmodified>Fri, 28 Jun 2013 08:16:35 GMT</datelastmodified>
+			<userlastmodified>Admin</userlastmodified>
+			<datecreated>Fri, 28 Jun 2013 08:15:59 GMT</datecreated>
+			<usercreated>Admin</usercreated>
+			<flags>0</flags>
+			<properties/>
+			<relations/>
+			<accesscontrol/>
+		</file>
+		<file>
+			<source>system/workplace/resources/editors/codemirror/dist/doc/upgrade_v2.2.html</source>
+			<destination>system/workplace/resources/editors/codemirror/dist/doc/upgrade_v2.2.html</destination>
+			<type>plain</type>
+			<uuidstructure>f74e5578-dfca-11e2-8921-170bfb738a71</uuidstructure>
+			<uuidresource>f74e5579-dfca-11e2-8921-170bfb738a71</uuidresource>
+			<datelastmodified>Fri, 28 Jun 2013 08:16:35 GMT</datelastmodified>
+			<userlastmodified>Admin</userlastmodified>
+			<datecreated>Fri, 28 Jun 2013 08:16:00 GMT</datecreated>
+			<usercreated>Admin</usercreated>
+			<flags>0</flags>
+			<properties/>
+			<relations/>
+			<accesscontrol/>
+		</file>
+		<file>
+			<source>system/workplace/resources/editors/codemirror/dist/doc/upgrade_v3.html</source>
+			<destination>system/workplace/resources/editors/codemirror/dist/doc/upgrade_v3.html</destination>
+			<type>plain</type>
+			<uuidstructure>f753106b-dfca-11e2-8921-170bfb738a71</uuidstructure>
+			<uuidresource>f753106c-dfca-11e2-8921-170bfb738a71</uuidresource>
+			<datelastmodified>Fri, 28 Jun 2013 08:16:35 GMT</datelastmodified>
+			<userlastmodified>Admin</userlastmodified>
+			<datecreated>Fri, 28 Jun 2013 08:16:00 GMT</datecreated>
+			<usercreated>Admin</usercreated>
+			<flags>0</flags>
+			<properties/>
+			<relations/>
+			<accesscontrol/>
+		</file>
+		<file>
+			<destination>system/workplace/resources/editors/codemirror/dist/keymap</destination>
+			<type>folder</type>
+			<uuidstructure>f75a3c5e-dfca-11e2-8921-170bfb738a71</uuidstructure>
+			<datelastmodified>Fri, 28 Jun 2013 08:16:00 GMT</datelastmodified>
+			<userlastmodified>Admin</userlastmodified>
+			<datecreated>Fri, 28 Jun 2013 08:16:00 GMT</datecreated>
+			<usercreated>Admin</usercreated>
+			<flags>0</flags>
+			<properties/>
+			<relations/>
+			<accesscontrol/>
+		</file>
+		<file>
+			<source>system/workplace/resources/editors/codemirror/dist/keymap/emacs.js</source>
+			<destination>system/workplace/resources/editors/codemirror/dist/keymap/emacs.js</destination>
+			<type>plain</type>
+			<uuidstructure>f7616850-dfca-11e2-8921-170bfb738a71</uuidstructure>
+			<uuidresource>f7616851-dfca-11e2-8921-170bfb738a71</uuidresource>
+			<datelastmodified>Fri, 28 Jun 2013 08:16:35 GMT</datelastmodified>
+			<userlastmodified>Admin</userlastmodified>
+			<datecreated>Fri, 28 Jun 2013 08:16:00 GMT</datecreated>
+			<usercreated>Admin</usercreated>
+			<flags>0</flags>
+			<properties/>
+			<relations/>
+			<accesscontrol/>
+		</file>
+		<file>
+			<source>system/workplace/resources/editors/codemirror/dist/keymap/extra.js</source>
+			<destination>system/workplace/resources/editors/codemirror/dist/keymap/extra.js</destination>
+			<type>plain</type>
+			<uuidstructure>f7662343-dfca-11e2-8921-170bfb738a71</uuidstructure>
+			<uuidresource>f7662344-dfca-11e2-8921-170bfb738a71</uuidresource>
+			<datelastmodified>Fri, 28 Jun 2013 08:16:35 GMT</datelastmodified>
+			<userlastmodified>Admin</userlastmodified>
+			<datecreated>Fri, 28 Jun 2013 08:16:00 GMT</datecreated>
+			<usercreated>Admin</usercreated>
+			<flags>0</flags>
+			<properties/>
+			<relations/>
+			<accesscontrol/>
+		</file>
+		<file>
+			<source>system/workplace/resources/editors/codemirror/dist/keymap/vim.js</source>
+			<destination>system/workplace/resources/editors/codemirror/dist/keymap/vim.js</destination>
+			<type>plain</type>
+			<uuidstructure>f76ade36-dfca-11e2-8921-170bfb738a71</uuidstructure>
+			<uuidresource>f76ade37-dfca-11e2-8921-170bfb738a71</uuidresource>
+			<datelastmodified>Fri, 28 Jun 2013 08:16:35 GMT</datelastmodified>
+			<userlastmodified>Admin</userlastmodified>
+			<datecreated>Fri, 28 Jun 2013 08:16:00 GMT</datecreated>
+			<usercreated>Admin</usercreated>
+			<flags>0</flags>
+			<properties/>
+			<relations/>
+			<accesscontrol/>
+		</file>
+		<file>
+			<destination>system/workplace/resources/editors/codemirror/dist/lib</destination>
+			<type>folder</type>
+			<uuidstructure>f76f9929-dfca-11e2-8921-170bfb738a71</uuidstructure>
+			<datelastmodified>Fri, 28 Jun 2013 08:16:00 GMT</datelastmodified>
+			<userlastmodified>Admin</userlastmodified>
+			<datecreated>Fri, 28 Jun 2013 08:16:00 GMT</datecreated>
+			<usercreated>Admin</usercreated>
+			<flags>0</flags>
+			<properties/>
+			<relations/>
+			<accesscontrol/>
+		</file>
+		<file>
+			<source>system/workplace/resources/editors/codemirror/dist/lib/codemirror.css</source>
+			<destination>system/workplace/resources/editors/codemirror/dist/lib/codemirror.css</destination>
+			<type>plain</type>
+			<uuidstructure>f7747b2b-dfca-11e2-8921-170bfb738a71</uuidstructure>
+			<uuidresource>f7747b2c-dfca-11e2-8921-170bfb738a71</uuidresource>
+			<datelastmodified>Fri, 28 Jun 2013 08:16:35 GMT</datelastmodified>
+			<userlastmodified>Admin</userlastmodified>
+			<datecreated>Fri, 28 Jun 2013 08:16:00 GMT</datecreated>
+			<usercreated>Admin</usercreated>
+			<flags>0</flags>
+			<properties/>
+			<relations/>
+			<accesscontrol/>
+		</file>
+		<file>
+			<source>system/workplace/resources/editors/codemirror/dist/lib/codemirror.js</source>
+			<destination>system/workplace/resources/editors/codemirror/dist/lib/codemirror.js</destination>
+			<type>plain</type>
+			<uuidstructure>f77b800e-dfca-11e2-8921-170bfb738a71</uuidstructure>
+			<uuidresource>f77b800f-dfca-11e2-8921-170bfb738a71</uuidresource>
+			<datelastmodified>Fri, 28 Jun 2013 08:16:35 GMT</datelastmodified>
+			<userlastmodified>Admin</userlastmodified>
+			<datecreated>Fri, 28 Jun 2013 08:16:00 GMT</datecreated>
+			<usercreated>Admin</usercreated>
+			<flags>0</flags>
+			<properties/>
+			<relations/>
+			<accesscontrol/>
+		</file>
+		<file>
+			<destination>system/workplace/resources/editors/codemirror/dist/mode</destination>
+			<type>folder</type>
+			<uuidstructure>f782ac01-dfca-11e2-8921-170bfb738a71</uuidstructure>
+			<datelastmodified>Fri, 28 Jun 2013 08:16:00 GMT</datelastmodified>
+			<userlastmodified>Admin</userlastmodified>
+			<datecreated>Fri, 28 Jun 2013 08:16:00 GMT</datecreated>
+			<usercreated>Admin</usercreated>
+			<flags>0</flags>
+			<properties/>
+			<relations/>
+			<accesscontrol/>
+		</file>
+		<file>
+			<source>system/workplace/resources/editors/codemirror/dist/mode/meta.js</source>
+			<destination>system/workplace/resources/editors/codemirror/dist/mode/meta.js</destination>
+			<type>plain</type>
+			<uuidstructure>f94ee084-dfca-11e2-8921-170bfb738a71</uuidstructure>
+			<uuidresource>f94ee085-dfca-11e2-8921-170bfb738a71</uuidresource>
+			<datelastmodified>Fri, 28 Jun 2013 08:16:35 GMT</datelastmodified>
+			<userlastmodified>Admin</userlastmodified>
+			<datecreated>Fri, 28 Jun 2013 08:16:03 GMT</datecreated>
+			<usercreated>Admin</usercreated>
+			<flags>0</flags>
+			<properties/>
+			<relations/>
+			<accesscontrol/>
+		</file>
+		<file>
+			<destination>system/workplace/resources/editors/codemirror/dist/mode/apl</destination>
+			<type>folder</type>
+			<uuidstructure>f7851d03-dfca-11e2-8921-170bfb738a71</uuidstructure>
+			<datelastmodified>Fri, 28 Jun 2013 08:16:00 GMT</datelastmodified>
+			<userlastmodified>Admin</userlastmodified>
+			<datecreated>Fri, 28 Jun 2013 08:16:00 GMT</datecreated>
+			<usercreated>Admin</usercreated>
+			<flags>0</flags>
+			<properties/>
+			<relations/>
+			<accesscontrol/>
+		</file>
+		<file>
+			<source>system/workplace/resources/editors/codemirror/dist/mode/apl/apl.js</source>
+			<destination>system/workplace/resources/editors/codemirror/dist/mode/apl/apl.js</destination>
+			<type>plain</type>
+			<uuidstructure>f78c48f5-dfca-11e2-8921-170bfb738a71</uuidstructure>
+			<uuidresource>f78c48f6-dfca-11e2-8921-170bfb738a71</uuidresource>
+			<datelastmodified>Fri, 28 Jun 2013 08:16:35 GMT</datelastmodified>
+			<userlastmodified>Admin</userlastmodified>
+			<datecreated>Fri, 28 Jun 2013 08:16:00 GMT</datecreated>
+			<usercreated>Admin</usercreated>
+			<flags>0</flags>
+			<properties/>
+			<relations/>
+			<accesscontrol/>
+		</file>
+		<file>
+			<source>system/workplace/resources/editors/codemirror/dist/mode/apl/index.html</source>
+			<destination>system/workplace/resources/editors/codemirror/dist/mode/apl/index.html</destination>
+			<type>plain</type>
+			<uuidstructure>f79103e8-dfca-11e2-8921-170bfb738a71</uuidstructure>
+			<uuidresource>f79103e9-dfca-11e2-8921-170bfb738a71</uuidresource>
+			<datelastmodified>Fri, 28 Jun 2013 08:16:35 GMT</datelastmodified>
+			<userlastmodified>Admin</userlastmodified>
+			<datecreated>Fri, 28 Jun 2013 08:16:00 GMT</datecreated>
+			<usercreated>Admin</usercreated>
+			<flags>0</flags>
+			<properties/>
+			<relations/>
+			<accesscontrol/>
+		</file>
+		<file>
+			<destination>system/workplace/resources/editors/codemirror/dist/mode/asterisk</destination>
+			<type>folder</type>
+			<uuidstructure>f795bedb-dfca-11e2-8921-170bfb738a71</uuidstructure>
+			<datelastmodified>Fri, 28 Jun 2013 08:16:00 GMT</datelastmodified>
+			<userlastmodified>Admin</userlastmodified>
+			<datecreated>Fri, 28 Jun 2013 08:16:00 GMT</datecreated>
+			<usercreated>Admin</usercreated>
+			<flags>0</flags>
+			<properties/>
+			<relations/>
+			<accesscontrol/>
+		</file>
+		<file>
+			<source>system/workplace/resources/editors/codemirror/dist/mode/asterisk/asterisk.js</source>
+			<destination>system/workplace/resources/editors/codemirror/dist/mode/asterisk/asterisk.js</destination>
+			<type>plain</type>
+			<uuidstructure>f79aa0dd-dfca-11e2-8921-170bfb738a71</uuidstructure>
+			<uuidresource>f79aa0de-dfca-11e2-8921-170bfb738a71</uuidresource>
+			<datelastmodified>Fri, 28 Jun 2013 08:16:35 GMT</datelastmodified>
+			<userlastmodified>Admin</userlastmodified>
+			<datecreated>Fri, 28 Jun 2013 08:16:00 GMT</datecreated>
+			<usercreated>Admin</usercreated>
+			<flags>0</flags>
+			<properties/>
+			<relations/>
+			<accesscontrol/>
+		</file>
+		<file>
+			<source>system/workplace/resources/editors/codemirror/dist/mode/asterisk/index.html</source>
+			<destination>system/workplace/resources/editors/codemirror/dist/mode/asterisk/index.html</destination>
+			<type>plain</type>
+			<uuidstructure>f79f5bd0-dfca-11e2-8921-170bfb738a71</uuidstructure>
+			<uuidresource>f79f5bd1-dfca-11e2-8921-170bfb738a71</uuidresource>
+			<datelastmodified>Fri, 28 Jun 2013 08:16:35 GMT</datelastmodified>
+			<userlastmodified>Admin</userlastmodified>
+			<datecreated>Fri, 28 Jun 2013 08:16:00 GMT</datecreated>
+			<usercreated>Admin</usercreated>
+			<flags>0</flags>
+			<properties/>
+			<relations/>
+			<accesscontrol/>
+		</file>
+		<file>
+			<destination>system/workplace/resources/editors/codemirror/dist/mode/clike</destination>
+			<type>folder</type>
+			<uuidstructure>f7a416c3-dfca-11e2-8921-170bfb738a71</uuidstructure>
+			<datelastmodified>Fri, 28 Jun 2013 08:16:00 GMT</datelastmodified>
+			<userlastmodified>Admin</userlastmodified>
+			<datecreated>Fri, 28 Jun 2013 08:16:00 GMT</datecreated>
+			<usercreated>Admin</usercreated>
+			<flags>0</flags>
+			<properties/>
+			<relations/>
+			<accesscontrol/>
+		</file>
+		<file>
+			<source>system/workplace/resources/editors/codemirror/dist/mode/clike/clike.js</source>
+			<destination>system/workplace/resources/editors/codemirror/dist/mode/clike/clike.js</destination>
+			<type>plain</type>
+			<uuidstructure>f7a8d1b5-dfca-11e2-8921-170bfb738a71</uuidstructure>
+			<uuidresource>f7a8d1b6-dfca-11e2-8921-170bfb738a71</uuidresource>
+			<datelastmodified>Fri, 28 Jun 2013 08:16:35 GMT</datelastmodified>
+			<userlastmodified>Admin</userlastmodified>
+			<datecreated>Fri, 28 Jun 2013 08:16:00 GMT</datecreated>
+			<usercreated>Admin</usercreated>
+			<flags>0</flags>
+			<properties/>
+			<relations/>
+			<accesscontrol/>
+		</file>
+		<file>
+			<source>system/workplace/resources/editors/codemirror/dist/mode/clike/index.html</source>
+			<destination>system/workplace/resources/editors/codemirror/dist/mode/clike/index.html</destination>
+			<type>plain</type>
+			<uuidstructure>f7adb3b8-dfca-11e2-8921-170bfb738a71</uuidstructure>
+			<uuidresource>f7adb3b9-dfca-11e2-8921-170bfb738a71</uuidresource>
+			<datelastmodified>Fri, 28 Jun 2013 08:16:35 GMT</datelastmodified>
+			<userlastmodified>Admin</userlastmodified>
+			<datecreated>Fri, 28 Jun 2013 08:16:00 GMT</datecreated>
+			<usercreated>Admin</usercreated>
+			<flags>0</flags>
+			<properties/>
+			<relations/>
+			<accesscontrol/>
+		</file>
+		<file>
+			<source>system/workplace/resources/editors/codemirror/dist/mode/clike/scala.html</source>
+			<destination>system/workplace/resources/editors/codemirror/dist/mode/clike/scala.html</destination>
+			<type>plain</type>
+			<uuidstructure>f7b4b89b-dfca-11e2-8921-170bfb738a71</uuidstructure>
+			<uuidresource>f7b4b89c-dfca-11e2-8921-170bfb738a71</uuidresource>
+			<datelastmodified>Fri, 28 Jun 2013 08:16:35 GMT</datelastmodified>
+			<userlastmodified>Admin</userlastmodified>
+			<datecreated>Fri, 28 Jun 2013 08:16:00 GMT</datecreated>
+			<usercreated>Admin</usercreated>
+			<flags>0</flags>
+			<properties/>
+			<relations/>
+			<accesscontrol/>
+		</file>
+		<file>
+			<destination>system/workplace/resources/editors/codemirror/dist/mode/clojure</destination>
+			<type>folder</type>
+			<uuidstructure>f7b99a9e-dfca-11e2-8921-170bfb738a71</uuidstructure>
+			<datelastmodified>Fri, 28 Jun 2013 08:16:00 GMT</datelastmodified>
+			<userlastmodified>Admin</userlastmodified>
+			<datecreated>Fri, 28 Jun 2013 08:16:00 GMT</datecreated>
+			<usercreated>Admin</usercreated>
+			<flags>0</flags>
+			<properties/>
+			<relations/>
+			<accesscontrol/>
+		</file>
+		<file>
+			<source>system/workplace/resources/editors/codemirror/dist/mode/clojure/clojure.js</source>
+			<destination>system/workplace/resources/editors/codemirror/dist/mode/clojure/clojure.js</destination>
+			<type>plain</type>
+			<uuidstructure>f7bbe490-dfca-11e2-8921-170bfb738a71</uuidstructure>
+			<uuidresource>f7bbe491-dfca-11e2-8921-170bfb738a71</uuidresource>
+			<datelastmodified>Fri, 28 Jun 2013 08:16:35 GMT</datelastmodified>
+			<userlastmodified>Admin</userlastmodified>
+			<datecreated>Fri, 28 Jun 2013 08:16:00 GMT</datecreated>
+			<usercreated>Admin</usercreated>
+			<flags>0</flags>
+			<properties/>
+			<relations/>
+			<accesscontrol/>
+		</file>
+		<file>
+			<source>system/workplace/resources/editors/codemirror/dist/mode/clojure/index.html</source>
+			<destination>system/workplace/resources/editors/codemirror/dist/mode/clojure/index.html</destination>
+			<type>plain</type>
+			<uuidstructure>f7c58183-dfca-11e2-8921-170bfb738a71</uuidstructure>
+			<uuidresource>f7c58184-dfca-11e2-8921-170bfb738a71</uuidresource>
+			<datelastmodified>Fri, 28 Jun 2013 08:16:35 GMT</datelastmodified>
+			<userlastmodified>Admin</userlastmodified>
+			<datecreated>Fri, 28 Jun 2013 08:16:00 GMT</datecreated>
+			<usercreated>Admin</usercreated>
+			<flags>0</flags>
+			<properties/>
+			<relations/>
+			<accesscontrol/>
+		</file>
+		<file>
+			<destination>system/workplace/resources/editors/codemirror/dist/mode/cobol</destination>
+			<type>folder</type>
+			<uuidstructure>f7c7cb76-dfca-11e2-8921-170bfb738a71</uuidstructure>
+			<datelastmodified>Fri, 28 Jun 2013 08:16:00 GMT</datelastmodified>
+			<userlastmodified>Admin</userlastmodified>
+			<datecreated>Fri, 28 Jun 2013 08:16:00 GMT</datecreated>
+			<usercreated>Admin</usercreated>
+			<flags>0</flags>
+			<properties/>
+			<relations/>
+			<accesscontrol/>
+		</file>
+		<file>
+			<source>system/workplace/resources/editors/codemirror/dist/mode/cobol/cobol.js</source>
+			<destination>system/workplace/resources/editors/codemirror/dist/mode/cobol/cobol.js</destination>
+			<type>plain</type>
+			<uuidstructure>f7cef768-dfca-11e2-8921-170bfb738a71</uuidstructure>
+			<uuidresource>f7cef769-dfca-11e2-8921-170bfb738a71</uuidresource>
+			<datelastmodified>Fri, 28 Jun 2013 08:16:35 GMT</datelastmodified>
+			<userlastmodified>Admin</userlastmodified>
+			<datecreated>Fri, 28 Jun 2013 08:16:00 GMT</datecreated>
+			<usercreated>Admin</usercreated>
+			<flags>0</flags>
+			<properties/>
+			<relations/>
+			<accesscontrol/>
+		</file>
+		<file>
+			<source>system/workplace/resources/editors/codemirror/dist/mode/cobol/index.html</source>
+			<destination>system/workplace/resources/editors/codemirror/dist/mode/cobol/index.html</destination>
+			<type>plain</type>
+			<uuidstructure>f7d3d96b-dfca-11e2-8921-170bfb738a71</uuidstructure>
+			<uuidresource>f7d3d96c-dfca-11e2-8921-170bfb738a71</uuidresource>
+			<datelastmodified>Fri, 28 Jun 2013 08:16:35 GMT</datelastmodified>
+			<userlastmodified>Admin</userlastmodified>
+			<datecreated>Fri, 28 Jun 2013 08:16:00 GMT</datecreated>
+			<usercreated>Admin</usercreated>
+			<flags>0</flags>
+			<properties/>
+			<relations/>
+			<accesscontrol/>
+		</file>
+		<file>
+			<destination>system/workplace/resources/editors/codemirror/dist/mode/coffeescript</destination>
+			<type>folder</type>
+			<uuidstructure>f7d8945e-dfca-11e2-8921-170bfb738a71</uuidstructure>
+			<datelastmodified>Fri, 28 Jun 2013 08:16:00 GMT</datelastmodified>
+			<userlastmodified>Admin</userlastmodified>
+			<datecreated>Fri, 28 Jun 2013 08:16:00 GMT</datecreated>
+			<usercreated>Admin</usercreated>
+			<flags>0</flags>
+			<properties/>
+			<relations/>
+			<accesscontrol/>
+		</file>
+		<file>
+			<source>system/workplace/resources/editors/codemirror/dist/mode/coffeescript/coffeescript.js</source>
+			<destination>system/workplace/resources/editors/codemirror/dist/mode/coffeescript/coffeescript.js</destination>
+			<type>plain</type>
+			<uuidstructure>f7dd4f50-dfca-11e2-8921-170bfb738a71</uuidstructure>
+			<uuidresource>f7dd4f51-dfca-11e2-8921-170bfb738a71</uuidresource>
+			<datelastmodified>Fri, 28 Jun 2013 08:16:35 GMT</datelastmodified>
+			<userlastmodified>Admin</userlastmodified>
+			<datecreated>Fri, 28 Jun 2013 08:16:00 GMT</datecreated>
+			<usercreated>Admin</usercreated>
+			<flags>0</flags>
+			<properties/>
+			<relations/>
+			<accesscontrol/>
+		</file>
+		<file>
+			<source>system/workplace/resources/editors/codemirror/dist/mode/coffeescript/index.html</source>
+			<destination>system/workplace/resources/editors/codemirror/dist/mode/coffeescript/index.html</destination>
+			<type>plain</type>
+			<uuidstructure>f7e20a43-dfca-11e2-8921-170bfb738a71</uuidstructure>
+			<uuidresource>f7e20a44-dfca-11e2-8921-170bfb738a71</uuidresource>
+			<datelastmodified>Fri, 28 Jun 2013 08:16:35 GMT</datelastmodified>
+			<userlastmodified>Admin</userlastmodified>
+			<datecreated>Fri, 28 Jun 2013 08:16:00 GMT</datecreated>
+			<usercreated>Admin</usercreated>
+			<flags>0</flags>
+			<properties/>
+			<relations/>
+			<accesscontrol/>
+		</file>
+		<file>
+			<source>system/workplace/resources/editors/codemirror/dist/mode/coffeescript/LICENSE</source>
+			<destination>system/workplace/resources/editors/codemirror/dist/mode/coffeescript/LICENSE</destination>
+			<type>plain</type>
+			<uuidstructure>f7e6ec46-dfca-11e2-8921-170bfb738a71</uuidstructure>
+			<uuidresource>f7e6ec47-dfca-11e2-8921-170bfb738a71</uuidresource>
+			<datelastmodified>Fri, 28 Jun 2013 08:16:35 GMT</datelastmodified>
+			<userlastmodified>Admin</userlastmodified>
+			<datecreated>Fri, 28 Jun 2013 08:16:01 GMT</datecreated>
+			<usercreated>Admin</usercreated>
+			<flags>0</flags>
+			<properties/>
+			<relations/>
+			<accesscontrol/>
+		</file>
+		<file>
+			<destination>system/workplace/resources/editors/codemirror/dist/mode/commonlisp</destination>
+			<type>folder</type>
+			<uuidstructure>f7eba739-dfca-11e2-8921-170bfb738a71</uuidstructure>
+			<datelastmodified>Fri, 28 Jun 2013 08:16:01 GMT</datelastmodified>
+			<userlastmodified>Admin</userlastmodified>
+			<datecreated>Fri, 28 Jun 2013 08:16:01 GMT</datecreated>
+			<usercreated>Admin</usercreated>
+			<flags>0</flags>
+			<properties/>
+			<relations/>
+			<accesscontrol/>
+		</file>
+		<file>
+			<source>system/workplace/resources/editors/codemirror/dist/mode/commonlisp/commonlisp.js</source>
+			<destination>system/workplace/resources/editors/codemirror/dist/mode/commonlisp/commonlisp.js</destination>
+			<type>plain</type>
+			<uuidstructure>f7f0622b-dfca-11e2-8921-170bfb738a71</uuidstructure>
+			<uuidresource>f7f0622c-dfca-11e2-8921-170bfb738a71</uuidresource>
+			<datelastmodified>Fri, 28 Jun 2013 08:16:35 GMT</datelastmodified>
+			<userlastmodified>Admin</userlastmodified>
+			<datecreated>Fri, 28 Jun 2013 08:16:01 GMT</datecreated>
+			<usercreated>Admin</usercreated>
+			<flags>0</flags>
+			<properties/>
+			<relations/>
+			<accesscontrol/>
+		</file>
+		<file>
+			<source>system/workplace/resources/editors/codemirror/dist/mode/commonlisp/index.html</source>
+			<destination>system/workplace/resources/editors/codemirror/dist/mode/commonlisp/index.html</destination>
+			<type>plain</type>
+			<uuidstructure>f7f51d1e-dfca-11e2-8921-170bfb738a71</uuidstructure>
+			<uuidresource>f7f51d1f-dfca-11e2-8921-170bfb738a71</uuidresource>
+			<datelastmodified>Fri, 28 Jun 2013 08:16:35 GMT</datelastmodified>
+			<userlastmodified>Admin</userlastmodified>
+			<datecreated>Fri, 28 Jun 2013 08:16:01 GMT</datecreated>
+			<usercreated>Admin</usercreated>
+			<flags>0</flags>
+			<properties/>
+			<relations/>
+			<accesscontrol/>
+		</file>
+		<file>
+			<destination>system/workplace/resources/editors/codemirror/dist/mode/css</destination>
+			<type>folder</type>
+			<uuidstructure>f7f9ff21-dfca-11e2-8921-170bfb738a71</uuidstructure>
+			<datelastmodified>Fri, 28 Jun 2013 08:16:01 GMT</datelastmodified>
+			<userlastmodified>Admin</userlastmodified>
+			<datecreated>Fri, 28 Jun 2013 08:16:01 GMT</datecreated>
+			<usercreated>Admin</usercreated>
+			<flags>0</flags>
+			<properties/>
+			<relations/>
+			<accesscontrol/>
+		</file>
+		<file>
+			<source>system/workplace/resources/editors/codemirror/dist/mode/css/css.js</source>
+			<destination>system/workplace/resources/editors/codemirror/dist/mode/css/css.js</destination>
+			<type>plain</type>
+			<uuidstructure>f7feba13-dfca-11e2-8921-170bfb738a71</uuidstructure>
+			<uuidresource>f7feba14-dfca-11e2-8921-170bfb738a71</uuidresource>
+			<datelastmodified>Fri, 28 Jun 2013 08:16:35 GMT</datelastmodified>
+			<userlastmodified>Admin</userlastmodified>
+			<datecreated>Fri, 28 Jun 2013 08:16:01 GMT</datecreated>
+			<usercreated>Admin</usercreated>
+			<flags>0</flags>
+			<properties/>
+			<relations/>
+			<accesscontrol/>
+		</file>
+		<file>
+			<source>system/workplace/resources/editors/codemirror/dist/mode/css/index.html</source>
+			<destination>system/workplace/resources/editors/codemirror/dist/mode/css/index.html</destination>
+			<type>plain</type>
+			<uuidstructure>f8037506-dfca-11e2-8921-170bfb738a71</uuidstructure>
+			<uuidresource>f8037507-dfca-11e2-8921-170bfb738a71</uuidresource>
+			<datelastmodified>Fri, 28 Jun 2013 08:16:35 GMT</datelastmodified>
+			<userlastmodified>Admin</userlastmodified>
+			<datecreated>Fri, 28 Jun 2013 08:16:01 GMT</datecreated>
+			<usercreated>Admin</usercreated>
+			<flags>0</flags>
+			<properties/>
+			<relations/>
+			<accesscontrol/>
+		</file>
+		<file>
+			<source>system/workplace/resources/editors/codemirror/dist/mode/css/scss.html</source>
+			<destination>system/workplace/resources/editors/codemirror/dist/mode/css/scss.html</destination>
+			<type>plain</type>
+			<uuidstructure>f80aa0f9-dfca-11e2-8921-170bfb738a71</uuidstructure>
+			<uuidresource>f80aa0fa-dfca-11e2-8921-170bfb738a71</uuidresource>
+			<datelastmodified>Fri, 28 Jun 2013 08:16:35 GMT</datelastmodified>
+			<userlastmodified>Admin</userlastmodified>
+			<datecreated>Fri, 28 Jun 2013 08:16:01 GMT</datecreated>
+			<usercreated>Admin</usercreated>
+			<flags>0</flags>
+			<properties/>
+			<relations/>
+			<accesscontrol/>
+		</file>
+		<file>
+			<source>system/workplace/resources/editors/codemirror/dist/mode/css/scss_test.js</source>
+			<destination>system/workplace/resources/editors/codemirror/dist/mode/css/scss_test.js</destination>
+			<type>plain</type>
+			<uuidstructure>f80f5bec-dfca-11e2-8921-170bfb738a71</uuidstructure>
+			<uuidresource>f80f5bed-dfca-11e2-8921-170bfb738a71</uuidresource>
+			<datelastmodified>Fri, 28 Jun 2013 08:16:35 GMT</datelastmodified>
+			<userlastmodified>Admin</userlastmodified>
+			<datecreated>Fri, 28 Jun 2013 08:16:01 GMT</datecreated>
+			<usercreated>Admin</usercreated>
+			<flags>0</flags>
+			<properties/>
+			<relations/>
+			<accesscontrol/>
+		</file>
+		<file>
+			<source>system/workplace/resources/editors/codemirror/dist/mode/css/test.js</source>
+			<destination>system/workplace/resources/editors/codemirror/dist/mode/css/test.js</destination>
+			<type>plain</type>
+			<uuidstructure>f81416df-dfca-11e2-8921-170bfb738a71</uuidstructure>
+			<uuidresource>f81416e0-dfca-11e2-8921-170bfb738a71</uuidresource>
+			<datelastmodified>Fri, 28 Jun 2013 08:16:35 GMT</datelastmodified>
+			<userlastmodified>Admin</userlastmodified>
+			<datecreated>Fri, 28 Jun 2013 08:16:01 GMT</datecreated>
+			<usercreated>Admin</usercreated>
+			<flags>0</flags>
+			<properties/>
+			<relations/>
+			<accesscontrol/>
+		</file>
+		<file>
+			<destination>system/workplace/resources/editors/codemirror/dist/mode/d</destination>
+			<type>folder</type>
+			<uuidstructure>f81687e2-dfca-11e2-8921-170bfb738a71</uuidstructure>
+			<datelastmodified>Fri, 28 Jun 2013 08:16:01 GMT</datelastmodified>
+			<userlastmodified>Admin</userlastmodified>
+			<datecreated>Fri, 28 Jun 2013 08:16:01 GMT</datecreated>
+			<usercreated>Admin</usercreated>
+			<flags>0</flags>
+			<properties/>
+			<relations/>
+			<accesscontrol/>
+		</file>
+		<file>
+			<source>system/workplace/resources/editors/codemirror/dist/mode/d/d.js</source>
+			<destination>system/workplace/resources/editors/codemirror/dist/mode/d/d.js</destination>
+			<type>plain</type>
+			<uuidstructure>f81b42d4-dfca-11e2-8921-170bfb738a71</uuidstructure>
+			<uuidresource>f81b42d5-dfca-11e2-8921-170bfb738a71</uuidresource>
+			<datelastmodified>Fri, 28 Jun 2013 08:16:35 GMT</datelastmodified>
+			<userlastmodified>Admin</userlastmodified>
+			<datecreated>Fri, 28 Jun 2013 08:16:01 GMT</datecreated>
+			<usercreated>Admin</usercreated>
+			<flags>0</flags>
+			<properties/>
+			<relations/>
+			<accesscontrol/>
+		</file>
+		<file>
+			<source>system/workplace/resources/editors/codemirror/dist/mode/d/index.html</source>
+			<destination>system/workplace/resources/editors/codemirror/dist/mode/d/index.html</destination>
+			<type>plain</type>
+			<uuidstructure>f82024d7-dfca-11e2-8921-170bfb738a71</uuidstructure>
+			<uuidresource>f82024d8-dfca-11e2-8921-170bfb738a71</uuidresource>
+			<datelastmodified>Fri, 28 Jun 2013 08:16:35 GMT</datelastmodified>
+			<userlastmodified>Admin</userlastmodified>
+			<datecreated>Fri, 28 Jun 2013 08:16:01 GMT</datecreated>
+			<usercreated>Admin</usercreated>
+			<flags>0</flags>
+			<properties/>
+			<relations/>
+			<accesscontrol/>
+		</file>
+		<file>
+			<destination>system/workplace/resources/editors/codemirror/dist/mode/diff</destination>
+			<type>folder</type>
+			<uuidstructure>f8226eca-dfca-11e2-8921-170bfb738a71</uuidstructure>
+			<datelastmodified>Fri, 28 Jun 2013 08:16:01 GMT</datelastmodified>
+			<userlastmodified>Admin</userlastmodified>
+			<datecreated>Fri, 28 Jun 2013 08:16:01 GMT</datecreated>
+			<usercreated>Admin</usercreated>
+			<flags>0</flags>
+			<properties/>
+			<relations/>
+			<accesscontrol/>
+		</file>
+		<file>
+			<source>system/workplace/resources/editors/codemirror/dist/mode/diff/diff.js</source>
+			<destination>system/workplace/resources/editors/codemirror/dist/mode/diff/diff.js</destination>
+			<type>plain</type>
+			<uuidstructure>f82729bc-dfca-11e2-8921-170bfb738a71</uuidstructure>
+			<uuidresource>f82729bd-dfca-11e2-8921-170bfb738a71</uuidresource>
+			<datelastmodified>Fri, 28 Jun 2013 08:16:35 GMT</datelastmodified>
+			<userlastmodified>Admin</userlastmodified>
+			<datecreated>Fri, 28 Jun 2013 08:16:01 GMT</datecreated>
+			<usercreated>Admin</usercreated>
+			<flags>0</flags>
+			<properties/>
+			<relations/>
+			<accesscontrol/>
+		</file>
+		<file>
+			<source>system/workplace/resources/editors/codemirror/dist/mode/diff/index.html</source>
+			<destination>system/workplace/resources/editors/codemirror/dist/mode/diff/index.html</destination>
+			<type>plain</type>
+			<uuidstructure>f82c0bbf-dfca-11e2-8921-170bfb738a71</uuidstructure>
+			<uuidresource>f82c0bc0-dfca-11e2-8921-170bfb738a71</uuidresource>
+			<datelastmodified>Fri, 28 Jun 2013 08:16:35 GMT</datelastmodified>
+			<userlastmodified>Admin</userlastmodified>
+			<datecreated>Fri, 28 Jun 2013 08:16:01 GMT</datecreated>
+			<usercreated>Admin</usercreated>
+			<flags>0</flags>
+			<properties/>
+			<relations/>
+			<accesscontrol/>
+		</file>
+		<file>
+			<destination>system/workplace/resources/editors/codemirror/dist/mode/ecl</destination>
+			<type>folder</type>
+			<uuidstructure>f830c6b2-dfca-11e2-8921-170bfb738a71</uuidstructure>
+			<datelastmodified>Fri, 28 Jun 2013 08:16:01 GMT</datelastmodified>
+			<userlastmodified>Admin</userlastmodified>
+			<datecreated>Fri, 28 Jun 2013 08:16:01 GMT</datecreated>
+			<usercreated>Admin</usercreated>
+			<flags>0</flags>
+			<properties/>
+			<relations/>
+			<accesscontrol/>
+		</file>
+		<file>
+			<source>system/workplace/resources/editors/codemirror/dist/mode/ecl/ecl.js</source>
+			<destination>system/workplace/resources/editors/codemirror/dist/mode/ecl/ecl.js</destination>
+			<type>plain</type>
+			<uuidstructure>f83581a4-dfca-11e2-8921-170bfb738a71</uuidstructure>
+			<uuidresource>f83581a5-dfca-11e2-8921-170bfb738a71</uuidresource>
+			<datelastmodified>Fri, 28 Jun 2013 08:16:35 GMT</datelastmodified>
+			<userlastmodified>Admin</userlastmodified>
+			<datecreated>Fri, 28 Jun 2013 08:16:01 GMT</datecreated>
+			<usercreated>Admin</usercreated>
+			<flags>0</flags>
+			<properties/>
+			<relations/>
+			<accesscontrol/>
+		</file>
+		<file>
+			<source>system/workplace/resources/editors/codemirror/dist/mode/ecl/index.html</source>
+			<destination>system/workplace/resources/editors/codemirror/dist/mode/ecl/index.html</destination>
+			<type>plain</type>
+			<uuidstructure>f83a3c97-dfca-11e2-8921-170bfb738a71</uuidstructure>
+			<uuidresource>f83a3c98-dfca-11e2-8921-170bfb738a71</uuidresource>
+			<datelastmodified>Fri, 28 Jun 2013 08:16:35 GMT</datelastmodified>
+			<userlastmodified>Admin</userlastmodified>
+			<datecreated>Fri, 28 Jun 2013 08:16:01 GMT</datecreated>
+			<usercreated>Admin</usercreated>
+			<flags>0</flags>
+			<properties/>
+			<relations/>
+			<accesscontrol/>
+		</file>
+		<file>
+			<destination>system/workplace/resources/editors/codemirror/dist/mode/erlang</destination>
+			<type>folder</type>
+			<uuidstructure>f83f1e9a-dfca-11e2-8921-170bfb738a71</uuidstructure>
+			<datelastmodified>Fri, 28 Jun 2013 08:16:01 GMT</datelastmodified>
+			<userlastmodified>Admin</userlastmodified>
+			<datecreated>Fri, 28 Jun 2013 08:16:01 GMT</datecreated>
+			<usercreated>Admin</usercreated>
+			<flags>0</flags>
+			<properties/>
+			<relations/>
+			<accesscontrol/>
+		</file>
+		<file>
+			<source>system/workplace/resources/editors/codemirror/dist/mode/erlang/erlang.js</source>
+			<destination>system/workplace/resources/editors/codemirror/dist/mode/erlang/erlang.js</destination>
+			<type>plain</type>
+			<uuidstructure>f843d98c-dfca-11e2-8921-170bfb738a71</uuidstructure>
+			<uuidresource>f843d98d-dfca-11e2-8921-170bfb738a71</uuidresource>
+			<datelastmodified>Fri, 28 Jun 2013 08:16:35 GMT</datelastmodified>
+			<userlastmodified>Admin</userlastmodified>
+			<datecreated>Fri, 28 Jun 2013 08:16:01 GMT</datecreated>
+			<usercreated>Admin</usercreated>
+			<flags>0</flags>
+			<properties/>
+			<relations/>
+			<accesscontrol/>
+		</file>
+		<file>
+			<source>system/workplace/resources/editors/codemirror/dist/mode/erlang/index.html</source>
+			<destination>system/workplace/resources/editors/codemirror/dist/mode/erlang/index.html</destination>
+			<type>plain</type>
+			<uuidstructure>f84b057f-dfca-11e2-8921-170bfb738a71</uuidstructure>
+			<uuidresource>f84b0580-dfca-11e2-8921-170bfb738a71</uuidresource>
+			<datelastmodified>Fri, 28 Jun 2013 08:16:35 GMT</datelastmodified>
+			<userlastmodified>Admin</userlastmodified>
+			<datecreated>Fri, 28 Jun 2013 08:16:01 GMT</datecreated>
+			<usercreated>Admin</usercreated>
+			<flags>0</flags>
+			<properties/>
+			<relations/>
+			<accesscontrol/>
+		</file>
+		<file>
+			<destination>system/workplace/resources/editors/codemirror/dist/mode/gas</destination>
+			<type>folder</type>
+			<uuidstructure>f84d4f72-dfca-11e2-8921-170bfb738a71</uuidstructure>
+			<datelastmodified>Fri, 28 Jun 2013 08:16:01 GMT</datelastmodified>
+			<userlastmodified>Admin</userlastmodified>
+			<datecreated>Fri, 28 Jun 2013 08:16:01 GMT</datecreated>
+			<usercreated>Admin</usercreated>
+			<flags>0</flags>
+			<properties/>
+			<relations/>
+			<accesscontrol/>
+		</file>
+		<file>
+			<source>system/workplace/resources/editors/codemirror/dist/mode/gas/gas.js</source>
+			<destination>system/workplace/resources/editors/codemirror/dist/mode/gas/gas.js</destination>
+			<type>plain</type>
+			<uuidstructure>f8523174-dfca-11e2-8921-170bfb738a71</uuidstructure>
+			<uuidresource>f8523175-dfca-11e2-8921-170bfb738a71</uuidresource>
+			<datelastmodified>Fri, 28 Jun 2013 08:16:35 GMT</datelastmodified>
+			<userlastmodified>Admin</userlastmodified>
+			<datecreated>Fri, 28 Jun 2013 08:16:01 GMT</datecreated>
+			<usercreated>Admin</usercreated>
+			<flags>0</flags>
+			<properties/>
+			<relations/>
+			<accesscontrol/>
+		</file>
+		<file>
+			<source>system/workplace/resources/editors/codemirror/dist/mode/gas/index.html</source>
+			<destination>system/workplace/resources/editors/codemirror/dist/mode/gas/index.html</destination>
+			<type>plain</type>
+			<uuidstructure>f856ec67-dfca-11e2-8921-170bfb738a71</uuidstructure>
+			<uuidresource>f856ec68-dfca-11e2-8921-170bfb738a71</uuidresource>
+			<datelastmodified>Fri, 28 Jun 2013 08:16:35 GMT</datelastmodified>
+			<userlastmodified>Admin</userlastmodified>
+			<datecreated>Fri, 28 Jun 2013 08:16:01 GMT</datecreated>
+			<usercreated>Admin</usercreated>
+			<flags>0</flags>
+			<properties/>
+			<relations/>
+			<accesscontrol/>
+		</file>
+		<file>
+			<destination>system/workplace/resources/editors/codemirror/dist/mode/gfm</destination>
+			<type>folder</type>
+			<uuidstructure>f8595d6a-dfca-11e2-8921-170bfb738a71</uuidstructure>
+			<datelastmodified>Fri, 28 Jun 2013 08:16:01 GMT</datelastmodified>
+			<userlastmodified>Admin</userlastmodified>
+			<datecreated>Fri, 28 Jun 2013 08:16:01 GMT</datecreated>
+			<usercreated>Admin</usercreated>
+			<flags>0</flags>
+			<properties/>
+			<relations/>
+			<accesscontrol/>
+		</file>
+		<file>
+			<source>system/workplace/resources/editors/codemirror/dist/mode/gfm/gfm.js</source>
+			<destination>system/workplace/resources/editors/codemirror/dist/mode/gfm/gfm.js</destination>
+			<type>plain</type>
+			<uuidstructure>f85e185c-dfca-11e2-8921-170bfb738a71</uuidstructure>
+			<uuidresource>f85e185d-dfca-11e2-8921-170bfb738a71</uuidresource>
+			<datelastmodified>Fri, 28 Jun 2013 08:16:35 GMT</datelastmodified>
+			<userlastmodified>Admin</userlastmodified>
+			<datecreated>Fri, 28 Jun 2013 08:16:01 GMT</datecreated>
+			<usercreated>Admin</usercreated>
+			<flags>0</flags>
+			<properties/>
+			<relations/>
+			<accesscontrol/>
+		</file>
+		<file>
+			<source>system/workplace/resources/editors/codemirror/dist/mode/gfm/index.html</source>
+			<destination>system/workplace/resources/editors/codemirror/dist/mode/gfm/index.html</destination>
+			<type>plain</type>
+			<uuidstructure>f865444f-dfca-11e2-8921-170bfb738a71</uuidstructure>
+			<uuidresource>f8654450-dfca-11e2-8921-170bfb738a71</uuidresource>
+			<datelastmodified>Fri, 28 Jun 2013 08:16:35 GMT</datelastmodified>
+			<userlastmodified>Admin</userlastmodified>
+			<datecreated>Fri, 28 Jun 2013 08:16:01 GMT</datecreated>
+			<usercreated>Admin</usercreated>
+			<flags>0</flags>
+			<properties/>
+			<relations/>
+			<accesscontrol/>
+		</file>
+		<file>
+			<source>system/workplace/resources/editors/codemirror/dist/mode/gfm/test.js</source>
+			<destination>system/workplace/resources/editors/codemirror/dist/mode/gfm/test.js</destination>
+			<type>plain</type>
+			<uuidstructure>f869ff42-dfca-11e2-8921-170bfb738a71</uuidstructure>
+			<uuidresource>f869ff43-dfca-11e2-8921-170bfb738a71</uuidresource>
+			<datelastmodified>Fri, 28 Jun 2013 08:16:35 GMT</datelastmodified>
+			<userlastmodified>Admin</userlastmodified>
+			<datecreated>Fri, 28 Jun 2013 08:16:01 GMT</datecreated>
+			<usercreated>Admin</usercreated>
+			<flags>0</flags>
+			<properties/>
+			<relations/>
+			<accesscontrol/>
+		</file>
+		<file>
+			<destination>system/workplace/resources/editors/codemirror/dist/mode/go</destination>
+			<type>folder</type>
+			<uuidstructure>f86c7045-dfca-11e2-8921-170bfb738a71</uuidstructure>
+			<datelastmodified>Fri, 28 Jun 2013 08:16:01 GMT</datelastmodified>
+			<userlastmodified>Admin</userlastmodified>
+			<datecreated>Fri, 28 Jun 2013 08:16:01 GMT</datecreated>
+			<usercreated>Admin</usercreated>
+			<flags>0</flags>
+			<properties/>
+			<relations/>
+			<accesscontrol/>
+		</file>
+		<file>
+			<source>system/workplace/resources/editors/codemirror/dist/mode/go/go.js</source>
+			<destination>system/workplace/resources/editors/codemirror/dist/mode/go/go.js</destination>
+			<type>plain</type>
+			<uuidstructure>f8712b37-dfca-11e2-8921-170bfb738a71</uuidstructure>
+			<uuidresource>f8712b38-dfca-11e2-8921-170bfb738a71</uuidresource>
+			<datelastmodified>Fri, 28 Jun 2013 08:16:35 GMT</datelastmodified>
+			<userlastmodified>Admin</userlastmodified>
+			<datecreated>Fri, 28 Jun 2013 08:16:01 GMT</datecreated>
+			<usercreated>Admin</usercreated>
+			<flags>0</flags>
+			<properties/>
+			<relations/>
+			<accesscontrol/>
+		</file>
+		<file>
+			<source>system/workplace/resources/editors/codemirror/dist/mode/go/index.html</source>
+			<destination>system/workplace/resources/editors/codemirror/dist/mode/go/index.html</destination>
+			<type>plain</type>
+			<uuidstructure>f878572a-dfca-11e2-8921-170bfb738a71</uuidstructure>
+			<uuidresource>f878572b-dfca-11e2-8921-170bfb738a71</uuidresource>
+			<datelastmodified>Fri, 28 Jun 2013 08:16:35 GMT</datelastmodified>
+			<userlastmodified>Admin</userlastmodified>
+			<datecreated>Fri, 28 Jun 2013 08:16:01 GMT</datecreated>
+			<usercreated>Admin</usercreated>
+			<flags>0</flags>
+			<properties/>
+			<relations/>
+			<accesscontrol/>
+		</file>
+		<file>
+			<destination>system/workplace/resources/editors/codemirror/dist/mode/groovy</destination>
+			<type>folder</type>
+			<uuidstructure>f87aa11d-dfca-11e2-8921-170bfb738a71</uuidstructure>
+			<datelastmodified>Fri, 28 Jun 2013 08:16:01 GMT</datelastmodified>
+			<userlastmodified>Admin</userlastmodified>
+			<datecreated>Fri, 28 Jun 2013 08:16:01 GMT</datecreated>
+			<usercreated>Admin</usercreated>
+			<flags>0</flags>
+			<properties/>
+			<relations/>
+			<accesscontrol/>
+		</file>
+		<file>
+			<source>system/workplace/resources/editors/codemirror/dist/mode/groovy/groovy.js</source>
+			<destination>system/workplace/resources/editors/codemirror/dist/mode/groovy/groovy.js</destination>
+			<type>plain</type>
+			<uuidstructure>f87f831f-dfca-11e2-8921-170bfb738a71</uuidstructure>
+			<uuidresource>f87f8320-dfca-11e2-8921-170bfb738a71</uuidresource>
+			<datelastmodified>Fri, 28 Jun 2013 08:16:35 GMT</datelastmodified>
+			<userlastmodified>Admin</userlastmodified>
+			<datecreated>Fri, 28 Jun 2013 08:16:02 GMT</datecreated>
+			<usercreated>Admin</usercreated>
+			<flags>0</flags>
+			<properties/>
+			<relations/>
+			<accesscontrol/>
+		</file>
+		<file>
+			<source>system/workplace/resources/editors/codemirror/dist/mode/groovy/index.html</source>
+			<destination>system/workplace/resources/editors/codemirror/dist/mode/groovy/index.html</destination>
+			<type>plain</type>
+			<uuidstructure>f8868802-dfca-11e2-8921-170bfb738a71</uuidstructure>
+			<uuidresource>f8868803-dfca-11e2-8921-170bfb738a71</uuidresource>
+			<datelastmodified>Fri, 28 Jun 2013 08:16:35 GMT</datelastmodified>
+			<userlastmodified>Admin</userlastmodified>
+			<datecreated>Fri, 28 Jun 2013 08:16:02 GMT</datecreated>
+			<usercreated>Admin</usercreated>
+			<flags>0</flags>
+			<properties/>
+			<relations/>
+			<accesscontrol/>
+		</file>
+		<file>
+			<destination>system/workplace/resources/editors/codemirror/dist/mode/haml</destination>
+			<type>folder</type>
+			<uuidstructure>f888f905-dfca-11e2-8921-170bfb738a71</uuidstructure>
+			<datelastmodified>Fri, 28 Jun 2013 08:16:02 GMT</datelastmodified>
+			<userlastmodified>Admin</userlastmodified>
+			<datecreated>Fri, 28 Jun 2013 08:16:02 GMT</datecreated>
+			<usercreated>Admin</usercreated>
+			<flags>0</flags>
+			<properties/>
+			<relations/>
+			<accesscontrol/>
+		</file>
+		<file>
+			<source>system/workplace/resources/editors/codemirror/dist/mode/haml/haml.js</source>
+			<destination>system/workplace/resources/editors/codemirror/dist/mode/haml/haml.js</destination>
+			<type>plain</type>
+			<uuidstructure>f88db3f7-dfca-11e2-8921-170bfb738a71</uuidstructure>
+			<uuidresource>f88db3f8-dfca-11e2-8921-170bfb738a71</uuidresource>
+			<datelastmodified>Fri, 28 Jun 2013 08:16:35 GMT</datelastmodified>
+			<userlastmodified>Admin</userlastmodified>
+			<datecreated>Fri, 28 Jun 2013 08:16:02 GMT</datecreated>
+			<usercreated>Admin</usercreated>
+			<flags>0</flags>
+			<properties/>
+			<relations/>
+			<accesscontrol/>
+		</file>
+		<file>
+			<source>system/workplace/resources/editors/codemirror/dist/mode/haml/index.html</source>
+			<destination>system/workplace/resources/editors/codemirror/dist/mode/haml/index.html</destination>
+			<type>plain</type>
+			<uuidstructure>f89295fa-dfca-11e2-8921-170bfb738a71</uuidstructure>
+			<uuidresource>f89295fb-dfca-11e2-8921-170bfb738a71</uuidresource>
+			<datelastmodified>Fri, 28 Jun 2013 08:16:35 GMT</datelastmodified>
+			<userlastmodified>Admin</userlastmodified>
+			<datecreated>Fri, 28 Jun 2013 08:16:02 GMT</datecreated>
+			<usercreated>Admin</usercreated>
+			<flags>0</flags>
+			<properties/>
+			<relations/>
+			<accesscontrol/>
+		</file>
+		<file>
+			<source>system/workplace/resources/editors/codemirror/dist/mode/haml/test.js</source>
+			<destination>system/workplace/resources/editors/codemirror/dist/mode/haml/test.js</destination>
+			<type>plain</type>
+			<uuidstructure>f89750ed-dfca-11e2-8921-170bfb738a71</uuidstructure>
+			<uuidresource>f89750ee-dfca-11e2-8921-170bfb738a71</uuidresource>
+			<datelastmodified>Fri, 28 Jun 2013 08:16:35 GMT</datelastmodified>
+			<userlastmodified>Admin</userlastmodified>
+			<datecreated>Fri, 28 Jun 2013 08:16:02 GMT</datecreated>
+			<usercreated>Admin</usercreated>
+			<flags>0</flags>
+			<properties/>
+			<relations/>
+			<accesscontrol/>
+		</file>
+		<file>
+			<destination>system/workplace/resources/editors/codemirror/dist/mode/haskell</destination>
+			<type>folder</type>
+			<uuidstructure>f89c0ae0-dfca-11e2-8921-170bfb738a71</uuidstructure>
+			<datelastmodified>Fri, 28 Jun 2013 08:16:02 GMT</datelastmodified>
+			<userlastmodified>Admin</userlastmodified>
+			<datecreated>Fri, 28 Jun 2013 08:16:02 GMT</datecreated>
+			<usercreated>Admin</usercreated>
+			<flags>0</flags>
+			<properties/>
+			<relations/>
+			<accesscontrol/>
+		</file>
+		<file>
+			<source>system/workplace/resources/editors/codemirror/dist/mode/haskell/haskell.js</source>
+			<destination>system/workplace/resources/editors/codemirror/dist/mode/haskell/haskell.js</destination>
+			<type>plain</type>
+			<uuidstructure>f8a0c5d2-dfca-11e2-8921-170bfb738a71</uuidstructure>
+			<uuidresource>f8a0c5d3-dfca-11e2-8921-170bfb738a71</uuidresource>
+			<datelastmodified>Fri, 28 Jun 2013 08:16:35 GMT</datelastmodified>
+			<userlastmodified>Admin</userlastmodified>
+			<datecreated>Fri, 28 Jun 2013 08:16:02 GMT</datecreated>
+			<usercreated>Admin</usercreated>
+			<flags>0</flags>
+			<properties/>
+			<relations/>
+			<accesscontrol/>
+		</file>
+		<file>
+			<source>system/workplace/resources/editors/codemirror/dist/mode/haskell/index.html</source>
+			<destination>system/workplace/resources/editors/codemirror/dist/mode/haskell/index.html</destination>
+			<type>plain</type>
+			<uuidstructure>f8a5a7d5-dfca-11e2-8921-170bfb738a71</uuidstructure>
+			<uuidresource>f8a5a7d6-dfca-11e2-8921-170bfb738a71</uuidresource>
+			<datelastmodified>Fri, 28 Jun 2013 08:16:35 GMT</datelastmodified>
+			<userlastmodified>Admin</userlastmodified>
+			<datecreated>Fri, 28 Jun 2013 08:16:02 GMT</datecreated>
+			<usercreated>Admin</usercreated>
+			<flags>0</flags>
+			<properties/>
+			<relations/>
+			<accesscontrol/>
+		</file>
+		<file>
+			<destination>system/workplace/resources/editors/codemirror/dist/mode/haxe</destination>
+			<type>folder</type>
+			<uuidstructure>f8aa62c8-dfca-11e2-8921-170bfb738a71</uuidstructure>
+			<datelastmodified>Fri, 28 Jun 2013 08:16:02 GMT</datelastmodified>
+			<userlastmodified>Admin</userlastmodified>
+			<datecreated>Fri, 28 Jun 2013 08:16:02 GMT</datecreated>
+			<usercreated>Admin</usercreated>
+			<flags>0</flags>
+			<properties/>
+			<relations/>
+			<accesscontrol/>
+		</file>
+		<file>
+			<source>system/workplace/resources/editors/codemirror/dist/mode/haxe/haxe.js</source>
+			<destination>system/workplace/resources/editors/codemirror/dist/mode/haxe/haxe.js</destination>
+			<type>plain</type>
+			<uuidstructure>f8af1dba-dfca-11e2-8921-170bfb738a71</uuidstructure>
+			<uuidresource>f8af1dbb-dfca-11e2-8921-170bfb738a71</uuidresource>
+			<datelastmodified>Fri, 28 Jun 2013 08:16:35 GMT</datelastmodified>
+			<userlastmodified>Admin</userlastmodified>
+			<datecreated>Fri, 28 Jun 2013 08:16:02 GMT</datecreated>
+			<usercreated>Admin</usercreated>
+			<flags>0</flags>
+			<properties/>
+			<relations/>
+			<accesscontrol/>
+		</file>
+		<file>
+			<source>system/workplace/resources/editors/codemirror/dist/mode/haxe/index.html</source>
+			<destination>system/workplace/resources/editors/codemirror/dist/mode/haxe/index.html</destination>
+			<type>plain</type>
+			<uuidstructure>f8b3d8ad-dfca-11e2-8921-170bfb738a71</uuidstructure>
+			<uuidresource>f8b3d8ae-dfca-11e2-8921-170bfb738a71</uuidresource>
+			<datelastmodified>Fri, 28 Jun 2013 08:16:35 GMT</datelastmodified>
+			<userlastmodified>Admin</userlastmodified>
+			<datecreated>Fri, 28 Jun 2013 08:16:02 GMT</datecreated>
+			<usercreated>Admin</usercreated>
+			<flags>0</flags>
+			<properties/>
+			<relations/>
+			<accesscontrol/>
+		</file>
+		<file>
+			<destination>system/workplace/resources/editors/codemirror/dist/mode/htmlembedded</destination>
+			<type>folder</type>
+			<uuidstructure>f8b8bab0-dfca-11e2-8921-170bfb738a71</uuidstructure>
+			<datelastmodified>Fri, 28 Jun 2013 08:16:02 GMT</datelastmodified>
+			<userlastmodified>Admin</userlastmodified>
+			<datecreated>Fri, 28 Jun 2013 08:16:02 GMT</datecreated>
+			<usercreated>Admin</usercreated>
+			<flags>0</flags>
+			<properties/>
+			<relations/>
+			<accesscontrol/>
+		</file>
+		<file>
+			<source>system/workplace/resources/editors/codemirror/dist/mode/htmlembedded/htmlembedded.js</source>
+			<destination>system/workplace/resources/editors/codemirror/dist/mode/htmlembedded/htmlembedded.js</destination>
+			<type>plain</type>
+			<uuidstructure>f8bd75a2-dfca-11e2-8921-170bfb738a71</uuidstructure>
+			<uuidresource>f8bd75a3-dfca-11e2-8921-170bfb738a71</uuidresource>
+			<datelastmodified>Fri, 28 Jun 2013 08:16:35 GMT</datelastmodified>
+			<userlastmodified>Admin</userlastmodified>
+			<datecreated>Fri, 28 Jun 2013 08:16:02 GMT</datecreated>
+			<usercreated>Admin</usercreated>
+			<flags>0</flags>
+			<properties/>
+			<relations/>
+			<accesscontrol/>
+		</file>
+		<file>
+			<source>system/workplace/resources/editors/codemirror/dist/mode/htmlembedded/index.html</source>
+			<destination>system/workplace/resources/editors/codemirror/dist/mode/htmlembedded/index.html</destination>
+			<type>plain</type>
+			<uuidstructure>f8c23095-dfca-11e2-8921-170bfb738a71</uuidstructure>
+			<uuidresource>f8c23096-dfca-11e2-8921-170bfb738a71</uuidresource>
+			<datelastmodified>Fri, 28 Jun 2013 08:16:35 GMT</datelastmodified>
+			<userlastmodified>Admin</userlastmodified>
+			<datecreated>Fri, 28 Jun 2013 08:16:02 GMT</datecreated>
+			<usercreated>Admin</usercreated>
+			<flags>0</flags>
+			<properties/>
+			<relations/>
+			<accesscontrol/>
+		</file>
+		<file>
+			<destination>system/workplace/resources/editors/codemirror/dist/mode/htmlmixed</destination>
+			<type>folder</type>
+			<uuidstructure>f8c6eb88-dfca-11e2-8921-170bfb738a71</uuidstructure>
+			<datelastmodified>Fri, 28 Jun 2013 08:16:02 GMT</datelastmodified>
+			<userlastmodified>Admin</userlastmodified>
+			<datecreated>Fri, 28 Jun 2013 08:16:02 GMT</datecreated>
+			<usercreated>Admin</usercreated>
+			<flags>0</flags>
+			<properties/>
+			<relations/>
+			<accesscontrol/>
+		</file>
+		<file>
+			<source>system/workplace/resources/editors/codemirror/dist/mode/htmlmixed/htmlmixed.js</source>
+			<destination>system/workplace/resources/editors/codemirror/dist/mode/htmlmixed/htmlmixed.js</destination>
+			<type>plain</type>
+			<uuidstructure>f8cbcd8a-dfca-11e2-8921-170bfb738a71</uuidstructure>
+			<uuidresource>f8cbcd8b-dfca-11e2-8921-170bfb738a71</uuidresource>
+			<datelastmodified>Fri, 28 Jun 2013 08:16:35 GMT</datelastmodified>
+			<userlastmodified>Admin</userlastmodified>
+			<datecreated>Fri, 28 Jun 2013 08:16:02 GMT</datecreated>
+			<usercreated>Admin</usercreated>
+			<flags>0</flags>
+			<properties/>
+			<relations/>
+			<accesscontrol/>
+		</file>
+		<file>
+			<source>system/workplace/resources/editors/codemirror/dist/mode/htmlmixed/index.html</source>
+			<destination>system/workplace/resources/editors/codemirror/dist/mode/htmlmixed/index.html</destination>
+			<type>plain</type>
+			<uuidstructure>f8d2d26d-dfca-11e2-8921-170bfb738a71</uuidstructure>
+			<uuidresource>f8d2d26e-dfca-11e2-8921-170bfb738a71</uuidresource>
+			<datelastmodified>Fri, 28 Jun 2013 08:16:35 GMT</datelastmodified>
+			<userlastmodified>Admin</userlastmodified>
+			<datecreated>Fri, 28 Jun 2013 08:16:02 GMT</datecreated>
+			<usercreated>Admin</usercreated>
+			<flags>0</flags>
+			<properties/>
+			<relations/>
+			<accesscontrol/>
+		</file>
+		<file>
+			<destination>system/workplace/resources/editors/codemirror/dist/mode/http</destination>
+			<type>folder</type>
+			<uuidstructure>f8d7b470-dfca-11e2-8921-170bfb738a71</uuidstructure>
+			<datelastmodified>Fri, 28 Jun 2013 08:16:02 GMT</datelastmodified>
+			<userlastmodified>Admin</userlastmodified>
+			<datecreated>Fri, 28 Jun 2013 08:16:02 GMT</datecreated>
+			<usercreated>Admin</usercreated>
+			<flags>0</flags>
+			<properties/>
+			<relations/>
+			<accesscontrol/>
+		</file>
+		<file>
+			<source>system/workplace/resources/editors/codemirror/dist/mode/http/http.js</source>
+			<destination>system/workplace/resources/editors/codemirror/dist/mode/http/http.js</destination>
+			<type>plain</type>
+			<uuidstructure>f8dc6f62-dfca-11e2-8921-170bfb738a71</uuidstructure>
+			<uuidresource>f8dc6f63-dfca-11e2-8921-170bfb738a71</uuidresource>
+			<datelastmodified>Fri, 28 Jun 2013 08:16:35 GMT</datelastmodified>
+			<userlastmodified>Admin</userlastmodified>
+			<datecreated>Fri, 28 Jun 2013 08:16:02 GMT</datecreated>
+			<usercreated>Admin</usercreated>
+			<flags>0</flags>
+			<properties/>
+			<relations/>
+			<accesscontrol/>
+		</file>
+		<file>
+			<source>system/workplace/resources/editors/codemirror/dist/mode/http/index.html</source>
+			<destination>system/workplace/resources/editors/codemirror/dist/mode/http/index.html</destination>
+			<type>plain</type>
+			<uuidstructure>f8e12a55-dfca-11e2-8921-170bfb738a71</uuidstructure>
+			<uuidresource>f8e12a56-dfca-11e2-8921-170bfb738a71</uuidresource>
+			<datelastmodified>Fri, 28 Jun 2013 08:16:35 GMT</datelastmodified>
+			<userlastmodified>Admin</userlastmodified>
+			<datecreated>Fri, 28 Jun 2013 08:16:02 GMT</datecreated>
+			<usercreated>Admin</usercreated>
+			<flags>0</flags>
+			<properties/>
+			<relations/>
+			<accesscontrol/>
+		</file>
+		<file>
+			<destination>system/workplace/resources/editors/codemirror/dist/mode/javascript</destination>
+			<type>folder</type>
+			<uuidstructure>f8e5e548-dfca-11e2-8921-170bfb738a71</uuidstructure>
+			<datelastmodified>Fri, 28 Jun 2013 08:16:02 GMT</datelastmodified>
+			<userlastmodified>Admin</userlastmodified>
+			<datecreated>Fri, 28 Jun 2013 08:16:02 GMT</datecreated>
+			<usercreated>Admin</usercreated>
+			<flags>0</flags>
+			<properties/>
+			<relations/>
+			<accesscontrol/>
+		</file>
+		<file>
+			<source>system/workplace/resources/editors/codemirror/dist/mode/javascript/index.html</source>
+			<destination>system/workplace/resources/editors/codemirror/dist/mode/javascript/index.html</destination>
+			<type>plain</type>
+			<uuidstructure>f8eac74a-dfca-11e2-8921-170bfb738a71</uuidstructure>
+			<uuidresource>f8eac74b-dfca-11e2-8921-170bfb738a71</uuidresource>
+			<datelastmodified>Fri, 28 Jun 2013 08:16:35 GMT</datelastmodified>
+			<userlastmodified>Admin</userlastmodified>
+			<datecreated>Fri, 28 Jun 2013 08:16:02 GMT</datecreated>
+			<usercreated>Admin</usercreated>
+			<flags>0</flags>
+			<properties/>
+			<relations/>
+			<accesscontrol/>
+		</file>
+		<file>
+			<source>system/workplace/resources/editors/codemirror/dist/mode/javascript/javascript.js</source>
+			<destination>system/workplace/resources/editors/codemirror/dist/mode/javascript/javascript.js</destination>
+			<type>plain</type>
+			<uuidstructure>f8ef823d-dfca-11e2-8921-170bfb738a71</uuidstructure>
+			<uuidresource>f8ef823e-dfca-11e2-8921-170bfb738a71</uuidresource>
+			<datelastmodified>Fri, 28 Jun 2013 08:16:35 GMT</datelastmodified>
+			<userlastmodified>Admin</userlastmodified>
+			<datecreated>Fri, 28 Jun 2013 08:16:02 GMT</datecreated>
+			<usercreated>Admin</usercreated>
+			<flags>0</flags>
+			<properties/>
+			<relations/>
+			<accesscontrol/>
+		</file>
+		<file>
+			<source>system/workplace/resources/editors/codemirror/dist/mode/javascript/typescript.html</source>
+			<destination>system/workplace/resources/editors/codemirror/dist/mode/javascript/typescript.html</destination>
+			<type>plain</type>
+			<uuidstructure>f8f43d30-dfca-11e2-8921-170bfb738a71</uuidstructure>
+			<uuidresource>f8f43d31-dfca-11e2-8921-170bfb738a71</uuidresource>
+			<datelastmodified>Fri, 28 Jun 2013 08:16:35 GMT</datelastmodified>
+			<userlastmodified>Admin</userlastmodified>
+			<datecreated>Fri, 28 Jun 2013 08:16:02 GMT</datecreated>
+			<usercreated>Admin</usercreated>
+			<flags>0</flags>
+			<properties/>
+			<relations/>
+			<accesscontrol/>
+		</file>
+		<file>
+			<destination>system/workplace/resources/editors/codemirror/dist/mode/jinja2</destination>
+			<type>folder</type>
+			<uuidstructure>f8f8f823-dfca-11e2-8921-170bfb738a71</uuidstructure>
+			<datelastmodified>Fri, 28 Jun 2013 08:16:02 GMT</datelastmodified>
+			<userlastmodified>Admin</userlastmodified>
+			<datecreated>Fri, 28 Jun 2013 08:16:02 GMT</datecreated>
+			<usercreated>Admin</usercreated>
+			<flags>0</flags>
+			<properties/>
+			<relations/>
+			<accesscontrol/>
+		</file>
+		<file>
+			<source>system/workplace/resources/editors/codemirror/dist/mode/jinja2/index.html</source>
+			<destination>system/workplace/resources/editors/codemirror/dist/mode/jinja2/index.html</destination>
+			<type>plain</type>
+			<uuidstructure>f8f8f825-dfca-11e2-8921-170bfb738a71</uuidstructure>
+			<uuidresource>f8f8f826-dfca-11e2-8921-170bfb738a71</uuidresource>
+			<datelastmodified>Fri, 28 Jun 2013 08:16:35 GMT</datelastmodified>
+			<userlastmodified>Admin</userlastmodified>
+			<datecreated>Fri, 28 Jun 2013 08:16:02 GMT</datecreated>
+			<usercreated>Admin</usercreated>
+			<flags>0</flags>
+			<properties/>
+			<relations/>
+			<accesscontrol/>
+		</file>
+		<file>
+			<source>system/workplace/resources/editors/codemirror/dist/mode/jinja2/jinja2.js</source>
+			<destination>system/workplace/resources/editors/codemirror/dist/mode/jinja2/jinja2.js</destination>
+			<type>plain</type>
+			<uuidstructure>f8fdda28-dfca-11e2-8921-170bfb738a71</uuidstructure>
+			<uuidresource>f8fdda29-dfca-11e2-8921-170bfb738a71</uuidresource>
+			<datelastmodified>Fri, 28 Jun 2013 08:16:35 GMT</datelastmodified>
+			<userlastmodified>Admin</userlastmodified>
+			<datecreated>Fri, 28 Jun 2013 08:16:02 GMT</datecreated>
+			<usercreated>Admin</usercreated>
+			<flags>0</flags>
+			<properties/>
+			<relations/>
+			<accesscontrol/>
+		</file>
+		<file>
+			<destination>system/workplace/resources/editors/codemirror/dist/mode/less</destination>
+			<type>folder</type>
+			<uuidstructure>f907500b-dfca-11e2-8921-170bfb738a71</uuidstructure>
+			<datelastmodified>Fri, 28 Jun 2013 08:16:02 GMT</datelastmodified>
+			<userlastmodified>Admin</userlastmodified>
+			<datecreated>Fri, 28 Jun 2013 08:16:02 GMT</datecreated>
+			<usercreated>Admin</usercreated>
+			<flags>0</flags>
+			<properties/>
+			<relations/>
+			<accesscontrol/>
+		</file>
+		<file>
+			<source>system/workplace/resources/editors/codemirror/dist/mode/less/index.html</source>
+			<destination>system/workplace/resources/editors/codemirror/dist/mode/less/index.html</destination>
+			<type>plain</type>
+			<uuidstructure>f90c0afd-dfca-11e2-8921-170bfb738a71</uuidstructure>
+			<uuidresource>f90c0afe-dfca-11e2-8921-170bfb738a71</uuidresource>
+			<datelastmodified>Fri, 28 Jun 2013 08:16:35 GMT</datelastmodified>
+			<userlastmodified>Admin</userlastmodified>
+			<datecreated>Fri, 28 Jun 2013 08:16:02 GMT</datecreated>
+			<usercreated>Admin</usercreated>
+			<flags>0</flags>
+			<properties/>
+			<relations/>
+			<accesscontrol/>
+		</file>
+		<file>
+			<source>system/workplace/resources/editors/codemirror/dist/mode/less/less.js</source>
+			<destination>system/workplace/resources/editors/codemirror/dist/mode/less/less.js</destination>
+			<type>plain</type>
+			<uuidstructure>f910ed00-dfca-11e2-8921-170bfb738a71</uuidstructure>
+			<uuidresource>f910ed01-dfca-11e2-8921-170bfb738a71</uuidresource>
+			<datelastmodified>Fri, 28 Jun 2013 08:16:35 GMT</datelastmodified>
+			<userlastmodified>Admin</userlastmodified>
+			<datecreated>Fri, 28 Jun 2013 08:16:02 GMT</datecreated>
+			<usercreated>Admin</usercreated>
+			<flags>0</flags>
+			<properties/>
+			<relations/>
+			<accesscontrol/>
+		</file>
+		<file>
+			<destination>system/workplace/resources/editors/codemirror/dist/mode/livescript</destination>
+			<type>folder</type>
+			<uuidstructure>f915a7f3-dfca-11e2-8921-170bfb738a71</uuidstructure>
+			<datelastmodified>Fri, 28 Jun 2013 08:16:02 GMT</datelastmodified>
+			<userlastmodified>Admin</userlastmodified>
+			<datecreated>Fri, 28 Jun 2013 08:16:02 GMT</datecreated>
+			<usercreated>Admin</usercreated>
+			<flags>0</flags>
+			<properties/>
+			<relations/>
+			<accesscontrol/>
+		</file>
+		<file>
+			<source>system/workplace/resources/editors/codemirror/dist/mode/livescript/index.html</source>
+			<destination>system/workplace/resources/editors/codemirror/dist/mode/livescript/index.html</destination>
+			<type>plain</type>
+			<uuidstructure>f91a62e5-dfca-11e2-8921-170bfb738a71</uuidstructure>
+			<uuidresource>f91a62e6-dfca-11e2-8921-170bfb738a71</uuidresource>
+			<datelastmodified>Fri, 28 Jun 2013 08:16:35 GMT</datelastmodified>
+			<userlastmodified>Admin</userlastmodified>
+			<datecreated>Fri, 28 Jun 2013 08:16:03 GMT</datecreated>
+			<usercreated>Admin</usercreated>
+			<flags>0</flags>
+			<properties/>
+			<relations/>
+			<accesscontrol/>
+		</file>
+		<file>
+			<source>system/workplace/resources/editors/codemirror/dist/mode/livescript/LICENSE</source>
+			<destination>system/workplace/resources/editors/codemirror/dist/mode/livescript/LICENSE</destination>
+			<type>plain</type>
+			<uuidstructure>f91f1dd8-dfca-11e2-8921-170bfb738a71</uuidstructure>
+			<uuidresource>f91f1dd9-dfca-11e2-8921-170bfb738a71</uuidresource>
+			<datelastmodified>Fri, 28 Jun 2013 08:16:35 GMT</datelastmodified>
+			<userlastmodified>Admin</userlastmodified>
+			<datecreated>Fri, 28 Jun 2013 08:16:03 GMT</datecreated>
+			<usercreated>Admin</usercreated>
+			<flags>0</flags>
+			<properties/>
+			<relations/>
+			<accesscontrol/>
+		</file>
+		<file>
+			<source>system/workplace/resources/editors/codemirror/dist/mode/livescript/livescript.js</source>
+			<destination>system/workplace/resources/editors/codemirror/dist/mode/livescript/livescript.js</destination>
+			<type>plain</type>
+			<uuidstructure>f923ffdb-dfca-11e2-8921-170bfb738a71</uuidstructure>
+			<uuidresource>f923ffdc-dfca-11e2-8921-170bfb738a71</uuidresource>
+			<datelastmodified>Fri, 28 Jun 2013 08:16:35 GMT</datelastmodified>
+			<userlastmodified>Admin</userlastmodified>
+			<datecreated>Fri, 28 Jun 2013 08:16:03 GMT</datecreated>
+			<usercreated>Admin</usercreated>
+			<flags>0</flags>
+			<properties/>
+			<relations/>
+			<accesscontrol/>
+		</file>
+		<file>
+			<source>system/workplace/resources/editors/codemirror/dist/mode/livescript/livescript.ls</source>
+			<destination>system/workplace/resources/editors/codemirror/dist/mode/livescript/livescript.ls</destination>
+			<type>plain</type>
+			<uuidstructure>f928bace-dfca-11e2-8921-170bfb738a71</uuidstructure>
+			<uuidresource>f928bacf-dfca-11e2-8921-170bfb738a71</uuidresource>
+			<datelastmodified>Fri, 28 Jun 2013 08:16:35 GMT</datelastmodified>
+			<userlastmodified>Admin</userlastmodified>
+			<datecreated>Fri, 28 Jun 2013 08:16:03 GMT</datecreated>
+			<usercreated>Admin</usercreated>
+			<flags>0</flags>
+			<properties/>
+			<relations/>
+			<accesscontrol/>
+		</file>
+		<file>
+			<destination>system/workplace/resources/editors/codemirror/dist/mode/lua</destination>
+			<type>folder</type>
+			<uuidstructure>f92d75c1-dfca-11e2-8921-170bfb738a71</uuidstructure>
+			<datelastmodified>Fri, 28 Jun 2013 08:16:03 GMT</datelastmodified>
+			<userlastmodified>Admin</userlastmodified>
+			<datecreated>Fri, 28 Jun 2013 08:16:03 GMT</datecreated>
+			<usercreated>Admin</usercreated>
+			<flags>0</flags>
+			<properties/>
+			<relations/>
+			<accesscontrol/>
+		</file>
+		<file>
+			<source>system/workplace/resources/editors/codemirror/dist/mode/lua/index.html</source>
+			<destination>system/workplace/resources/editors/codemirror/dist/mode/lua/index.html</destination>
+			<type>plain</type>
+			<uuidstructure>f93230b3-dfca-11e2-8921-170bfb738a71</uuidstructure>
+			<uuidresource>f93230b4-dfca-11e2-8921-170bfb738a71</uuidresource>
+			<datelastmodified>Fri, 28 Jun 2013 08:16:35 GMT</datelastmodified>
+			<userlastmodified>Admin</userlastmodified>
+			<datecreated>Fri, 28 Jun 2013 08:16:03 GMT</datecreated>
+			<usercreated>Admin</usercreated>
+			<flags>0</flags>
+			<properties/>
+			<relations/>
+			<accesscontrol/>
+		</file>
+		<file>
+			<source>system/workplace/resources/editors/codemirror/dist/mode/lua/lua.js</source>
+			<destination>system/workplace/resources/editors/codemirror/dist/mode/lua/lua.js</destination>
+			<type>plain</type>
+			<uuidstructure>f934a1b6-dfca-11e2-8921-170bfb738a71</uuidstructure>
+			<uuidresource>f934a1b7-dfca-11e2-8921-170bfb738a71</uuidresource>
+			<datelastmodified>Fri, 28 Jun 2013 08:16:35 GMT</datelastmodified>
+			<userlastmodified>Admin</userlastmodified>
+			<datecreated>Fri, 28 Jun 2013 08:16:03 GMT</datecreated>
+			<usercreated>Admin</usercreated>
+			<flags>0</flags>
+			<properties/>
+			<relations/>
+			<accesscontrol/>
+		</file>
+		<file>
+			<destination>system/workplace/resources/editors/codemirror/dist/mode/markdown</destination>
+			<type>folder</type>
+			<uuidstructure>f9395ca9-dfca-11e2-8921-170bfb738a71</uuidstructure>
+			<datelastmodified>Fri, 28 Jun 2013 08:16:03 GMT</datelastmodified>
+			<userlastmodified>Admin</userlastmodified>
+			<datecreated>Fri, 28 Jun 2013 08:16:03 GMT</datecreated>
+			<usercreated>Admin</usercreated>
+			<flags>0</flags>
+			<properties/>
+			<relations/>
+			<accesscontrol/>
+		</file>
+		<file>
+			<source>system/workplace/resources/editors/codemirror/dist/mode/markdown/index.html</source>
+			<destination>system/workplace/resources/editors/codemirror/dist/mode/markdown/index.html</destination>
+			<type>plain</type>
+			<uuidstructure>f940889b-dfca-11e2-8921-170bfb738a71</uuidstructure>
+			<uuidresource>f940889c-dfca-11e2-8921-170bfb738a71</uuidresource>
+			<datelastmodified>Fri, 28 Jun 2013 08:16:35 GMT</datelastmodified>
+			<userlastmodified>Admin</userlastmodified>
+			<datecreated>Fri, 28 Jun 2013 08:16:03 GMT</datecreated>
+			<usercreated>Admin</usercreated>
+			<flags>0</flags>
+			<properties/>
+			<relations/>
+			<accesscontrol/>
+		</file>
+		<file>
+			<source>system/workplace/resources/editors/codemirror/dist/mode/markdown/markdown.js</source>
+			<destination>system/workplace/resources/editors/codemirror/dist/mode/markdown/markdown.js</destination>
+			<type>plain</type>
+			<uuidstructure>f945438e-dfca-11e2-8921-170bfb738a71</uuidstructure>
+			<uuidresource>f945438f-dfca-11e2-8921-170bfb738a71</uuidresource>
+			<datelastmodified>Fri, 28 Jun 2013 08:16:35 GMT</datelastmodified>
+			<userlastmodified>Admin</userlastmodified>
+			<datecreated>Fri, 28 Jun 2013 08:16:03 GMT</datecreated>
+			<usercreated>Admin</usercreated>
+			<flags>0</flags>
+			<properties/>
+			<relations/>
+			<accesscontrol/>
+		</file>
+		<file>
+			<source>system/workplace/resources/editors/codemirror/dist/mode/markdown/test.js</source>
+			<destination>system/workplace/resources/editors/codemirror/dist/mode/markdown/test.js</destination>
+			<type>plain</type>
+			<uuidstructure>f94c6f81-dfca-11e2-8921-170bfb738a71</uuidstructure>
+			<uuidresource>f94c6f82-dfca-11e2-8921-170bfb738a71</uuidresource>
+			<datelastmodified>Fri, 28 Jun 2013 08:16:35 GMT</datelastmodified>
+			<userlastmodified>Admin</userlastmodified>
+			<datecreated>Fri, 28 Jun 2013 08:16:03 GMT</datecreated>
+			<usercreated>Admin</usercreated>
+			<flags>0</flags>
+			<properties/>
+			<relations/>
+			<accesscontrol/>
+		</file>
+		<file>
+			<destination>system/workplace/resources/editors/codemirror/dist/mode/mirc</destination>
+			<type>folder</type>
+			<uuidstructure>f9539b77-dfca-11e2-8921-170bfb738a71</uuidstructure>
+			<datelastmodified>Fri, 28 Jun 2013 08:16:03 GMT</datelastmodified>
+			<userlastmodified>Admin</userlastmodified>
+			<datecreated>Fri, 28 Jun 2013 08:16:03 GMT</datecreated>
+			<usercreated>Admin</usercreated>
+			<flags>0</flags>
+			<properties/>
+			<relations/>
+			<accesscontrol/>
+		</file>
+		<file>
+			<source>system/workplace/resources/editors/codemirror/dist/mode/mirc/index.html</source>
+			<destination>system/workplace/resources/editors/codemirror/dist/mode/mirc/index.html</destination>
+			<type>plain</type>
+			<uuidstructure>f9585669-dfca-11e2-8921-170bfb738a71</uuidstructure>
+			<uuidresource>f958566a-dfca-11e2-8921-170bfb738a71</uuidresource>
+			<datelastmodified>Fri, 28 Jun 2013 08:16:35 GMT</datelastmodified>
+			<userlastmodified>Admin</userlastmodified>
+			<datecreated>Fri, 28 Jun 2013 08:16:03 GMT</datecreated>
+			<usercreated>Admin</usercreated>
+			<flags>0</flags>
+			<properties/>
+			<relations/>
+			<accesscontrol/>
+		</file>
+		<file>
+			<source>system/workplace/resources/editors/codemirror/dist/mode/mirc/mirc.js</source>
+			<destination>system/workplace/resources/editors/codemirror/dist/mode/mirc/mirc.js</destination>
+			<type>plain</type>
+			<uuidstructure>f95d386c-dfca-11e2-8921-170bfb738a71</uuidstructure>
+			<uuidresource>f95d386d-dfca-11e2-8921-170bfb738a71</uuidresource>
+			<datelastmodified>Fri, 28 Jun 2013 08:16:35 GMT</datelastmodified>
+			<userlastmodified>Admin</userlastmodified>
+			<datecreated>Fri, 28 Jun 2013 08:16:03 GMT</datecreated>
+			<usercreated>Admin</usercreated>
+			<flags>0</flags>
+			<properties/>
+			<relations/>
+			<accesscontrol/>
+		</file>
+		<file>
+			<destination>system/workplace/resources/editors/codemirror/dist/mode/ntriples</destination>
+			<type>folder</type>
+			<uuidstructure>f961f35f-dfca-11e2-8921-170bfb738a71</uuidstructure>
+			<datelastmodified>Fri, 28 Jun 2013 08:16:03 GMT</datelastmodified>
+			<userlastmodified>Admin</userlastmodified>
+			<datecreated>Fri, 28 Jun 2013 08:16:03 GMT</datecreated>
+			<usercreated>Admin</usercreated>
+			<flags>0</flags>
+			<properties/>
+			<relations/>
+			<accesscontrol/>
+		</file>
+		<file>
+			<source>system/workplace/resources/editors/codemirror/dist/mode/ntriples/index.html</source>
+			<destination>system/workplace/resources/editors/codemirror/dist/mode/ntriples/index.html</destination>
+			<type>plain</type>
+			<uuidstructure>f9646461-dfca-11e2-8921-170bfb738a71</uuidstructure>
+			<uuidresource>f9646462-dfca-11e2-8921-170bfb738a71</uuidresource>
+			<datelastmodified>Fri, 28 Jun 2013 08:16:35 GMT</datelastmodified>
+			<userlastmodified>Admin</userlastmodified>
+			<datecreated>Fri, 28 Jun 2013 08:16:03 GMT</datecreated>
+			<usercreated>Admin</usercreated>
+			<flags>0</flags>
+			<properties/>
+			<relations/>
+			<accesscontrol/>
+		</file>
+		<file>
+			<source>system/workplace/resources/editors/codemirror/dist/mode/ntriples/ntriples.js</source>
+			<destination>system/workplace/resources/editors/codemirror/dist/mode/ntriples/ntriples.js</destination>
+			<type>plain</type>
+			<uuidstructure>f96b6944-dfca-11e2-8921-170bfb738a71</uuidstructure>
+			<uuidresource>f96b6945-dfca-11e2-8921-170bfb738a71</uuidresource>
+			<datelastmodified>Fri, 28 Jun 2013 08:16:35 GMT</datelastmodified>
+			<userlastmodified>Admin</userlastmodified>
+			<datecreated>Fri, 28 Jun 2013 08:16:03 GMT</datecreated>
+			<usercreated>Admin</usercreated>
+			<flags>0</flags>
+			<properties/>
+			<relations/>
+			<accesscontrol/>
+		</file>
+		<file>
+			<destination>system/workplace/resources/editors/codemirror/dist/mode/ocaml</destination>
+			<type>folder</type>
+			<uuidstructure>f96dda47-dfca-11e2-8921-170bfb738a71</uuidstructure>
+			<datelastmodified>Fri, 28 Jun 2013 08:16:03 GMT</datelastmodified>
+			<userlastmodified>Admin</userlastmodified>
+			<datecreated>Fri, 28 Jun 2013 08:16:03 GMT</datecreated>
+			<usercreated>Admin</usercreated>
+			<flags>0</flags>
+			<properties/>
+			<relations/>
+			<accesscontrol/>
+		</file>
+		<file>
+			<source>system/workplace/resources/editors/codemirror/dist/mode/ocaml/index.html</source>
+			<destination>system/workplace/resources/editors/codemirror/dist/mode/ocaml/index.html</destination>
+			<type>plain</type>
+			<uuidstructure>f9750639-dfca-11e2-8921-170bfb738a71</uuidstructure>
+			<uuidresource>f975063a-dfca-11e2-8921-170bfb738a71</uuidresource>
+			<datelastmodified>Fri, 28 Jun 2013 08:16:35 GMT</datelastmodified>
+			<userlastmodified>Admin</userlastmodified>
+			<datecreated>Fri, 28 Jun 2013 08:16:03 GMT</datecreated>
+			<usercreated>Admin</usercreated>
+			<flags>0</flags>
+			<properties/>
+			<relations/>
+			<accesscontrol/>
+		</file>
+		<file>
+			<source>system/workplace/resources/editors/codemirror/dist/mode/ocaml/ocaml.js</source>
+			<destination>system/workplace/resources/editors/codemirror/dist/mode/ocaml/ocaml.js</destination>
+			<type>plain</type>
+			<uuidstructure>f97c322c-dfca-11e2-8921-170bfb738a71</uuidstructure>
+			<uuidresource>f97c322d-dfca-11e2-8921-170bfb738a71</uuidresource>
+			<datelastmodified>Fri, 28 Jun 2013 08:16:35 GMT</datelastmodified>
+			<userlastmodified>Admin</userlastmodified>
+			<datecreated>Fri, 28 Jun 2013 08:16:03 GMT</datecreated>
+			<usercreated>Admin</usercreated>
+			<flags>0</flags>
+			<properties/>
+			<relations/>
+			<accesscontrol/>
+		</file>
+		<file>
+			<destination>system/workplace/resources/editors/codemirror/dist/mode/pascal</destination>
+			<type>folder</type>
+			<uuidstructure>f980ed1f-dfca-11e2-8921-170bfb738a71</uuidstructure>
+			<datelastmodified>Fri, 28 Jun 2013 08:16:03 GMT</datelastmodified>
+			<userlastmodified>Admin</userlastmodified>
+			<datecreated>Fri, 28 Jun 2013 08:16:03 GMT</datecreated>
+			<usercreated>Admin</usercreated>
+			<flags>0</flags>
+			<properties/>
+			<relations/>
+			<accesscontrol/>
+		</file>
+		<file>
+			<source>system/workplace/resources/editors/codemirror/dist/mode/pascal/index.html</source>
+			<destination>system/workplace/resources/editors/codemirror/dist/mode/pascal/index.html</destination>
+			<type>plain</type>
+			<uuidstructure>f985a811-dfca-11e2-8921-170bfb738a71</uuidstructure>
+			<uuidresource>f985a812-dfca-11e2-8921-170bfb738a71</uuidresource>
+			<datelastmodified>Fri, 28 Jun 2013 08:16:35 GMT</datelastmodified>
+			<userlastmodified>Admin</userlastmodified>
+			<datecreated>Fri, 28 Jun 2013 08:16:03 GMT</datecreated>
+			<usercreated>Admin</usercreated>
+			<flags>0</flags>
+			<properties/>
+			<relations/>
+			<accesscontrol/>
+		</file>
+		<file>
+			<source>system/workplace/resources/editors/codemirror/dist/mode/pascal/LICENSE</source>
+			<destination>system/workplace/resources/editors/codemirror/dist/mode/pascal/LICENSE</destination>
+			<type>plain</type>
+			<uuidstructure>f98cd404-dfca-11e2-8921-170bfb738a71</uuidstructure>
+			<uuidresource>f98cd405-dfca-11e2-8921-170bfb738a71</uuidresource>
+			<datelastmodified>Fri, 28 Jun 2013 08:16:35 GMT</datelastmodified>
+			<userlastmodified>Admin</userlastmodified>
+			<datecreated>Fri, 28 Jun 2013 08:16:03 GMT</datecreated>
+			<usercreated>Admin</usercreated>
+			<flags>0</flags>
+			<properties/>
+			<relations/>
+			<accesscontrol/>
+		</file>
+		<file>
+			<source>system/workplace/resources/editors/codemirror/dist/mode/pascal/pascal.js</source>
+			<destination>system/workplace/resources/editors/codemirror/dist/mode/pascal/pascal.js</destination>
+			<type>plain</type>
+			<uuidstructure>f993fff7-dfca-11e2-8921-170bfb738a71</uuidstructure>
+			<uuidresource>f993fff8-dfca-11e2-8921-170bfb738a71</uuidresource>
+			<datelastmodified>Fri, 28 Jun 2013 08:16:35 GMT</datelastmodified>
+			<userlastmodified>Admin</userlastmodified>
+			<datecreated>Fri, 28 Jun 2013 08:16:03 GMT</datecreated>
+			<usercreated>Admin</usercreated>
+			<flags>0</flags>
+			<properties/>
+			<relations/>
+			<accesscontrol/>
+		</file>
+		<file>
+			<destination>system/workplace/resources/editors/codemirror/dist/mode/perl</destination>
+			<type>folder</type>
+			<uuidstructure>f99670fa-dfca-11e2-8921-170bfb738a71</uuidstructure>
+			<datelastmodified>Fri, 28 Jun 2013 08:16:03 GMT</datelastmodified>
+			<userlastmodified>Admin</userlastmodified>
+			<datecreated>Fri, 28 Jun 2013 08:16:03 GMT</datecreated>
+			<usercreated>Admin</usercreated>
+			<flags>0</flags>
+			<properties/>
+			<relations/>
+			<accesscontrol/>
+		</file>
+		<file>
+			<source>system/workplace/resources/editors/codemirror/dist/mode/perl/index.html</source>
+			<destination>system/workplace/resources/editors/codemirror/dist/mode/perl/index.html</destination>
+			<type>plain</type>
+			<uuidstructure>f99b2bec-dfca-11e2-8921-170bfb738a71</uuidstructure>
+			<uuidresource>f99b2bed-dfca-11e2-8921-170bfb738a71</uuidresource>
+			<datelastmodified>Fri, 28 Jun 2013 08:16:35 GMT</datelastmodified>
+			<userlastmodified>Admin</userlastmodified>
+			<datecreated>Fri, 28 Jun 2013 08:16:03 GMT</datecreated>
+			<usercreated>Admin</usercreated>
+			<flags>0</flags>
+			<properties/>
+			<relations/>
+			<accesscontrol/>
+		</file>
+		<file>
+			<source>system/workplace/resources/editors/codemirror/dist/mode/perl/LICENSE</source>
+			<destination>system/workplace/resources/editors/codemirror/dist/mode/perl/LICENSE</destination>
+			<type>plain</type>
+			<uuidstructure>f9a257df-dfca-11e2-8921-170bfb738a71</uuidstructure>
+			<uuidresource>f9a257e0-dfca-11e2-8921-170bfb738a71</uuidresource>
+			<datelastmodified>Fri, 28 Jun 2013 08:16:35 GMT</datelastmodified>
+			<userlastmodified>Admin</userlastmodified>
+			<datecreated>Fri, 28 Jun 2013 08:16:03 GMT</datecreated>
+			<usercreated>Admin</usercreated>
+			<flags>0</flags>
+			<properties/>
+			<relations/>
+			<accesscontrol/>
+		</file>
+		<file>
+			<source>system/workplace/resources/editors/codemirror/dist/mode/perl/perl.js</source>
+			<destination>system/workplace/resources/editors/codemirror/dist/mode/perl/perl.js</destination>
+			<type>plain</type>
+			<uuidstructure>f9a712d2-dfca-11e2-8921-170bfb738a71</uuidstructure>
+			<uuidresource>f9a712d3-dfca-11e2-8921-170bfb738a71</uuidresource>
+			<datelastmodified>Fri, 28 Jun 2013 08:16:35 GMT</datelastmodified>
+			<userlastmodified>Admin</userlastmodified>
+			<datecreated>Fri, 28 Jun 2013 08:16:03 GMT</datecreated>
+			<usercreated>Admin</usercreated>
+			<flags>0</flags>
+			<properties/>
+			<relations/>
+			<accesscontrol/>
+		</file>
+		<file>
+			<destination>system/workplace/resources/editors/codemirror/dist/mode/php</destination>
+			<type>folder</type>
+			<uuidstructure>f9abcdc5-dfca-11e2-8921-170bfb738a71</uuidstructure>
+			<datelastmodified>Fri, 28 Jun 2013 08:16:03 GMT</datelastmodified>
+			<userlastmodified>Admin</userlastmodified>
+			<datecreated>Fri, 28 Jun 2013 08:16:03 GMT</datecreated>
+			<usercreated>Admin</usercreated>
+			<flags>0</flags>
+			<properties/>
+			<relations/>
+			<accesscontrol/>
+		</file>
+		<file>
+			<source>system/workplace/resources/editors/codemirror/dist/mode/php/index.html</source>
+			<destination>system/workplace/resources/editors/codemirror/dist/mode/php/index.html</destination>
+			<type>plain</type>
+			<uuidstructure>f9b0afc7-dfca-11e2-8921-170bfb738a71</uuidstructure>
+			<uuidresource>f9b0afc8-dfca-11e2-8921-170bfb738a71</uuidresource>
+			<datelastmodified>Fri, 28 Jun 2013 08:16:35 GMT</datelastmodified>
+			<userlastmodified>Admin</userlastmodified>
+			<datecreated>Fri, 28 Jun 2013 08:16:04 GMT</datecreated>
+			<usercreated>Admin</usercreated>
+			<flags>0</flags>
+			<properties/>
+			<relations/>
+			<accesscontrol/>
+		</file>
+		<file>
+			<source>system/workplace/resources/editors/codemirror/dist/mode/php/php.js</source>
+			<destination>system/workplace/resources/editors/codemirror/dist/mode/php/php.js</destination>
+			<type>plain</type>
+			<uuidstructure>f9b7b4aa-dfca-11e2-8921-170bfb738a71</uuidstructure>
+			<uuidresource>f9b7b4ab-dfca-11e2-8921-170bfb738a71</uuidresource>
+			<datelastmodified>Fri, 28 Jun 2013 08:16:35 GMT</datelastmodified>
+			<userlastmodified>Admin</userlastmodified>
+			<datecreated>Fri, 28 Jun 2013 08:16:04 GMT</datecreated>
+			<usercreated>Admin</usercreated>
+			<flags>0</flags>
+			<properties/>
+			<relations/>
+			<accesscontrol/>
+		</file>
+		<file>
+			<destination>system/workplace/resources/editors/codemirror/dist/mode/pig</destination>
+			<type>folder</type>
+			<uuidstructure>f9bc96ad-dfca-11e2-8921-170bfb738a71</uuidstructure>
+			<datelastmodified>Fri, 28 Jun 2013 08:16:04 GMT</datelastmodified>
+			<userlastmodified>Admin</userlastmodified>
+			<datecreated>Fri, 28 Jun 2013 08:16:04 GMT</datecreated>
+			<usercreated>Admin</usercreated>
+			<flags>0</flags>
+			<properties/>
+			<relations/>
+			<accesscontrol/>
+		</file>
+		<file>
+			<source>system/workplace/resources/editors/codemirror/dist/mode/pig/index.html</source>
+			<destination>system/workplace/resources/editors/codemirror/dist/mode/pig/index.html</destination>
+			<type>plain</type>
+			<uuidstructure>f9c1519f-dfca-11e2-8921-170bfb738a71</uuidstructure>
+			<uuidresource>f9c151a0-dfca-11e2-8921-170bfb738a71</uuidresource>
+			<datelastmodified>Fri, 28 Jun 2013 08:16:34 GMT</datelastmodified>
+			<userlastmodified>Admin</userlastmodified>
+			<datecreated>Fri, 28 Jun 2013 08:16:04 GMT</datecreated>
+			<usercreated>Admin</usercreated>
+			<flags>0</flags>
+			<properties/>
+			<relations/>
+			<accesscontrol/>
+		</file>
+		<file>
+			<source>system/workplace/resources/editors/codemirror/dist/mode/pig/pig.js</source>
+			<destination>system/workplace/resources/editors/codemirror/dist/mode/pig/pig.js</destination>
+			<type>plain</type>
+			<uuidstructure>f9c60c92-dfca-11e2-8921-170bfb738a71</uuidstructure>
+			<uuidresource>f9c60c93-dfca-11e2-8921-170bfb738a71</uuidresource>
+			<datelastmodified>Fri, 28 Jun 2013 08:16:34 GMT</datelastmodified>
+			<userlastmodified>Admin</userlastmodified>
+			<datecreated>Fri, 28 Jun 2013 08:16:04 GMT</datecreated>
+			<usercreated>Admin</usercreated>
+			<flags>0</flags>
+			<properties/>
+			<relations/>
+			<accesscontrol/>
+		</file>
+		<file>
+			<destination>system/workplace/resources/editors/codemirror/dist/mode/properties</destination>
+			<type>folder</type>
+			<uuidstructure>f9cac785-dfca-11e2-8921-170bfb738a71</uuidstructure>
+			<datelastmodified>Fri, 28 Jun 2013 08:16:04 GMT</datelastmodified>
+			<userlastmodified>Admin</userlastmodified>
+			<datecreated>Fri, 28 Jun 2013 08:16:04 GMT</datecreated>
+			<usercreated>Admin</usercreated>
+			<flags>0</flags>
+			<properties/>
+			<relations/>
+			<accesscontrol/>
+		</file>
+		<file>
+			<source>system/workplace/resources/editors/codemirror/dist/mode/properties/index.html</source>
+			<destination>system/workplace/resources/editors/codemirror/dist/mode/properties/index.html</destination>
+			<type>plain</type>
+			<uuidstructure>f9cfa987-dfca-11e2-8921-170bfb738a71</uuidstructure>
+			<uuidresource>f9cfa988-dfca-11e2-8921-170bfb738a71</uuidresource>
+			<datelastmodified>Fri, 28 Jun 2013 08:16:34 GMT</datelastmodified>
+			<userlastmodified>Admin</userlastmodified>
+			<datecreated>Fri, 28 Jun 2013 08:16:04 GMT</datecreated>
+			<usercreated>Admin</usercreated>
+			<flags>0</flags>
+			<properties/>
+			<relations/>
+			<accesscontrol/>
+		</file>
+		<file>
+			<source>system/workplace/resources/editors/codemirror/dist/mode/properties/properties.js</source>
+			<destination>system/workplace/resources/editors/codemirror/dist/mode/properties/properties.js</destination>
+			<type>plain</type>
+			<uuidstructure>f9d6d57a-dfca-11e2-8921-170bfb738a71</uuidstructure>
+			<uuidresource>f9d6d57b-dfca-11e2-8921-170bfb738a71</uuidresource>
+			<datelastmodified>Fri, 28 Jun 2013 08:16:34 GMT</datelastmodified>
+			<userlastmodified>Admin</userlastmodified>
+			<datecreated>Fri, 28 Jun 2013 08:16:04 GMT</datecreated>
+			<usercreated>Admin</usercreated>
+			<flags>0</flags>
+			<properties/>
+			<relations/>
+			<accesscontrol/>
+		</file>
+		<file>
+			<destination>system/workplace/resources/editors/codemirror/dist/mode/python</destination>
+			<type>folder</type>
+			<uuidstructure>f9db906d-dfca-11e2-8921-170bfb738a71</uuidstructure>
+			<datelastmodified>Fri, 28 Jun 2013 08:16:04 GMT</datelastmodified>
+			<userlastmodified>Admin</userlastmodified>
+			<datecreated>Fri, 28 Jun 2013 08:16:04 GMT</datecreated>
+			<usercreated>Admin</usercreated>
+			<flags>0</flags>
+			<properties/>
+			<relations/>
+			<accesscontrol/>
+		</file>
+		<file>
+			<source>system/workplace/resources/editors/codemirror/dist/mode/python/index.html</source>
+			<destination>system/workplace/resources/editors/codemirror/dist/mode/python/index.html</destination>
+			<type>plain</type>
+			<uuidstructure>f9e04b5f-dfca-11e2-8921-170bfb738a71</uuidstructure>
+			<uuidresource>f9e04b60-dfca-11e2-8921-170bfb738a71</uuidresource>
+			<datelastmodified>Fri, 28 Jun 2013 08:16:34 GMT</datelastmodified>
+			<userlastmodified>Admin</userlastmodified>
+			<datecreated>Fri, 28 Jun 2013 08:16:04 GMT</datecreated>
+			<usercreated>Admin</usercreated>
+			<flags>0</flags>
+			<properties/>
+			<relations/>
+			<accesscontrol/>
+		</file>
+		<file>
+			<source>system/workplace/resources/editors/codemirror/dist/mode/python/LICENSE.txt</source>
+			<destination>system/workplace/resources/editors/codemirror/dist/mode/python/LICENSE.txt</destination>
+			<type>plain</type>
+			<uuidstructure>f9e50652-dfca-11e2-8921-170bfb738a71</uuidstructure>
+			<uuidresource>f9e50653-dfca-11e2-8921-170bfb738a71</uuidresource>
+			<datelastmodified>Fri, 28 Jun 2013 08:16:34 GMT</datelastmodified>
+			<userlastmodified>Admin</userlastmodified>
+			<datecreated>Fri, 28 Jun 2013 08:16:04 GMT</datecreated>
+			<usercreated>Admin</usercreated>
+			<flags>0</flags>
+			<properties/>
+			<relations/>
+			<accesscontrol/>
+		</file>
+		<file>
+			<source>system/workplace/resources/editors/codemirror/dist/mode/python/python.js</source>
+			<destination>system/workplace/resources/editors/codemirror/dist/mode/python/python.js</destination>
+			<type>plain</type>
+			<uuidstructure>f9e9e855-dfca-11e2-8921-170bfb738a71</uuidstructure>
+			<uuidresource>f9e9e856-dfca-11e2-8921-170bfb738a71</uuidresource>
+			<datelastmodified>Fri, 28 Jun 2013 08:16:34 GMT</datelastmodified>
+			<userlastmodified>Admin</userlastmodified>
+			<datecreated>Fri, 28 Jun 2013 08:16:04 GMT</datecreated>
+			<usercreated>Admin</usercreated>
+			<flags>0</flags>
+			<properties/>
+			<relations/>
+			<accesscontrol/>
+		</file>
+		<file>
+			<destination>system/workplace/resources/editors/codemirror/dist/mode/q</destination>
+			<type>folder</type>
+			<uuidstructure>f9ec3248-dfca-11e2-8921-170bfb738a71</uuidstructure>
+			<datelastmodified>Fri, 28 Jun 2013 08:16:04 GMT</datelastmodified>
+			<userlastmodified>Admin</userlastmodified>
+			<datecreated>Fri, 28 Jun 2013 08:16:04 GMT</datecreated>
+			<usercreated>Admin</usercreated>
+			<flags>0</flags>
+			<properties/>
+			<relations/>
+			<accesscontrol/>
+		</file>
+		<file>
+			<source>system/workplace/resources/editors/codemirror/dist/mode/q/index.html</source>
+			<destination>system/workplace/resources/editors/codemirror/dist/mode/q/index.html</destination>
+			<type>plain</type>
+			<uuidstructure>f9f0ed3a-dfca-11e2-8921-170bfb738a71</uuidstructure>
+			<uuidresource>f9f0ed3b-dfca-11e2-8921-170bfb738a71</uuidresource>
+			<datelastmodified>Fri, 28 Jun 2013 08:16:34 GMT</datelastmodified>
+			<userlastmodified>Admin</userlastmodified>
+			<datecreated>Fri, 28 Jun 2013 08:16:04 GMT</datecreated>
+			<usercreated>Admin</usercreated>
+			<flags>0</flags>
+			<properties/>
+			<relations/>
+			<accesscontrol/>
+		</file>
+		<file>
+			<source>system/workplace/resources/editors/codemirror/dist/mode/q/q.js</source>
+			<destination>system/workplace/resources/editors/codemirror/dist/mode/q/q.js</destination>
+			<type>plain</type>
+			<uuidstructure>f9f8192d-dfca-11e2-8921-170bfb738a71</uuidstructure>
+			<uuidresource>f9f8192e-dfca-11e2-8921-170bfb738a71</uuidresource>
+			<datelastmodified>Fri, 28 Jun 2013 08:16:34 GMT</datelastmodified>
+			<userlastmodified>Admin</userlastmodified>
+			<datecreated>Fri, 28 Jun 2013 08:16:04 GMT</datecreated>
+			<usercreated>Admin</usercreated>
+			<flags>0</flags>
+			<properties/>
+			<relations/>
+			<accesscontrol/>
+		</file>
+		<file>
+			<destination>system/workplace/resources/editors/codemirror/dist/mode/r</destination>
+			<type>folder</type>
+			<uuidstructure>f9ff4520-dfca-11e2-8921-170bfb738a71</uuidstructure>
+			<datelastmodified>Fri, 28 Jun 2013 08:16:04 GMT</datelastmodified>
+			<userlastmodified>Admin</userlastmodified>
+			<datecreated>Fri, 28 Jun 2013 08:16:04 GMT</datecreated>
+			<usercreated>Admin</usercreated>
+			<flags>0</flags>
+			<properties/>
+			<relations/>
+			<accesscontrol/>
+		</file>
+		<file>
+			<source>system/workplace/resources/editors/codemirror/dist/mode/r/index.html</source>
+			<destination>system/workplace/resources/editors/codemirror/dist/mode/r/index.html</destination>
+			<type>plain</type>
+			<uuidstructure>fa01b622-dfca-11e2-8921-170bfb738a71</uuidstructure>
+			<uuidresource>fa01b623-dfca-11e2-8921-170bfb738a71</uuidresource>
+			<datelastmodified>Fri, 28 Jun 2013 08:16:34 GMT</datelastmodified>
+			<userlastmodified>Admin</userlastmodified>
+			<datecreated>Fri, 28 Jun 2013 08:16:04 GMT</datecreated>
+			<usercreated>Admin</usercreated>
+			<flags>0</flags>
+			<properties/>
+			<relations/>
+			<accesscontrol/>
+		</file>
+		<file>
+			<source>system/workplace/resources/editors/codemirror/dist/mode/r/LICENSE</source>
+			<destination>system/workplace/resources/editors/codemirror/dist/mode/r/LICENSE</destination>
+			<type>plain</type>
+			<uuidstructure>fa040015-dfca-11e2-8921-170bfb738a71</uuidstructure>
+			<uuidresource>fa040016-dfca-11e2-8921-170bfb738a71</uuidresource>
+			<datelastmodified>Fri, 28 Jun 2013 08:16:34 GMT</datelastmodified>
+			<userlastmodified>Admin</userlastmodified>
+			<datecreated>Fri, 28 Jun 2013 08:16:04 GMT</datecreated>
+			<usercreated>Admin</usercreated>
+			<flags>0</flags>
+			<properties/>
+			<relations/>
+			<accesscontrol/>
+		</file>
+		<file>
+			<source>system/workplace/resources/editors/codemirror/dist/mode/r/r.js</source>
+			<destination>system/workplace/resources/editors/codemirror/dist/mode/r/r.js</destination>
+			<type>plain</type>
+			<uuidstructure>fa08e218-dfca-11e2-8921-170bfb738a71</uuidstructure>
+			<uuidresource>fa08e219-dfca-11e2-8921-170bfb738a71</uuidresource>
+			<datelastmodified>Fri, 28 Jun 2013 08:16:34 GMT</datelastmodified>
+			<userlastmodified>Admin</userlastmodified>
+			<datecreated>Fri, 28 Jun 2013 08:16:04 GMT</datecreated>
+			<usercreated>Admin</usercreated>
+			<flags>0</flags>
+			<properties/>
+			<relations/>
+			<accesscontrol/>
+		</file>
+		<file>
+			<destination>system/workplace/resources/editors/codemirror/dist/mode/rpm</destination>
+			<type>folder</type>
+			<uuidstructure>fa1257fb-dfca-11e2-8921-170bfb738a71</uuidstructure>
+			<datelastmodified>Fri, 28 Jun 2013 08:16:04 GMT</datelastmodified>
+			<userlastmodified>Admin</userlastmodified>
+			<datecreated>Fri, 28 Jun 2013 08:16:04 GMT</datecreated>
+			<usercreated>Admin</usercreated>
+			<flags>0</flags>
+			<properties/>
+			<relations/>
+			<accesscontrol/>
+		</file>
+		<file>
+			<destination>system/workplace/resources/editors/codemirror/dist/mode/rpm/changes</destination>
+			<type>folder</type>
+			<uuidstructure>fa14c8fd-dfca-11e2-8921-170bfb738a71</uuidstructure>
+			<datelastmodified>Fri, 28 Jun 2013 08:16:04 GMT</datelastmodified>
+			<userlastmodified>Admin</userlastmodified>
+			<datecreated>Fri, 28 Jun 2013 08:16:04 GMT</datecreated>
+			<usercreated>Admin</usercreated>
+			<flags>0</flags>
+			<properties/>
+			<relations/>
+			<accesscontrol/>
+		</file>
+		<file>
+			<source>system/workplace/resources/editors/codemirror/dist/mode/rpm/changes/changes.js</source>
+			<destination>system/workplace/resources/editors/codemirror/dist/mode/rpm/changes/changes.js</destination>
+			<type>plain</type>
+			<uuidstructure>fa1712ef-dfca-11e2-8921-170bfb738a71</uuidstructure>
+			<uuidresource>fa1712f0-dfca-11e2-8921-170bfb738a71</uuidresource>
+			<datelastmodified>Fri, 28 Jun 2013 08:16:34 GMT</datelastmodified>
+			<userlastmodified>Admin</userlastmodified>
+			<datecreated>Fri, 28 Jun 2013 08:16:04 GMT</datecreated>
+			<usercreated>Admin</usercreated>
+			<flags>0</flags>
+			<properties/>
+			<relations/>
+			<accesscontrol/>
+		</file>
+		<file>
+			<source>system/workplace/resources/editors/codemirror/dist/mode/rpm/changes/index.html</source>
+			<destination>system/workplace/resources/editors/codemirror/dist/mode/rpm/changes/index.html</destination>
+			<type>plain</type>
+			<uuidstructure>fa1bf4f2-dfca-11e2-8921-170bfb738a71</uuidstructure>
+			<uuidresource>fa1bf4f3-dfca-11e2-8921-170bfb738a71</uuidresource>
+			<datelastmodified>Fri, 28 Jun 2013 08:16:34 GMT</datelastmodified>
+			<userlastmodified>Admin</userlastmodified>
+			<datecreated>Fri, 28 Jun 2013 08:16:04 GMT</datecreated>
+			<usercreated>Admin</usercreated>
+			<flags>0</flags>
+			<properties/>
+			<relations/>
+			<accesscontrol/>
+		</file>
+		<file>
+			<destination>system/workplace/resources/editors/codemirror/dist/mode/rpm/spec</destination>
+			<type>folder</type>
+			<uuidstructure>fa1e3ee5-dfca-11e2-8921-170bfb738a71</uuidstructure>
+			<datelastmodified>Fri, 28 Jun 2013 08:16:04 GMT</datelastmodified>
+			<userlastmodified>Admin</userlastmodified>
+			<datecreated>Fri, 28 Jun 2013 08:16:04 GMT</datecreated>
+			<usercreated>Admin</usercreated>
+			<flags>0</flags>
+			<properties/>
+			<relations/>
+			<accesscontrol/>
+		</file>
+		<file>
+			<source>system/workplace/resources/editors/codemirror/dist/mode/rpm/spec/index.html</source>
+			<destination>system/workplace/resources/editors/codemirror/dist/mode/rpm/spec/index.html</destination>
+			<type>plain</type>
+			<uuidstructure>fa20afe7-dfca-11e2-8921-170bfb738a71</uuidstructure>
+			<uuidresource>fa20afe8-dfca-11e2-8921-170bfb738a71</uuidresource>
+			<datelastmodified>Fri, 28 Jun 2013 08:16:34 GMT</datelastmodified>
+			<userlastmodified>Admin</userlastmodified>
+			<datecreated>Fri, 28 Jun 2013 08:16:04 GMT</datecreated>
+			<usercreated>Admin</usercreated>
+			<flags>0</flags>
+			<properties/>
+			<relations/>
+			<accesscontrol/>
+		</file>
+		<file>
+			<source>system/workplace/resources/editors/codemirror/dist/mode/rpm/spec/spec.css</source>
+			<destination>system/workplace/resources/editors/codemirror/dist/mode/rpm/spec/spec.css</destination>
+			<type>plain</type>
+			<uuidstructure>fa2320ea-dfca-11e2-8921-170bfb738a71</uuidstructure>
+			<uuidresource>fa2320eb-dfca-11e2-8921-170bfb738a71</uuidresource>
+			<datelastmodified>Fri, 28 Jun 2013 08:16:34 GMT</datelastmodified>
+			<userlastmodified>Admin</userlastmodified>
+			<datecreated>Fri, 28 Jun 2013 08:16:04 GMT</datecreated>
+			<usercreated>Admin</usercreated>
+			<flags>0</flags>
+			<properties/>
+			<relations/>
+			<accesscontrol/>
+		</file>
+		<file>
+			<source>system/workplace/resources/editors/codemirror/dist/mode/rpm/spec/spec.js</source>
+			<destination>system/workplace/resources/editors/codemirror/dist/mode/rpm/spec/spec.js</destination>
+			<type>plain</type>
+			<uuidstructure>fa256add-dfca-11e2-8921-170bfb738a71</uuidstructure>
+			<uuidresource>fa256ade-dfca-11e2-8921-170bfb738a71</uuidresource>
+			<datelastmodified>Fri, 28 Jun 2013 08:16:34 GMT</datelastmodified>
+			<userlastmodified>Admin</userlastmodified>
+			<datecreated>Fri, 28 Jun 2013 08:16:04 GMT</datecreated>
+			<usercreated>Admin</usercreated>
+			<flags>0</flags>
+			<properties/>
+			<relations/>
+			<accesscontrol/>
+		</file>
+		<file>
+			<destination>system/workplace/resources/editors/codemirror/dist/mode/rst</destination>
+			<type>folder</type>
+			<uuidstructure>fa27dbe0-dfca-11e2-8921-170bfb738a71</uuidstructure>
+			<datelastmodified>Fri, 28 Jun 2013 08:16:04 GMT</datelastmodified>
+			<userlastmodified>Admin</userlastmodified>
+			<datecreated>Fri, 28 Jun 2013 08:16:04 GMT</datecreated>
+			<usercreated>Admin</usercreated>
+			<flags>0</flags>
+			<properties/>
+			<relations/>
+			<accesscontrol/>
+		</file>
+		<file>
+			<source>system/workplace/resources/editors/codemirror/dist/mode/rst/index.html</source>
+			<destination>system/workplace/resources/editors/codemirror/dist/mode/rst/index.html</destination>
+			<type>plain</type>
+			<uuidstructure>fa2c96d2-dfca-11e2-8921-170bfb738a71</uuidstructure>
+			<uuidresource>fa2c96d3-dfca-11e2-8921-170bfb738a71</uuidresource>
+			<datelastmodified>Fri, 28 Jun 2013 08:16:34 GMT</datelastmodified>
+			<userlastmodified>Admin</userlastmodified>
+			<datecreated>Fri, 28 Jun 2013 08:16:04 GMT</datecreated>
+			<usercreated>Admin</usercreated>
+			<flags>0</flags>
+			<properties/>
+			<relations/>
+			<accesscontrol/>
+		</file>
+		<file>
+			<source>system/workplace/resources/editors/codemirror/dist/mode/rst/LICENSE.txt</source>
+			<destination>system/workplace/resources/editors/codemirror/dist/mode/rst/LICENSE.txt</destination>
+			<type>plain</type>
+			<uuidstructure>fa2f07d5-dfca-11e2-8921-170bfb738a71</uuidstructure>
+			<uuidresource>fa2f07d6-dfca-11e2-8921-170bfb738a71</uuidresource>
+			<datelastmodified>Fri, 28 Jun 2013 08:16:34 GMT</datelastmodified>
+			<userlastmodified>Admin</userlastmodified>
+			<datecreated>Fri, 28 Jun 2013 08:16:04 GMT</datecreated>
+			<usercreated>Admin</usercreated>
+			<flags>0</flags>
+			<properties/>
+			<relations/>
+			<accesscontrol/>
+		</file>
+		<file>
+			<source>system/workplace/resources/editors/codemirror/dist/mode/rst/rst.js</source>
+			<destination>system/workplace/resources/editors/codemirror/dist/mode/rst/rst.js</destination>
+			<type>plain</type>
+			<uuidstructure>fa33c2c8-dfca-11e2-8921-170bfb738a71</uuidstructure>
+			<uuidresource>fa33c2c9-dfca-11e2-8921-170bfb738a71</uuidresource>
+			<datelastmodified>Fri, 28 Jun 2013 08:16:34 GMT</datelastmodified>
+			<userlastmodified>Admin</userlastmodified>
+			<datecreated>Fri, 28 Jun 2013 08:16:04 GMT</datecreated>
+			<usercreated>Admin</usercreated>
+			<flags>0</flags>
+			<properties/>
+			<relations/>
+			<accesscontrol/>
+		</file>
+		<file>
+			<destination>system/workplace/resources/editors/codemirror/dist/mode/ruby</destination>
+			<type>folder</type>
+			<uuidstructure>fa3633cb-dfca-11e2-8921-170bfb738a71</uuidstructure>
+			<datelastmodified>Fri, 28 Jun 2013 08:16:04 GMT</datelastmodified>
+			<userlastmodified>Admin</userlastmodified>
+			<datecreated>Fri, 28 Jun 2013 08:16:04 GMT</datecreated>
+			<usercreated>Admin</usercreated>
+			<flags>0</flags>
+			<properties/>
+			<relations/>
+			<accesscontrol/>
+		</file>
+		<file>
+			<source>system/workplace/resources/editors/codemirror/dist/mode/ruby/index.html</source>
+			<destination>system/workplace/resources/editors/codemirror/dist/mode/ruby/index.html</destination>
+			<type>plain</type>
+			<uuidstructure>fa3d38ad-dfca-11e2-8921-170bfb738a71</uuidstructure>
+			<uuidresource>fa3d38ae-dfca-11e2-8921-170bfb738a71</uuidresource>
+			<datelastmodified>Fri, 28 Jun 2013 08:16:34 GMT</datelastmodified>
+			<userlastmodified>Admin</userlastmodified>
+			<datecreated>Fri, 28 Jun 2013 08:16:04 GMT</datecreated>
+			<usercreated>Admin</usercreated>
+			<flags>0</flags>
+			<properties/>
+			<relations/>
+			<accesscontrol/>
+		</file>
+		<file>
+			<source>system/workplace/resources/editors/codemirror/dist/mode/ruby/LICENSE</source>
+			<destination>system/workplace/resources/editors/codemirror/dist/mode/ruby/LICENSE</destination>
+			<type>plain</type>
+			<uuidstructure>fa3fa9b0-dfca-11e2-8921-170bfb738a71</uuidstructure>
+			<uuidresource>fa3fa9b1-dfca-11e2-8921-170bfb738a71</uuidresource>
+			<datelastmodified>Fri, 28 Jun 2013 08:16:34 GMT</datelastmodified>
+			<userlastmodified>Admin</userlastmodified>
+			<datecreated>Fri, 28 Jun 2013 08:16:04 GMT</datecreated>
+			<usercreated>Admin</usercreated>
+			<flags>0</flags>
+			<properties/>
+			<relations/>
+			<accesscontrol/>
+		</file>
+		<file>
+			<source>system/workplace/resources/editors/codemirror/dist/mode/ruby/ruby.js</source>
+			<destination>system/workplace/resources/editors/codemirror/dist/mode/ruby/ruby.js</destination>
+			<type>plain</type>
+			<uuidstructure>fa421ab3-dfca-11e2-8921-170bfb738a71</uuidstructure>
+			<uuidresource>fa421ab4-dfca-11e2-8921-170bfb738a71</uuidresource>
+			<datelastmodified>Fri, 28 Jun 2013 08:16:34 GMT</datelastmodified>
+			<userlastmodified>Admin</userlastmodified>
+			<datecreated>Fri, 28 Jun 2013 08:16:04 GMT</datecreated>
+			<usercreated>Admin</usercreated>
+			<flags>0</flags>
+			<properties/>
+			<relations/>
+			<accesscontrol/>
+		</file>
+		<file>
+			<destination>system/workplace/resources/editors/codemirror/dist/mode/rust</destination>
+			<type>folder</type>
+			<uuidstructure>fa4464a6-dfca-11e2-8921-170bfb738a71</uuidstructure>
+			<datelastmodified>Fri, 28 Jun 2013 08:16:04 GMT</datelastmodified>
+			<userlastmodified>Admin</userlastmodified>
+			<datecreated>Fri, 28 Jun 2013 08:16:04 GMT</datecreated>
+			<usercreated>Admin</usercreated>
+			<flags>0</flags>
+			<properties/>
+			<relations/>
+			<accesscontrol/>
+		</file>
+		<file>
+			<source>system/workplace/resources/editors/codemirror/dist/mode/rust/index.html</source>
+			<destination>system/workplace/resources/editors/codemirror/dist/mode/rust/index.html</destination>
+			<type>plain</type>
+			<uuidstructure>fa4946a8-dfca-11e2-8921-170bfb738a71</uuidstructure>
+			<uuidresource>fa4946a9-dfca-11e2-8921-170bfb738a71</uuidresource>
+			<datelastmodified>Fri, 28 Jun 2013 08:16:34 GMT</datelastmodified>
+			<userlastmodified>Admin</userlastmodified>
+			<datecreated>Fri, 28 Jun 2013 08:16:05 GMT</datecreated>
+			<usercreated>Admin</usercreated>
+			<flags>0</flags>
+			<properties/>
+			<relations/>
+			<accesscontrol/>
+		</file>
+		<file>
+			<source>system/workplace/resources/editors/codemirror/dist/mode/rust/rust.js</source>
+			<destination>system/workplace/resources/editors/codemirror/dist/mode/rust/rust.js</destination>
+			<type>plain</type>
+			<uuidstructure>fa52bc8b-dfca-11e2-8921-170bfb738a71</uuidstructure>
+			<uuidresource>fa52bc8c-dfca-11e2-8921-170bfb738a71</uuidresource>
+			<datelastmodified>Fri, 28 Jun 2013 08:16:34 GMT</datelastmodified>
+			<userlastmodified>Admin</userlastmodified>
+			<datecreated>Fri, 28 Jun 2013 08:16:05 GMT</datecreated>
+			<usercreated>Admin</usercreated>
+			<flags>0</flags>
+			<properties/>
+			<relations/>
+			<accesscontrol/>
+		</file>
+		<file>
+			<destination>system/workplace/resources/editors/codemirror/dist/mode/sass</destination>
+			<type>folder</type>
+			<uuidstructure>fa59e87e-dfca-11e2-8921-170bfb738a71</uuidstructure>
+			<datelastmodified>Fri, 28 Jun 2013 08:16:05 GMT</datelastmodified>
+			<userlastmodified>Admin</userlastmodified>
+			<datecreated>Fri, 28 Jun 2013 08:16:05 GMT</datecreated>
+			<usercreated>Admin</usercreated>
+			<flags>0</flags>
+			<properties/>
+			<relations/>
+			<accesscontrol/>
+		</file>
+		<file>
+			<source>system/workplace/resources/editors/codemirror/dist/mode/sass/index.html</source>
+			<destination>system/workplace/resources/editors/codemirror/dist/mode/sass/index.html</destination>
+			<type>plain</type>
+			<uuidstructure>fa5ea270-dfca-11e2-8921-170bfb738a71</uuidstructure>
+			<uuidresource>fa5ea271-dfca-11e2-8921-170bfb738a71</uuidresource>
+			<datelastmodified>Fri, 28 Jun 2013 08:16:34 GMT</datelastmodified>
+			<userlastmodified>Admin</userlastmodified>
+			<datecreated>Fri, 28 Jun 2013 08:16:05 GMT</datecreated>
+			<usercreated>Admin</usercreated>
+			<flags>0</flags>
+			<properties/>
+			<relations/>
+			<accesscontrol/>
+		</file>
+		<file>
+			<source>system/workplace/resources/editors/codemirror/dist/mode/sass/sass.js</source>
+			<destination>system/workplace/resources/editors/codemirror/dist/mode/sass/sass.js</destination>
+			<type>plain</type>
+			<uuidstructure>fa611373-dfca-11e2-8921-170bfb738a71</uuidstructure>
+			<uuidresource>fa611374-dfca-11e2-8921-170bfb738a71</uuidresource>
+			<datelastmodified>Fri, 28 Jun 2013 08:16:34 GMT</datelastmodified>
+			<userlastmodified>Admin</userlastmodified>
+			<datecreated>Fri, 28 Jun 2013 08:16:05 GMT</datecreated>
+			<usercreated>Admin</usercreated>
+			<flags>0</flags>
+			<properties/>
+			<relations/>
+			<accesscontrol/>
+		</file>
+		<file>
+			<destination>system/workplace/resources/editors/codemirror/dist/mode/scheme</destination>
+			<type>folder</type>
+			<uuidstructure>fa65ce66-dfca-11e2-8921-170bfb738a71</uuidstructure>
+			<datelastmodified>Fri, 28 Jun 2013 08:16:05 GMT</datelastmodified>
+			<userlastmodified>Admin</userlastmodified>
+			<datecreated>Fri, 28 Jun 2013 08:16:05 GMT</datecreated>
+			<usercreated>Admin</usercreated>
+			<flags>0</flags>
+			<properties/>
+			<relations/>
+			<accesscontrol/>
+		</file>
+		<file>
+			<source>system/workplace/resources/editors/codemirror/dist/mode/scheme/index.html</source>
+			<destination>system/workplace/resources/editors/codemirror/dist/mode/scheme/index.html</destination>
+			<type>plain</type>
+			<uuidstructure>fa6a8958-dfca-11e2-8921-170bfb738a71</uuidstructure>
+			<uuidresource>fa6a8959-dfca-11e2-8921-170bfb738a71</uuidresource>
+			<datelastmodified>Fri, 28 Jun 2013 08:16:34 GMT</datelastmodified>
+			<userlastmodified>Admin</userlastmodified>
+			<datecreated>Fri, 28 Jun 2013 08:16:05 GMT</datecreated>
+			<usercreated>Admin</usercreated>
+			<flags>0</flags>
+			<properties/>
+			<relations/>
+			<accesscontrol/>
+		</file>
+		<file>
+			<source>system/workplace/resources/editors/codemirror/dist/mode/scheme/scheme.js</source>
+			<destination>system/workplace/resources/editors/codemirror/dist/mode/scheme/scheme.js</destination>
+			<type>plain</type>
+			<uuidstructure>fa6f6b5b-dfca-11e2-8921-170bfb738a71</uuidstructure>
+			<uuidresource>fa6f6b5c-dfca-11e2-8921-170bfb738a71</uuidresource>
+			<datelastmodified>Fri, 28 Jun 2013 08:16:34 GMT</datelastmodified>
+			<userlastmodified>Admin</userlastmodified>
+			<datecreated>Fri, 28 Jun 2013 08:16:05 GMT</datecreated>
+			<usercreated>Admin</usercreated>
+			<flags>0</flags>
+			<properties/>
+			<relations/>
+			<accesscontrol/>
+		</file>
+		<file>
+			<destination>system/workplace/resources/editors/codemirror/dist/mode/shell</destination>
+			<type>folder</type>
+			<uuidstructure>fa74264e-dfca-11e2-8921-170bfb738a71</uuidstructure>
+			<datelastmodified>Fri, 28 Jun 2013 08:16:05 GMT</datelastmodified>
+			<userlastmodified>Admin</userlastmodified>
+			<datecreated>Fri, 28 Jun 2013 08:16:05 GMT</datecreated>
+			<usercreated>Admin</usercreated>
+			<flags>0</flags>
+			<properties/>
+			<relations/>
+			<accesscontrol/>
+		</file>
+		<file>
+			<source>system/workplace/resources/editors/codemirror/dist/mode/shell/index.html</source>
+			<destination>system/workplace/resources/editors/codemirror/dist/mode/shell/index.html</destination>
+			<type>plain</type>
+			<uuidstructure>fa78e140-dfca-11e2-8921-170bfb738a71</uuidstructure>
+			<uuidresource>fa78e141-dfca-11e2-8921-170bfb738a71</uuidresource>
+			<datelastmodified>Fri, 28 Jun 2013 08:16:34 GMT</datelastmodified>
+			<userlastmodified>Admin</userlastmodified>
+			<datecreated>Fri, 28 Jun 2013 08:16:05 GMT</datecreated>
+			<usercreated>Admin</usercreated>
+			<flags>0</flags>
+			<properties/>
+			<relations/>
+			<accesscontrol/>
+		</file>
+		<file>
+			<source>system/workplace/resources/editors/codemirror/dist/mode/shell/shell.js</source>
+			<destination>system/workplace/resources/editors/codemirror/dist/mode/shell/shell.js</destination>
+			<type>plain</type>
+			<uuidstructure>fa7d9c33-dfca-11e2-8921-170bfb738a71</uuidstructure>
+			<uuidresource>fa7d9c34-dfca-11e2-8921-170bfb738a71</uuidresource>
+			<datelastmodified>Fri, 28 Jun 2013 08:16:34 GMT</datelastmodified>
+			<userlastmodified>Admin</userlastmodified>
+			<datecreated>Fri, 28 Jun 2013 08:16:05 GMT</datecreated>
+			<usercreated>Admin</usercreated>
+			<flags>0</flags>
+			<properties/>
+			<relations/>
+			<accesscontrol/>
+		</file>
+		<file>
+			<destination>system/workplace/resources/editors/codemirror/dist/mode/sieve</destination>
+			<type>folder</type>
+			<uuidstructure>fa827e36-dfca-11e2-8921-170bfb738a71</uuidstructure>
+			<datelastmodified>Fri, 28 Jun 2013 08:16:05 GMT</datelastmodified>
+			<userlastmodified>Admin</userlastmodified>
+			<datecreated>Fri, 28 Jun 2013 08:16:05 GMT</datecreated>
+			<usercreated>Admin</usercreated>
+			<flags>0</flags>
+			<properties/>
+			<relations/>
+			<accesscontrol/>
+		</file>
+		<file>
+			<source>system/workplace/resources/editors/codemirror/dist/mode/sieve/index.html</source>
+			<destination>system/workplace/resources/editors/codemirror/dist/mode/sieve/index.html</destination>
+			<type>plain</type>
+			<uuidstructure>fa873928-dfca-11e2-8921-170bfb738a71</uuidstructure>
+			<uuidresource>fa873929-dfca-11e2-8921-170bfb738a71</uuidresource>
+			<datelastmodified>Fri, 28 Jun 2013 08:16:34 GMT</datelastmodified>
+			<userlastmodified>Admin</userlastmodified>
+			<datecreated>Fri, 28 Jun 2013 08:16:05 GMT</datecreated>
+			<usercreated>Admin</usercreated>
+			<flags>0</flags>
+			<properties/>
+			<relations/>
+			<accesscontrol/>
+		</file>
+		<file>
+			<source>system/workplace/resources/editors/codemirror/dist/mode/sieve/LICENSE</source>
+			<destination>system/workplace/resources/editors/codemirror/dist/mode/sieve/LICENSE</destination>
+			<type>plain</type>
+			<uuidstructure>fa8bf41b-dfca-11e2-8921-170bfb738a71</uuidstructure>
+			<uuidresource>fa8bf41c-dfca-11e2-8921-170bfb738a71</uuidresource>
+			<datelastmodified>Fri, 28 Jun 2013 08:16:34 GMT</datelastmodified>
+			<userlastmodified>Admin</userlastmodified>
+			<datecreated>Fri, 28 Jun 2013 08:16:05 GMT</datecreated>
+			<usercreated>Admin</usercreated>
+			<flags>0</flags>
+			<properties/>
+			<relations/>
+			<accesscontrol/>
+		</file>
+		<file>
+			<source>system/workplace/resources/editors/codemirror/dist/mode/sieve/sieve.js</source>
+			<destination>system/workplace/resources/editors/codemirror/dist/mode/sieve/sieve.js</destination>
+			<type>plain</type>
+			<uuidstructure>fa90af0e-dfca-11e2-8921-170bfb738a71</uuidstructure>
+			<uuidresource>fa90af0f-dfca-11e2-8921-170bfb738a71</uuidresource>
+			<datelastmodified>Fri, 28 Jun 2013 08:16:34 GMT</datelastmodified>
+			<userlastmodified>Admin</userlastmodified>
+			<datecreated>Fri, 28 Jun 2013 08:16:05 GMT</datecreated>
+			<usercreated>Admin</usercreated>
+			<flags>0</flags>
+			<properties/>
+			<relations/>
+			<accesscontrol/>
+		</file>
+		<file>
+			<destination>system/workplace/resources/editors/codemirror/dist/mode/smalltalk</destination>
+			<type>folder</type>
+			<uuidstructure>fa959111-dfca-11e2-8921-170bfb738a71</uuidstructure>
+			<datelastmodified>Fri, 28 Jun 2013 08:16:05 GMT</datelastmodified>
+			<userlastmodified>Admin</userlastmodified>
+			<datecreated>Fri, 28 Jun 2013 08:16:05 GMT</datecreated>
+			<usercreated>Admin</usercreated>
+			<flags>0</flags>
+			<properties/>
+			<relations/>
+			<accesscontrol/>
+		</file>
+		<file>
+			<source>system/workplace/resources/editors/codemirror/dist/mode/smalltalk/index.html</source>
+			<destination>system/workplace/resources/editors/codemirror/dist/mode/smalltalk/index.html</destination>
+			<type>plain</type>
+			<uuidstructure>fa9a4c03-dfca-11e2-8921-170bfb738a71</uuidstructure>
+			<uuidresource>fa9a4c04-dfca-11e2-8921-170bfb738a71</uuidresource>
+			<datelastmodified>Fri, 28 Jun 2013 08:16:34 GMT</datelastmodified>
+			<userlastmodified>Admin</userlastmodified>
+			<datecreated>Fri, 28 Jun 2013 08:16:05 GMT</datecreated>
+			<usercreated>Admin</usercreated>
+			<flags>0</flags>
+			<properties/>
+			<relations/>
+			<accesscontrol/>
+		</file>
+		<file>
+			<source>system/workplace/resources/editors/codemirror/dist/mode/smalltalk/smalltalk.js</source>
+			<destination>system/workplace/resources/editors/codemirror/dist/mode/smalltalk/smalltalk.js</destination>
+			<type>plain</type>
+			<uuidstructure>fa9f06f6-dfca-11e2-8921-170bfb738a71</uuidstructure>
+			<uuidresource>fa9f06f7-dfca-11e2-8921-170bfb738a71</uuidresource>
+			<datelastmodified>Fri, 28 Jun 2013 08:16:34 GMT</datelastmodified>
+			<userlastmodified>Admin</userlastmodified>
+			<datecreated>Fri, 28 Jun 2013 08:16:05 GMT</datecreated>
+			<usercreated>Admin</usercreated>
+			<flags>0</flags>
+			<properties/>
+			<relations/>
+			<accesscontrol/>
+		</file>
+		<file>
+			<destination>system/workplace/resources/editors/codemirror/dist/mode/smarty</destination>
+			<type>folder</type>
+			<uuidstructure>faa3c1e9-dfca-11e2-8921-170bfb738a71</uuidstructure>
+			<datelastmodified>Fri, 28 Jun 2013 08:16:05 GMT</datelastmodified>
+			<userlastmodified>Admin</userlastmodified>
+			<datecreated>Fri, 28 Jun 2013 08:16:05 GMT</datecreated>
+			<usercreated>Admin</usercreated>
+			<flags>0</flags>
+			<properties/>
+			<relations/>
+			<accesscontrol/>
+		</file>
+		<file>
+			<source>system/workplace/resources/editors/codemirror/dist/mode/smarty/index.html</source>
+			<destination>system/workplace/resources/editors/codemirror/dist/mode/smarty/index.html</destination>
+			<type>plain</type>
+			<uuidstructure>faa8a3eb-dfca-11e2-8921-170bfb738a71</uuidstructure>
+			<uuidresource>faa8a3ec-dfca-11e2-8921-170bfb738a71</uuidresource>
+			<datelastmodified>Fri, 28 Jun 2013 08:16:34 GMT</datelastmodified>
+			<userlastmodified>Admin</userlastmodified>
+			<datecreated>Fri, 28 Jun 2013 08:16:05 GMT</datecreated>
+			<usercreated>Admin</usercreated>
+			<flags>0</flags>
+			<properties/>
+			<relations/>
+			<accesscontrol/>
+		</file>
+		<file>
+			<source>system/workplace/resources/editors/codemirror/dist/mode/smarty/smarty.js</source>
+			<destination>system/workplace/resources/editors/codemirror/dist/mode/smarty/smarty.js</destination>
+			<type>plain</type>
+			<uuidstructure>faad5ede-dfca-11e2-8921-170bfb738a71</uuidstructure>
+			<uuidresource>faad5edf-dfca-11e2-8921-170bfb738a71</uuidresource>
+			<datelastmodified>Fri, 28 Jun 2013 08:16:34 GMT</datelastmodified>
+			<userlastmodified>Admin</userlastmodified>
+			<datecreated>Fri, 28 Jun 2013 08:16:05 GMT</datecreated>
+			<usercreated>Admin</usercreated>
+			<flags>0</flags>
+			<properties/>
+			<relations/>
+			<accesscontrol/>
+		</file>
+		<file>
+			<destination>system/workplace/resources/editors/codemirror/dist/mode/sparql</destination>
+			<type>folder</type>
+			<uuidstructure>fab219d1-dfca-11e2-8921-170bfb738a71</uuidstructure>
+			<datelastmodified>Fri, 28 Jun 2013 08:16:05 GMT</datelastmodified>
+			<userlastmodified>Admin</userlastmodified>
+			<datecreated>Fri, 28 Jun 2013 08:16:05 GMT</datecreated>
+			<usercreated>Admin</usercreated>
+			<flags>0</flags>
+			<properties/>
+			<relations/>
+			<accesscontrol/>
+		</file>
+		<file>
+			<source>system/workplace/resources/editors/codemirror/dist/mode/sparql/index.html</source>
+			<destination>system/workplace/resources/editors/codemirror/dist/mode/sparql/index.html</destination>
+			<type>plain</type>
+			<uuidstructure>fab48ad3-dfca-11e2-8921-170bfb738a71</uuidstructure>
+			<uuidresource>fab48ad4-dfca-11e2-8921-170bfb738a71</uuidresource>
+			<datelastmodified>Fri, 28 Jun 2013 08:16:34 GMT</datelastmodified>
+			<userlastmodified>Admin</userlastmodified>
+			<datecreated>Fri, 28 Jun 2013 08:16:05 GMT</datecreated>
+			<usercreated>Admin</usercreated>
+			<flags>0</flags>
+			<properties/>
+			<relations/>
+			<accesscontrol/>
+		</file>
+		<file>
+			<source>system/workplace/resources/editors/codemirror/dist/mode/sparql/sparql.js</source>
+			<destination>system/workplace/resources/editors/codemirror/dist/mode/sparql/sparql.js</destination>
+			<type>plain</type>
+			<uuidstructure>fabbb6c6-dfca-11e2-8921-170bfb738a71</uuidstructure>
+			<uuidresource>fabbb6c7-dfca-11e2-8921-170bfb738a71</uuidresource>
+			<datelastmodified>Fri, 28 Jun 2013 08:16:34 GMT</datelastmodified>
+			<userlastmodified>Admin</userlastmodified>
+			<datecreated>Fri, 28 Jun 2013 08:16:05 GMT</datecreated>
+			<usercreated>Admin</usercreated>
+			<flags>0</flags>
+			<properties/>
+			<relations/>
+			<accesscontrol/>
+		</file>
+		<file>
+			<destination>system/workplace/resources/editors/codemirror/dist/mode/sql</destination>
+			<type>folder</type>
+			<uuidstructure>fac071b9-dfca-11e2-8921-170bfb738a71</uuidstructure>
+			<datelastmodified>Fri, 28 Jun 2013 08:16:05 GMT</datelastmodified>
+			<userlastmodified>Admin</userlastmodified>
+			<datecreated>Fri, 28 Jun 2013 08:16:05 GMT</datecreated>
+			<usercreated>Admin</usercreated>
+			<flags>0</flags>
+			<properties/>
+			<relations/>
+			<accesscontrol/>
+		</file>
+		<file>
+			<source>system/workplace/resources/editors/codemirror/dist/mode/sql/index.html</source>
+			<destination>system/workplace/resources/editors/codemirror/dist/mode/sql/index.html</destination>
+			<type>plain</type>
+			<uuidstructure>fac2bbab-dfca-11e2-8921-170bfb738a71</uuidstructure>
+			<uuidresource>fac2bbac-dfca-11e2-8921-170bfb738a71</uuidresource>
+			<datelastmodified>Fri, 28 Jun 2013 08:16:34 GMT</datelastmodified>
+			<userlastmodified>Admin</userlastmodified>
+			<datecreated>Fri, 28 Jun 2013 08:16:05 GMT</datecreated>
+			<usercreated>Admin</usercreated>
+			<flags>0</flags>
+			<properties/>
+			<relations/>
+			<accesscontrol/>
+		</file>
+		<file>
+			<source>system/workplace/resources/editors/codemirror/dist/mode/sql/sql.js</source>
+			<destination>system/workplace/resources/editors/codemirror/dist/mode/sql/sql.js</destination>
+			<type>plain</type>
+			<uuidstructure>fac9e79e-dfca-11e2-8921-170bfb738a71</uuidstructure>
+			<uuidresource>fac9e79f-dfca-11e2-8921-170bfb738a71</uuidresource>
+			<datelastmodified>Fri, 28 Jun 2013 08:16:34 GMT</datelastmodified>
+			<userlastmodified>Admin</userlastmodified>
+			<datecreated>Fri, 28 Jun 2013 08:16:05 GMT</datecreated>
+			<usercreated>Admin</usercreated>
+			<flags>0</flags>
+			<properties/>
+			<relations/>
+			<accesscontrol/>
+		</file>
+		<file>
+			<destination>system/workplace/resources/editors/codemirror/dist/mode/stex</destination>
+			<type>folder</type>
+			<uuidstructure>facec9a1-dfca-11e2-8921-170bfb738a71</uuidstructure>
+			<datelastmodified>Fri, 28 Jun 2013 08:16:05 GMT</datelastmodified>
+			<userlastmodified>Admin</userlastmodified>
+			<datecreated>Fri, 28 Jun 2013 08:16:05 GMT</datecreated>
+			<usercreated>Admin</usercreated>
+			<flags>0</flags>
+			<properties/>
+			<relations/>
+			<accesscontrol/>
+		</file>
+		<file>
+			<source>system/workplace/resources/editors/codemirror/dist/mode/stex/index.html</source>
+			<destination>system/workplace/resources/editors/codemirror/dist/mode/stex/index.html</destination>
+			<type>plain</type>
+			<uuidstructure>fad11393-dfca-11e2-8921-170bfb738a71</uuidstructure>
+			<uuidresource>fad11394-dfca-11e2-8921-170bfb738a71</uuidresource>
+			<datelastmodified>Fri, 28 Jun 2013 08:16:34 GMT</datelastmodified>
+			<userlastmodified>Admin</userlastmodified>
+			<datecreated>Fri, 28 Jun 2013 08:16:05 GMT</datecreated>
+			<usercreated>Admin</usercreated>
+			<flags>0</flags>
+			<properties/>
+			<relations/>
+			<accesscontrol/>
+		</file>
+		<file>
+			<source>system/workplace/resources/editors/codemirror/dist/mode/stex/stex.js</source>
+			<destination>system/workplace/resources/editors/codemirror/dist/mode/stex/stex.js</destination>
+			<type>plain</type>
+			<uuidstructure>fad83f86-dfca-11e2-8921-170bfb738a71</uuidstructure>
+			<uuidresource>fad83f87-dfca-11e2-8921-170bfb738a71</uuidresource>
+			<datelastmodified>Fri, 28 Jun 2013 08:16:34 GMT</datelastmodified>
+			<userlastmodified>Admin</userlastmodified>
+			<datecreated>Fri, 28 Jun 2013 08:16:05 GMT</datecreated>
+			<usercreated>Admin</usercreated>
+			<flags>0</flags>
+			<properties/>
+			<relations/>
+			<accesscontrol/>
+		</file>
+		<file>
+			<source>system/workplace/resources/editors/codemirror/dist/mode/stex/test.js</source>
+			<destination>system/workplace/resources/editors/codemirror/dist/mode/stex/test.js</destination>
+			<type>plain</type>
+			<uuidstructure>fadcfa79-dfca-11e2-8921-170bfb738a71</uuidstructure>
+			<uuidresource>fadcfa7a-dfca-11e2-8921-170bfb738a71</uuidresource>
+			<datelastmodified>Fri, 28 Jun 2013 08:16:34 GMT</datelastmodified>
+			<userlastmodified>Admin</userlastmodified>
+			<datecreated>Fri, 28 Jun 2013 08:16:05 GMT</datecreated>
+			<usercreated>Admin</usercreated>
+			<flags>0</flags>
+			<properties/>
+			<relations/>
+			<accesscontrol/>
+		</file>
+		<file>
+			<destination>system/workplace/resources/editors/codemirror/dist/mode/tcl</destination>
+			<type>folder</type>
+			<uuidstructure>fae1dc7c-dfca-11e2-8921-170bfb738a71</uuidstructure>
+			<datelastmodified>Fri, 28 Jun 2013 08:16:06 GMT</datelastmodified>
+			<userlastmodified>Admin</userlastmodified>
+			<datecreated>Fri, 28 Jun 2013 08:16:06 GMT</datecreated>
+			<usercreated>Admin</usercreated>
+			<flags>0</flags>
+			<properties/>
+			<relations/>
+			<accesscontrol/>
+		</file>
+		<file>
+			<source>system/workplace/resources/editors/codemirror/dist/mode/tcl/index.html</source>
+			<destination>system/workplace/resources/editors/codemirror/dist/mode/tcl/index.html</destination>
+			<type>plain</type>
+			<uuidstructure>fae6976e-dfca-11e2-8921-170bfb738a71</uuidstructure>
+			<uuidresource>fae6976f-dfca-11e2-8921-170bfb738a71</uuidresource>
+			<datelastmodified>Fri, 28 Jun 2013 08:16:34 GMT</datelastmodified>
+			<userlastmodified>Admin</userlastmodified>
+			<datecreated>Fri, 28 Jun 2013 08:16:06 GMT</datecreated>
+			<usercreated>Admin</usercreated>
+			<flags>0</flags>
+			<properties/>
+			<relations/>
+			<accesscontrol/>
+		</file>
+		<file>
+			<source>system/workplace/resources/editors/codemirror/dist/mode/tcl/tcl.js</source>
+			<destination>system/workplace/resources/editors/codemirror/dist/mode/tcl/tcl.js</destination>
+			<type>plain</type>
+			<uuidstructure>faeb5261-dfca-11e2-8921-170bfb738a71</uuidstructure>
+			<uuidresource>faeb5262-dfca-11e2-8921-170bfb738a71</uuidresource>
+			<datelastmodified>Fri, 28 Jun 2013 08:16:34 GMT</datelastmodified>
+			<userlastmodified>Admin</userlastmodified>
+			<datecreated>Fri, 28 Jun 2013 08:16:06 GMT</datecreated>
+			<usercreated>Admin</usercreated>
+			<flags>0</flags>
+			<properties/>
+			<relations/>
+			<accesscontrol/>
+		</file>
+		<file>
+			<destination>system/workplace/resources/editors/codemirror/dist/mode/tiddlywiki</destination>
+			<type>folder</type>
+			<uuidstructure>faf00d54-dfca-11e2-8921-170bfb738a71</uuidstructure>
+			<datelastmodified>Fri, 28 Jun 2013 08:16:06 GMT</datelastmodified>
+			<userlastmodified>Admin</userlastmodified>
+			<datecreated>Fri, 28 Jun 2013 08:16:06 GMT</datecreated>
+			<usercreated>Admin</usercreated>
+			<flags>0</flags>
+			<properties/>
+			<relations/>
+			<accesscontrol/>
+		</file>
+		<file>
+			<source>system/workplace/resources/editors/codemirror/dist/mode/tiddlywiki/index.html</source>
+			<destination>system/workplace/resources/editors/codemirror/dist/mode/tiddlywiki/index.html</destination>
+			<type>plain</type>
+			<uuidstructure>faf73946-dfca-11e2-8921-170bfb738a71</uuidstructure>
+			<uuidresource>faf73947-dfca-11e2-8921-170bfb738a71</uuidresource>
+			<datelastmodified>Fri, 28 Jun 2013 08:16:34 GMT</datelastmodified>
+			<userlastmodified>Admin</userlastmodified>
+			<datecreated>Fri, 28 Jun 2013 08:16:06 GMT</datecreated>
+			<usercreated>Admin</usercreated>
+			<flags>0</flags>
+			<properties/>
+			<relations/>
+			<accesscontrol/>
+		</file>
+		<file>
+			<source>system/workplace/resources/editors/codemirror/dist/mode/tiddlywiki/tiddlywiki.css</source>
+			<destination>system/workplace/resources/editors/codemirror/dist/mode/tiddlywiki/tiddlywiki.css</destination>
+			<type>plain</type>
+			<uuidstructure>fafbf439-dfca-11e2-8921-170bfb738a71</uuidstructure>
+			<uuidresource>fafbf43a-dfca-11e2-8921-170bfb738a71</uuidresource>
+			<datelastmodified>Fri, 28 Jun 2013 08:16:34 GMT</datelastmodified>
+			<userlastmodified>Admin</userlastmodified>
+			<datecreated>Fri, 28 Jun 2013 08:16:06 GMT</datecreated>
+			<usercreated>Admin</usercreated>
+			<flags>0</flags>
+			<properties/>
+			<relations/>
+			<accesscontrol/>
+		</file>
+		<file>
+			<source>system/workplace/resources/editors/codemirror/dist/mode/tiddlywiki/tiddlywiki.js</source>
+			<destination>system/workplace/resources/editors/codemirror/dist/mode/tiddlywiki/tiddlywiki.js</destination>
+			<type>plain</type>
+			<uuidstructure>fb03202c-dfca-11e2-8921-170bfb738a71</uuidstructure>
+			<uuidresource>fb03202d-dfca-11e2-8921-170bfb738a71</uuidresource>
+			<datelastmodified>Fri, 28 Jun 2013 08:16:34 GMT</datelastmodified>
+			<userlastmodified>Admin</userlastmodified>
+			<datecreated>Fri, 28 Jun 2013 08:16:06 GMT</datecreated>
+			<usercreated>Admin</usercreated>
+			<flags>0</flags>
+			<properties/>
+			<relations/>
+			<accesscontrol/>
+		</file>
+		<file>
+			<destination>system/workplace/resources/editors/codemirror/dist/mode/tiki</destination>
+			<type>folder</type>
+			<uuidstructure>fb08022f-dfca-11e2-8921-170bfb738a71</uuidstructure>
+			<datelastmodified>Fri, 28 Jun 2013 08:16:06 GMT</datelastmodified>
+			<userlastmodified>Admin</userlastmodified>
+			<datecreated>Fri, 28 Jun 2013 08:16:06 GMT</datecreated>
+			<usercreated>Admin</usercreated>
+			<flags>0</flags>
+			<properties/>
+			<relations/>
+			<accesscontrol/>
+		</file>
+		<file>
+			<source>system/workplace/resources/editors/codemirror/dist/mode/tiki/index.html</source>
+			<destination>system/workplace/resources/editors/codemirror/dist/mode/tiki/index.html</destination>
+			<type>plain</type>
+			<uuidstructure>fb0cbd21-dfca-11e2-8921-170bfb738a71</uuidstructure>
+			<uuidresource>fb0cbd22-dfca-11e2-8921-170bfb738a71</uuidresource>
+			<datelastmodified>Fri, 28 Jun 2013 08:16:34 GMT</datelastmodified>
+			<userlastmodified>Admin</userlastmodified>
+			<datecreated>Fri, 28 Jun 2013 08:16:06 GMT</datecreated>
+			<usercreated>Admin</usercreated>
+			<flags>0</flags>
+			<properties/>
+			<relations/>
+			<accesscontrol/>
+		</file>
+		<file>
+			<source>system/workplace/resources/editors/codemirror/dist/mode/tiki/tiki.css</source>
+			<destination>system/workplace/resources/editors/codemirror/dist/mode/tiki/tiki.css</destination>
+			<type>plain</type>
+			<uuidstructure>fb117814-dfca-11e2-8921-170bfb738a71</uuidstructure>
+			<uuidresource>fb117815-dfca-11e2-8921-170bfb738a71</uuidresource>
+			<datelastmodified>Fri, 28 Jun 2013 08:16:34 GMT</datelastmodified>
+			<userlastmodified>Admin</userlastmodified>
+			<datecreated>Fri, 28 Jun 2013 08:16:06 GMT</datecreated>
+			<usercreated>Admin</usercreated>
+			<flags>0</flags>
+			<properties/>
+			<relations/>
+			<accesscontrol/>
+		</file>
+		<file>
+			<source>system/workplace/resources/editors/codemirror/dist/mode/tiki/tiki.js</source>
+			<destination>system/workplace/resources/editors/codemirror/dist/mode/tiki/tiki.js</destination>
+			<type>plain</type>
+			<uuidstructure>fb18a407-dfca-11e2-8921-170bfb738a71</uuidstructure>
+			<uuidresource>fb18a408-dfca-11e2-8921-170bfb738a71</uuidresource>
+			<datelastmodified>Fri, 28 Jun 2013 08:16:34 GMT</datelastmodified>
+			<userlastmodified>Admin</userlastmodified>
+			<datecreated>Fri, 28 Jun 2013 08:16:06 GMT</datecreated>
+			<usercreated>Admin</usercreated>
+			<flags>0</flags>
+			<properties/>
+			<relations/>
+			<accesscontrol/>
+		</file>
+		<file>
+			<destination>system/workplace/resources/editors/codemirror/dist/mode/turtle</destination>
+			<type>folder</type>
+			<uuidstructure>fb1b150a-dfca-11e2-8921-170bfb738a71</uuidstructure>
+			<datelastmodified>Fri, 28 Jun 2013 08:16:06 GMT</datelastmodified>
+			<userlastmodified>Admin</userlastmodified>
+			<datecreated>Fri, 28 Jun 2013 08:16:06 GMT</datecreated>
+			<usercreated>Admin</usercreated>
+			<flags>0</flags>
+			<properties/>
+			<relations/>
+			<accesscontrol/>
+		</file>
+		<file>
+			<source>system/workplace/resources/editors/codemirror/dist/mode/turtle/index.html</source>
+			<destination>system/workplace/resources/editors/codemirror/dist/mode/turtle/index.html</destination>
+			<type>plain</type>
+			<uuidstructure>fb1fcffc-dfca-11e2-8921-170bfb738a71</uuidstructure>
+			<uuidresource>fb1fcffd-dfca-11e2-8921-170bfb738a71</uuidresource>
+			<datelastmodified>Fri, 28 Jun 2013 08:16:34 GMT</datelastmodified>
+			<userlastmodified>Admin</userlastmodified>
+			<datecreated>Fri, 28 Jun 2013 08:16:06 GMT</datecreated>
+			<usercreated>Admin</usercreated>
+			<flags>0</flags>
+			<properties/>
+			<relations/>
+			<accesscontrol/>
+		</file>
+		<file>
+			<source>system/workplace/resources/editors/codemirror/dist/mode/turtle/turtle.js</source>
+			<destination>system/workplace/resources/editors/codemirror/dist/mode/turtle/turtle.js</destination>
+			<type>plain</type>
+			<uuidstructure>fb248aef-dfca-11e2-8921-170bfb738a71</uuidstructure>
+			<uuidresource>fb248af0-dfca-11e2-8921-170bfb738a71</uuidresource>
+			<datelastmodified>Fri, 28 Jun 2013 08:16:34 GMT</datelastmodified>
+			<userlastmodified>Admin</userlastmodified>
+			<datecreated>Fri, 28 Jun 2013 08:16:06 GMT</datecreated>
+			<usercreated>Admin</usercreated>
+			<flags>0</flags>
+			<properties/>
+			<relations/>
+			<accesscontrol/>
+		</file>
+		<file>
+			<destination>system/workplace/resources/editors/codemirror/dist/mode/vb</destination>
+			<type>folder</type>
+			<uuidstructure>fb2945e2-dfca-11e2-8921-170bfb738a71</uuidstructure>
+			<datelastmodified>Fri, 28 Jun 2013 08:16:06 GMT</datelastmodified>
+			<userlastmodified>Admin</userlastmodified>
+			<datecreated>Fri, 28 Jun 2013 08:16:06 GMT</datecreated>
+			<usercreated>Admin</usercreated>
+			<flags>0</flags>
+			<properties/>
+			<relations/>
+			<accesscontrol/>
+		</file>
+		<file>
+			<source>system/workplace/resources/editors/codemirror/dist/mode/vb/index.html</source>
+			<destination>system/workplace/resources/editors/codemirror/dist/mode/vb/index.html</destination>
+			<type>plain</type>
+			<uuidstructure>fb2e27e4-dfca-11e2-8921-170bfb738a71</uuidstructure>
+			<uuidresource>fb2e27e5-dfca-11e2-8921-170bfb738a71</uuidresource>
+			<datelastmodified>Fri, 28 Jun 2013 08:16:34 GMT</datelastmodified>
+			<userlastmodified>Admin</userlastmodified>
+			<datecreated>Fri, 28 Jun 2013 08:16:06 GMT</datecreated>
+			<usercreated>Admin</usercreated>
+			<flags>0</flags>
+			<properties/>
+			<relations/>
+			<accesscontrol/>
+		</file>
+		<file>
+			<source>system/workplace/resources/editors/codemirror/dist/mode/vb/LICENSE.txt</source>
+			<destination>system/workplace/resources/editors/codemirror/dist/mode/vb/LICENSE.txt</destination>
+			<type>plain</type>
+			<uuidstructure>fb352cc7-dfca-11e2-8921-170bfb738a71</uuidstructure>
+			<uuidresource>fb352cc8-dfca-11e2-8921-170bfb738a71</uuidresource>
+			<datelastmodified>Fri, 28 Jun 2013 08:16:34 GMT</datelastmodified>
+			<userlastmodified>Admin</userlastmodified>
+			<datecreated>Fri, 28 Jun 2013 08:16:06 GMT</datecreated>
+			<usercreated>Admin</usercreated>
+			<flags>0</flags>
+			<properties/>
+			<relations/>
+			<accesscontrol/>
+		</file>
+		<file>
+			<source>system/workplace/resources/editors/codemirror/dist/mode/vb/vb.js</source>
+			<destination>system/workplace/resources/editors/codemirror/dist/mode/vb/vb.js</destination>
+			<type>plain</type>
+			<uuidstructure>fb3a0eca-dfca-11e2-8921-170bfb738a71</uuidstructure>
+			<uuidresource>fb3a0ecb-dfca-11e2-8921-170bfb738a71</uuidresource>
+			<datelastmodified>Fri, 28 Jun 2013 08:16:34 GMT</datelastmodified>
+			<userlastmodified>Admin</userlastmodified>
+			<datecreated>Fri, 28 Jun 2013 08:16:06 GMT</datecreated>
+			<usercreated>Admin</usercreated>
+			<flags>0</flags>
+			<properties/>
+			<relations/>
+			<accesscontrol/>
+		</file>
+		<file>
+			<destination>system/workplace/resources/editors/codemirror/dist/mode/vbscript</destination>
+			<type>folder</type>
+			<uuidstructure>fb3ec9bd-dfca-11e2-8921-170bfb738a71</uuidstructure>
+			<datelastmodified>Fri, 28 Jun 2013 08:16:06 GMT</datelastmodified>
+			<userlastmodified>Admin</userlastmodified>
+			<datecreated>Fri, 28 Jun 2013 08:16:06 GMT</datecreated>
+			<usercreated>Admin</usercreated>
+			<flags>0</flags>
+			<properties/>
+			<relations/>
+			<accesscontrol/>
+		</file>
+		<file>
+			<source>system/workplace/resources/editors/codemirror/dist/mode/vbscript/index.html</source>
+			<destination>system/workplace/resources/editors/codemirror/dist/mode/vbscript/index.html</destination>
+			<type>plain</type>
+			<uuidstructure>fb4384af-dfca-11e2-8921-170bfb738a71</uuidstructure>
+			<uuidresource>fb4384b0-dfca-11e2-8921-170bfb738a71</uuidresource>
+			<datelastmodified>Fri, 28 Jun 2013 08:16:34 GMT</datelastmodified>
+			<userlastmodified>Admin</userlastmodified>
+			<datecreated>Fri, 28 Jun 2013 08:16:06 GMT</datecreated>
+			<usercreated>Admin</usercreated>
+			<flags>0</flags>
+			<properties/>
+			<relations/>
+			<accesscontrol/>
+		</file>
+		<file>
+			<source>system/workplace/resources/editors/codemirror/dist/mode/vbscript/vbscript.js</source>
+			<destination>system/workplace/resources/editors/codemirror/dist/mode/vbscript/vbscript.js</destination>
+			<type>plain</type>
+			<uuidstructure>fb483fa2-dfca-11e2-8921-170bfb738a71</uuidstructure>
+			<uuidresource>fb483fa3-dfca-11e2-8921-170bfb738a71</uuidresource>
+			<datelastmodified>Fri, 28 Jun 2013 08:16:34 GMT</datelastmodified>
+			<userlastmodified>Admin</userlastmodified>
+			<datecreated>Fri, 28 Jun 2013 08:16:06 GMT</datecreated>
+			<usercreated>Admin</usercreated>
+			<flags>0</flags>
+			<properties/>
+			<relations/>
+			<accesscontrol/>
+		</file>
+		<file>
+			<destination>system/workplace/resources/editors/codemirror/dist/mode/velocity</destination>
+			<type>folder</type>
+			<uuidstructure>fb4d21a5-dfca-11e2-8921-170bfb738a71</uuidstructure>
+			<datelastmodified>Fri, 28 Jun 2013 08:16:06 GMT</datelastmodified>
+			<userlastmodified>Admin</userlastmodified>
+			<datecreated>Fri, 28 Jun 2013 08:16:06 GMT</datecreated>
+			<usercreated>Admin</usercreated>
+			<flags>0</flags>
+			<properties/>
+			<relations/>
+			<accesscontrol/>
+		</file>
+		<file>
+			<source>system/workplace/resources/editors/codemirror/dist/mode/velocity/index.html</source>
+			<destination>system/workplace/resources/editors/codemirror/dist/mode/velocity/index.html</destination>
+			<type>plain</type>
+			<uuidstructure>fb4f6b97-dfca-11e2-8921-170bfb738a71</uuidstructure>
+			<uuidresource>fb4f6b98-dfca-11e2-8921-170bfb738a71</uuidresource>
+			<datelastmodified>Fri, 28 Jun 2013 08:16:34 GMT</datelastmodified>
+			<userlastmodified>Admin</userlastmodified>
+			<datecreated>Fri, 28 Jun 2013 08:16:06 GMT</datecreated>
+			<usercreated>Admin</usercreated>
+			<flags>0</flags>
+			<properties/>
+			<relations/>
+			<accesscontrol/>
+		</file>
+		<file>
+			<source>system/workplace/resources/editors/codemirror/dist/mode/velocity/velocity.js</source>
+			<destination>system/workplace/resources/editors/codemirror/dist/mode/velocity/velocity.js</destination>
+			<type>plain</type>
+			<uuidstructure>fb544d9a-dfca-11e2-8921-170bfb738a71</uuidstructure>
+			<uuidresource>fb544d9b-dfca-11e2-8921-170bfb738a71</uuidresource>
+			<datelastmodified>Fri, 28 Jun 2013 08:16:34 GMT</datelastmodified>
+			<userlastmodified>Admin</userlastmodified>
+			<datecreated>Fri, 28 Jun 2013 08:16:06 GMT</datecreated>
+			<usercreated>Admin</usercreated>
+			<flags>0</flags>
+			<properties/>
+			<relations/>
+			<accesscontrol/>
+		</file>
+		<file>
+			<destination>system/workplace/resources/editors/codemirror/dist/mode/verilog</destination>
+			<type>folder</type>
+			<uuidstructure>fb59088d-dfca-11e2-8921-170bfb738a71</uuidstructure>
+			<datelastmodified>Fri, 28 Jun 2013 08:16:06 GMT</datelastmodified>
+			<userlastmodified>Admin</userlastmodified>
+			<datecreated>Fri, 28 Jun 2013 08:16:06 GMT</datecreated>
+			<usercreated>Admin</usercreated>
+			<flags>0</flags>
+			<properties/>
+			<relations/>
+			<accesscontrol/>
+		</file>
+		<file>
+			<source>system/workplace/resources/editors/codemirror/dist/mode/verilog/index.html</source>
+			<destination>system/workplace/resources/editors/codemirror/dist/mode/verilog/index.html</destination>
+			<type>plain</type>
+			<uuidstructure>fb5dc37f-dfca-11e2-8921-170bfb738a71</uuidstructure>
+			<uuidresource>fb5dc380-dfca-11e2-8921-170bfb738a71</uuidresource>
+			<datelastmodified>Fri, 28 Jun 2013 08:16:34 GMT</datelastmodified>
+			<userlastmodified>Admin</userlastmodified>
+			<datecreated>Fri, 28 Jun 2013 08:16:06 GMT</datecreated>
+			<usercreated>Admin</usercreated>
+			<flags>0</flags>
+			<properties/>
+			<relations/>
+			<accesscontrol/>
+		</file>
+		<file>
+			<source>system/workplace/resources/editors/codemirror/dist/mode/verilog/verilog.js</source>
+			<destination>system/workplace/resources/editors/codemirror/dist/mode/verilog/verilog.js</destination>
+			<type>plain</type>
+			<uuidstructure>fb627e72-dfca-11e2-8921-170bfb738a71</uuidstructure>
+			<uuidresource>fb627e73-dfca-11e2-8921-170bfb738a71</uuidresource>
+			<datelastmodified>Fri, 28 Jun 2013 08:16:34 GMT</datelastmodified>
+			<userlastmodified>Admin</userlastmodified>
+			<datecreated>Fri, 28 Jun 2013 08:16:06 GMT</datecreated>
+			<usercreated>Admin</usercreated>
+			<flags>0</flags>
+			<properties/>
+			<relations/>
+			<accesscontrol/>
+		</file>
+		<file>
+			<destination>system/workplace/resources/editors/codemirror/dist/mode/xml</destination>
+			<type>folder</type>
+			<uuidstructure>fb69aa65-dfca-11e2-8921-170bfb738a71</uuidstructure>
+			<datelastmodified>Fri, 28 Jun 2013 08:16:06 GMT</datelastmodified>
+			<userlastmodified>Admin</userlastmodified>
+			<datecreated>Fri, 28 Jun 2013 08:16:06 GMT</datecreated>
+			<usercreated>Admin</usercreated>
+			<flags>0</flags>
+			<properties/>
+			<relations/>
+			<accesscontrol/>
+		</file>
+		<file>
+			<source>system/workplace/resources/editors/codemirror/dist/mode/xml/index.html</source>
+			<destination>system/workplace/resources/editors/codemirror/dist/mode/xml/index.html</destination>
+			<type>plain</type>
+			<uuidstructure>fb69aa67-dfca-11e2-8921-170bfb738a71</uuidstructure>
+			<uuidresource>fb69aa68-dfca-11e2-8921-170bfb738a71</uuidresource>
+			<datelastmodified>Fri, 28 Jun 2013 08:16:34 GMT</datelastmodified>
+			<userlastmodified>Admin</userlastmodified>
+			<datecreated>Fri, 28 Jun 2013 08:16:06 GMT</datecreated>
+			<usercreated>Admin</usercreated>
+			<flags>0</flags>
+			<properties/>
+			<relations/>
+			<accesscontrol/>
+		</file>
+		<file>
+			<source>system/workplace/resources/editors/codemirror/dist/mode/xml/xml.js</source>
+			<destination>system/workplace/resources/editors/codemirror/dist/mode/xml/xml.js</destination>
+			<type>plain</type>
+			<uuidstructure>fb6e655a-dfca-11e2-8921-170bfb738a71</uuidstructure>
+			<uuidresource>fb6e655b-dfca-11e2-8921-170bfb738a71</uuidresource>
+			<datelastmodified>Fri, 28 Jun 2013 08:16:34 GMT</datelastmodified>
+			<userlastmodified>Admin</userlastmodified>
+			<datecreated>Fri, 28 Jun 2013 08:16:06 GMT</datecreated>
+			<usercreated>Admin</usercreated>
+			<flags>0</flags>
+			<properties/>
+			<relations/>
+			<accesscontrol/>
+		</file>
+		<file>
+			<destination>system/workplace/resources/editors/codemirror/dist/mode/xquery</destination>
+			<type>folder</type>
+			<uuidstructure>fb75914d-dfca-11e2-8921-170bfb738a71</uuidstructure>
+			<datelastmodified>Fri, 28 Jun 2013 08:16:06 GMT</datelastmodified>
+			<userlastmodified>Admin</userlastmodified>
+			<datecreated>Fri, 28 Jun 2013 08:16:06 GMT</datecreated>
+			<usercreated>Admin</usercreated>
+			<flags>0</flags>
+			<properties/>
+			<relations/>
+			<accesscontrol/>
+		</file>
+		<file>
+			<source>system/workplace/resources/editors/codemirror/dist/mode/xquery/index.html</source>
+			<destination>system/workplace/resources/editors/codemirror/dist/mode/xquery/index.html</destination>
+			<type>plain</type>
+			<uuidstructure>fb7a734f-dfca-11e2-8921-170bfb738a71</uuidstructure>
+			<uuidresource>fb7a7350-dfca-11e2-8921-170bfb738a71</uuidresource>
+			<datelastmodified>Fri, 28 Jun 2013 08:16:34 GMT</datelastmodified>
+			<userlastmodified>Admin</userlastmodified>
+			<datecreated>Fri, 28 Jun 2013 08:16:07 GMT</datecreated>
+			<usercreated>Admin</usercreated>
+			<flags>0</flags>
+			<properties/>
+			<relations/>
+			<accesscontrol/>
+		</file>
+		<file>
+			<source>system/workplace/resources/editors/codemirror/dist/mode/xquery/LICENSE</source>
+			<destination>system/workplace/resources/editors/codemirror/dist/mode/xquery/LICENSE</destination>
+			<type>plain</type>
+			<uuidstructure>fb7f2e42-dfca-11e2-8921-170bfb738a71</uuidstructure>
+			<uuidresource>fb7f2e43-dfca-11e2-8921-170bfb738a71</uuidresource>
+			<datelastmodified>Fri, 28 Jun 2013 08:16:34 GMT</datelastmodified>
+			<userlastmodified>Admin</userlastmodified>
+			<datecreated>Fri, 28 Jun 2013 08:16:07 GMT</datecreated>
+			<usercreated>Admin</usercreated>
+			<flags>0</flags>
+			<properties/>
+			<relations/>
+			<accesscontrol/>
+		</file>
+		<file>
+			<source>system/workplace/resources/editors/codemirror/dist/mode/xquery/test.js</source>
+			<destination>system/workplace/resources/editors/codemirror/dist/mode/xquery/test.js</destination>
+			<type>plain</type>
+			<uuidstructure>fb817835-dfca-11e2-8921-170bfb738a71</uuidstructure>
+			<uuidresource>fb817836-dfca-11e2-8921-170bfb738a71</uuidresource>
+			<datelastmodified>Fri, 28 Jun 2013 08:16:34 GMT</datelastmodified>
+			<userlastmodified>Admin</userlastmodified>
+			<datecreated>Fri, 28 Jun 2013 08:16:07 GMT</datecreated>
+			<usercreated>Admin</usercreated>
+			<flags>0</flags>
+			<properties/>
+			<relations/>
+			<accesscontrol/>
+		</file>
+		<file>
+			<source>system/workplace/resources/editors/codemirror/dist/mode/xquery/xquery.js</source>
+			<destination>system/workplace/resources/editors/codemirror/dist/mode/xquery/xquery.js</destination>
+			<type>plain</type>
+			<uuidstructure>fb88a428-dfca-11e2-8921-170bfb738a71</uuidstructure>
+			<uuidresource>fb88a429-dfca-11e2-8921-170bfb738a71</uuidresource>
+			<datelastmodified>Fri, 28 Jun 2013 08:16:34 GMT</datelastmodified>
+			<userlastmodified>Admin</userlastmodified>
+			<datecreated>Fri, 28 Jun 2013 08:16:07 GMT</datecreated>
+			<usercreated>Admin</usercreated>
+			<flags>0</flags>
+			<properties/>
+			<relations/>
+			<accesscontrol/>
+		</file>
+		<file>
+			<destination>system/workplace/resources/editors/codemirror/dist/mode/yaml</destination>
+			<type>folder</type>
+			<uuidstructure>fb8b152b-dfca-11e2-8921-170bfb738a71</uuidstructure>
+			<datelastmodified>Fri, 28 Jun 2013 08:16:07 GMT</datelastmodified>
+			<userlastmodified>Admin</userlastmodified>
+			<datecreated>Fri, 28 Jun 2013 08:16:07 GMT</datecreated>
+			<usercreated>Admin</usercreated>
+			<flags>0</flags>
+			<properties/>
+			<relations/>
+			<accesscontrol/>
+		</file>
+		<file>
+			<source>system/workplace/resources/editors/codemirror/dist/mode/yaml/index.html</source>
+			<destination>system/workplace/resources/editors/codemirror/dist/mode/yaml/index.html</destination>
+			<type>plain</type>
+			<uuidstructure>fb8fd01d-dfca-11e2-8921-170bfb738a71</uuidstructure>
+			<uuidresource>fb8fd01e-dfca-11e2-8921-170bfb738a71</uuidresource>
+			<datelastmodified>Fri, 28 Jun 2013 08:16:34 GMT</datelastmodified>
+			<userlastmodified>Admin</userlastmodified>
+			<datecreated>Fri, 28 Jun 2013 08:16:07 GMT</datecreated>
+			<usercreated>Admin</usercreated>
+			<flags>0</flags>
+			<properties/>
+			<relations/>
+			<accesscontrol/>
+		</file>
+		<file>
+			<source>system/workplace/resources/editors/codemirror/dist/mode/yaml/yaml.js</source>
+			<destination>system/workplace/resources/editors/codemirror/dist/mode/yaml/yaml.js</destination>
+			<type>plain</type>
+			<uuidstructure>fb948b10-dfca-11e2-8921-170bfb738a71</uuidstructure>
+			<uuidresource>fb948b11-dfca-11e2-8921-170bfb738a71</uuidresource>
+			<datelastmodified>Fri, 28 Jun 2013 08:16:34 GMT</datelastmodified>
+			<userlastmodified>Admin</userlastmodified>
+			<datecreated>Fri, 28 Jun 2013 08:16:07 GMT</datecreated>
+			<usercreated>Admin</usercreated>
+			<flags>0</flags>
+			<properties/>
+			<relations/>
+			<accesscontrol/>
+		</file>
+		<file>
+			<destination>system/workplace/resources/editors/codemirror/dist/mode/z80</destination>
+			<type>folder</type>
+			<uuidstructure>fb996d13-dfca-11e2-8921-170bfb738a71</uuidstructure>
+			<datelastmodified>Fri, 28 Jun 2013 08:16:07 GMT</datelastmodified>
+			<userlastmodified>Admin</userlastmodified>
+			<datecreated>Fri, 28 Jun 2013 08:16:07 GMT</datecreated>
+			<usercreated>Admin</usercreated>
+			<flags>0</flags>
+			<properties/>
+			<relations/>
+			<accesscontrol/>
+		</file>
+		<file>
+			<source>system/workplace/resources/editors/codemirror/dist/mode/z80/index.html</source>
+			<destination>system/workplace/resources/editors/codemirror/dist/mode/z80/index.html</destination>
+			<type>plain</type>
+			<uuidstructure>fb9bb705-dfca-11e2-8921-170bfb738a71</uuidstructure>
+			<uuidresource>fb9bb706-dfca-11e2-8921-170bfb738a71</uuidresource>
+			<datelastmodified>Fri, 28 Jun 2013 08:16:34 GMT</datelastmodified>
+			<userlastmodified>Admin</userlastmodified>
+			<datecreated>Fri, 28 Jun 2013 08:16:07 GMT</datecreated>
+			<usercreated>Admin</usercreated>
+			<flags>0</flags>
+			<properties/>
+			<relations/>
+			<accesscontrol/>
+		</file>
+		<file>
+			<source>system/workplace/resources/editors/codemirror/dist/mode/z80/z80.js</source>
+			<destination>system/workplace/resources/editors/codemirror/dist/mode/z80/z80.js</destination>
+			<type>plain</type>
+			<uuidstructure>fba09908-dfca-11e2-8921-170bfb738a71</uuidstructure>
+			<uuidresource>fba09909-dfca-11e2-8921-170bfb738a71</uuidresource>
+			<datelastmodified>Fri, 28 Jun 2013 08:16:34 GMT</datelastmodified>
+			<userlastmodified>Admin</userlastmodified>
+			<datecreated>Fri, 28 Jun 2013 08:16:07 GMT</datecreated>
+			<usercreated>Admin</usercreated>
+			<flags>0</flags>
+			<properties/>
+			<relations/>
+			<accesscontrol/>
+		</file>
+		<file>
+			<destination>system/workplace/resources/editors/codemirror/dist/test</destination>
+			<type>folder</type>
+			<uuidstructure>fba553fb-dfca-11e2-8921-170bfb738a71</uuidstructure>
+			<datelastmodified>Fri, 28 Jun 2013 08:16:07 GMT</datelastmodified>
+			<userlastmodified>Admin</userlastmodified>
+			<datecreated>Fri, 28 Jun 2013 08:16:07 GMT</datecreated>
+			<usercreated>Admin</usercreated>
+			<flags>0</flags>
+			<properties/>
+			<relations/>
+			<accesscontrol/>
+		</file>
+		<file>
+			<source>system/workplace/resources/editors/codemirror/dist/test/comment_test.js</source>
+			<destination>system/workplace/resources/editors/codemirror/dist/test/comment_test.js</destination>
+			<type>plain</type>
+			<uuidstructure>fba79ded-dfca-11e2-8921-170bfb738a71</uuidstructure>
+			<uuidresource>fba79dee-dfca-11e2-8921-170bfb738a71</uuidresource>
+			<datelastmodified>Fri, 28 Jun 2013 08:16:34 GMT</datelastmodified>
+			<userlastmodified>Admin</userlastmodified>
+			<datecreated>Fri, 28 Jun 2013 08:16:07 GMT</datecreated>
+			<usercreated>Admin</usercreated>
+			<flags>0</flags>
+			<properties/>
+			<relations/>
+			<accesscontrol/>
+		</file>
+		<file>
+			<source>system/workplace/resources/editors/codemirror/dist/test/doc_test.js</source>
+			<destination>system/workplace/resources/editors/codemirror/dist/test/doc_test.js</destination>
+			<type>plain</type>
+			<uuidstructure>fbac7ff0-dfca-11e2-8921-170bfb738a71</uuidstructure>
+			<uuidresource>fbac7ff1-dfca-11e2-8921-170bfb738a71</uuidresource>
+			<datelastmodified>Fri, 28 Jun 2013 08:16:34 GMT</datelastmodified>
+			<userlastmodified>Admin</userlastmodified>
+			<datecreated>Fri, 28 Jun 2013 08:16:07 GMT</datecreated>
+			<usercreated>Admin</usercreated>
+			<flags>0</flags>
+			<properties/>
+			<relations/>
+			<accesscontrol/>
+		</file>
+		<file>
+			<source>system/workplace/resources/editors/codemirror/dist/test/driver.js</source>
+			<destination>system/workplace/resources/editors/codemirror/dist/test/driver.js</destination>
+			<type>plain</type>
+			<uuidstructure>fbb13ae3-dfca-11e2-8921-170bfb738a71</uuidstructure>
+			<uuidresource>fbb13ae4-dfca-11e2-8921-170bfb738a71</uuidresource>
+			<datelastmodified>Fri, 28 Jun 2013 08:16:34 GMT</datelastmodified>
+			<userlastmodified>Admin</userlastmodified>
+			<datecreated>Fri, 28 Jun 2013 08:16:07 GMT</datecreated>
+			<usercreated>Admin</usercreated>
+			<flags>0</flags>
+			<properties/>
+			<relations/>
+			<accesscontrol/>
+		</file>
+		<file>
+			<source>system/workplace/resources/editors/codemirror/dist/test/emacs_test.js</source>
+			<destination>system/workplace/resources/editors/codemirror/dist/test/emacs_test.js</destination>
+			<type>plain</type>
+			<uuidstructure>fbb5f5d6-dfca-11e2-8921-170bfb738a71</uuidstructure>
+			<uuidresource>fbb5f5d7-dfca-11e2-8921-170bfb738a71</uuidresource>
+			<datelastmodified>Fri, 28 Jun 2013 08:16:34 GMT</datelastmodified>
+			<userlastmodified>Admin</userlastmodified>
+			<datecreated>Fri, 28 Jun 2013 08:16:07 GMT</datecreated>
+			<usercreated>Admin</usercreated>
+			<flags>0</flags>
+			<properties/>
+			<relations/>
+			<accesscontrol/>
+		</file>
+		<file>
+			<source>system/workplace/resources/editors/codemirror/dist/test/index.html</source>
+			<destination>system/workplace/resources/editors/codemirror/dist/test/index.html</destination>
+			<type>plain</type>
+			<uuidstructure>fbbd21c9-dfca-11e2-8921-170bfb738a71</uuidstructure>
+			<uuidresource>fbbd21ca-dfca-11e2-8921-170bfb738a71</uuidresource>
+			<datelastmodified>Fri, 28 Jun 2013 08:16:34 GMT</datelastmodified>
+			<userlastmodified>Admin</userlastmodified>
+			<datecreated>Fri, 28 Jun 2013 08:16:07 GMT</datecreated>
+			<usercreated>Admin</usercreated>
+			<flags>0</flags>
+			<properties/>
+			<relations/>
+			<accesscontrol/>
+		</file>
+		<file>
+			<source>system/workplace/resources/editors/codemirror/dist/test/mode_test.css</source>
+			<destination>system/workplace/resources/editors/codemirror/dist/test/mode_test.css</destination>
+			<type>plain</type>
+			<uuidstructure>fbde8c8a-dfca-11e2-8921-170bfb738a71</uuidstructure>
+			<uuidresource>fbde8c8b-dfca-11e2-8921-170bfb738a71</uuidresource>
+			<datelastmodified>Fri, 28 Jun 2013 08:16:34 GMT</datelastmodified>
+			<userlastmodified>Admin</userlastmodified>
+			<datecreated>Fri, 28 Jun 2013 08:16:07 GMT</datecreated>
+			<usercreated>Admin</usercreated>
+			<flags>0</flags>
+			<properties/>
+			<relations/>
+			<accesscontrol/>
+		</file>
+		<file>
+			<source>system/workplace/resources/editors/codemirror/dist/test/mode_test.js</source>
+			<destination>system/workplace/resources/editors/codemirror/dist/test/mode_test.js</destination>
+			<type>plain</type>
+			<uuidstructure>fbe3477d-dfca-11e2-8921-170bfb738a71</uuidstructure>
+			<uuidresource>fbe3477e-dfca-11e2-8921-170bfb738a71</uuidresource>
+			<datelastmodified>Fri, 28 Jun 2013 08:16:34 GMT</datelastmodified>
+			<userlastmodified>Admin</userlastmodified>
+			<datecreated>Fri, 28 Jun 2013 08:16:07 GMT</datecreated>
+			<usercreated>Admin</usercreated>
+			<flags>0</flags>
+			<properties/>
+			<relations/>
+			<accesscontrol/>
+		</file>
+		<file>
+			<source>system/workplace/resources/editors/codemirror/dist/test/phantom_driver.js</source>
+			<destination>system/workplace/resources/editors/codemirror/dist/test/phantom_driver.js</destination>
+			<type>plain</type>
+			<uuidstructure>fbea7370-dfca-11e2-8921-170bfb738a71</uuidstructure>
+			<uuidresource>fbea7371-dfca-11e2-8921-170bfb738a71</uuidresource>
+			<datelastmodified>Fri, 28 Jun 2013 08:16:34 GMT</datelastmodified>
+			<userlastmodified>Admin</userlastmodified>
+			<datecreated>Fri, 28 Jun 2013 08:16:07 GMT</datecreated>
+			<usercreated>Admin</usercreated>
+			<flags>0</flags>
+			<properties/>
+			<relations/>
+			<accesscontrol/>
+		</file>
+		<file>
+			<source>system/workplace/resources/editors/codemirror/dist/test/run.js</source>
+			<destination>system/workplace/resources/editors/codemirror/dist/test/run.js</destination>
+			<type>plain</type>
+			<uuidstructure>fbece473-dfca-11e2-8921-170bfb738a71</uuidstructure>
+			<uuidresource>fbece474-dfca-11e2-8921-170bfb738a71</uuidresource>
+			<datelastmodified>Fri, 28 Jun 2013 08:16:34 GMT</datelastmodified>
+			<userlastmodified>Admin</userlastmodified>
+			<datecreated>Fri, 28 Jun 2013 08:16:07 GMT</datecreated>
+			<usercreated>Admin</usercreated>
+			<flags>0</flags>
+			<properties/>
+			<relations/>
+			<accesscontrol/>
+		</file>
+		<file>
+			<source>system/workplace/resources/editors/codemirror/dist/test/test.js</source>
+			<destination>system/workplace/resources/editors/codemirror/dist/test/test.js</destination>
+			<type>plain</type>
+			<uuidstructure>fbf3e956-dfca-11e2-8921-170bfb738a71</uuidstructure>
+			<uuidresource>fbf3e957-dfca-11e2-8921-170bfb738a71</uuidresource>
+			<datelastmodified>Fri, 28 Jun 2013 08:16:34 GMT</datelastmodified>
+			<userlastmodified>Admin</userlastmodified>
+			<datecreated>Fri, 28 Jun 2013 08:16:07 GMT</datecreated>
+			<usercreated>Admin</usercreated>
+			<flags>0</flags>
+			<properties/>
+			<relations/>
+			<accesscontrol/>
+		</file>
+		<file>
+			<source>system/workplace/resources/editors/codemirror/dist/test/vim_test.js</source>
+			<destination>system/workplace/resources/editors/codemirror/dist/test/vim_test.js</destination>
+			<type>plain</type>
+			<uuidstructure>fbf8cb59-dfca-11e2-8921-170bfb738a71</uuidstructure>
+			<uuidresource>fbf8cb5a-dfca-11e2-8921-170bfb738a71</uuidresource>
+			<datelastmodified>Fri, 28 Jun 2013 08:16:34 GMT</datelastmodified>
+			<userlastmodified>Admin</userlastmodified>
+			<datecreated>Fri, 28 Jun 2013 08:16:07 GMT</datecreated>
+			<usercreated>Admin</usercreated>
+			<flags>0</flags>
+			<properties/>
+			<relations/>
+			<accesscontrol/>
+		</file>
+		<file>
+			<destination>system/workplace/resources/editors/codemirror/dist/test/lint</destination>
+			<type>folder</type>
+			<uuidstructure>fbc1dcbc-dfca-11e2-8921-170bfb738a71</uuidstructure>
+			<datelastmodified>Fri, 28 Jun 2013 08:16:07 GMT</datelastmodified>
+			<userlastmodified>Admin</userlastmodified>
+			<datecreated>Fri, 28 Jun 2013 08:16:07 GMT</datecreated>
+			<usercreated>Admin</usercreated>
+			<flags>0</flags>
+			<properties/>
+			<relations/>
+			<accesscontrol/>
+		</file>
+		<file>
+			<source>system/workplace/resources/editors/codemirror/dist/test/lint/acorn.js</source>
+			<destination>system/workplace/resources/editors/codemirror/dist/test/lint/acorn.js</destination>
+			<type>plain</type>
+			<uuidstructure>fbc6bebe-dfca-11e2-8921-170bfb738a71</uuidstructure>
+			<uuidresource>fbc6bebf-dfca-11e2-8921-170bfb738a71</uuidresource>
+			<datelastmodified>Fri, 28 Jun 2013 08:16:34 GMT</datelastmodified>
+			<userlastmodified>Admin</userlastmodified>
+			<datecreated>Fri, 28 Jun 2013 08:16:07 GMT</datecreated>
+			<usercreated>Admin</usercreated>
+			<flags>0</flags>
+			<properties/>
+			<relations/>
+			<accesscontrol/>
+		</file>
+		<file>
+			<source>system/workplace/resources/editors/codemirror/dist/test/lint/lint.js</source>
+			<destination>system/workplace/resources/editors/codemirror/dist/test/lint/lint.js</destination>
+			<type>plain</type>
+			<uuidstructure>fbcdc3a1-dfca-11e2-8921-170bfb738a71</uuidstructure>
+			<uuidresource>fbcdc3a2-dfca-11e2-8921-170bfb738a71</uuidresource>
+			<datelastmodified>Fri, 28 Jun 2013 08:16:34 GMT</datelastmodified>
+			<userlastmodified>Admin</userlastmodified>
+			<datecreated>Fri, 28 Jun 2013 08:16:07 GMT</datecreated>
+			<usercreated>Admin</usercreated>
+			<flags>0</flags>
+			<properties/>
+			<relations/>
+			<accesscontrol/>
+		</file>
+		<file>
+			<source>system/workplace/resources/editors/codemirror/dist/test/lint/parse-js.js</source>
+			<destination>system/workplace/resources/editors/codemirror/dist/test/lint/parse-js.js</destination>
+			<type>plain</type>
+			<uuidstructure>fbd4ef94-dfca-11e2-8921-170bfb738a71</uuidstructure>
+			<uuidresource>fbd4ef95-dfca-11e2-8921-170bfb738a71</uuidresource>
+			<datelastmodified>Fri, 28 Jun 2013 08:16:34 GMT</datelastmodified>
+			<userlastmodified>Admin</userlastmodified>
+			<datecreated>Fri, 28 Jun 2013 08:16:07 GMT</datecreated>
+			<usercreated>Admin</usercreated>
+			<flags>0</flags>
+			<properties/>
+			<relations/>
+			<accesscontrol/>
+		</file>
+		<file>
+			<source>system/workplace/resources/editors/codemirror/dist/test/lint/walk.js</source>
+			<destination>system/workplace/resources/editors/codemirror/dist/test/lint/walk.js</destination>
+			<type>plain</type>
+			<uuidstructure>fbd9d197-dfca-11e2-8921-170bfb738a71</uuidstructure>
+			<uuidresource>fbd9d198-dfca-11e2-8921-170bfb738a71</uuidresource>
+			<datelastmodified>Fri, 28 Jun 2013 08:16:34 GMT</datelastmodified>
+			<userlastmodified>Admin</userlastmodified>
+			<datecreated>Fri, 28 Jun 2013 08:16:07 GMT</datecreated>
+			<usercreated>Admin</usercreated>
+			<flags>0</flags>
+			<properties/>
+			<relations/>
+			<accesscontrol/>
+		</file>
+		<file>
+			<destination>system/workplace/resources/editors/codemirror/dist/theme</destination>
+			<type>folder</type>
+			<uuidstructure>fbfd864c-dfca-11e2-8921-170bfb738a71</uuidstructure>
+			<datelastmodified>Fri, 28 Jun 2013 08:16:07 GMT</datelastmodified>
+			<userlastmodified>Admin</userlastmodified>
+			<datecreated>Fri, 28 Jun 2013 08:16:07 GMT</datecreated>
+			<usercreated>Admin</usercreated>
+			<flags>0</flags>
+			<properties/>
+			<relations/>
+			<accesscontrol/>
+		</file>
+		<file>
+			<source>system/workplace/resources/editors/codemirror/dist/theme/ambiance-mobile.css</source>
+			<destination>system/workplace/resources/editors/codemirror/dist/theme/ambiance-mobile.css</destination>
+			<type>plain</type>
+			<uuidstructure>fc02413e-dfca-11e2-8921-170bfb738a71</uuidstructure>
+			<uuidresource>fc02413f-dfca-11e2-8921-170bfb738a71</uuidresource>
+			<datelastmodified>Fri, 28 Jun 2013 08:16:34 GMT</datelastmodified>
+			<userlastmodified>Admin</userlastmodified>
+			<datecreated>Fri, 28 Jun 2013 08:16:07 GMT</datecreated>
+			<usercreated>Admin</usercreated>
+			<flags>0</flags>
+			<properties/>
+			<relations/>
+			<accesscontrol/>
+		</file>
+		<file>
+			<source>system/workplace/resources/editors/codemirror/dist/theme/ambiance.css</source>
+			<destination>system/workplace/resources/editors/codemirror/dist/theme/ambiance.css</destination>
+			<type>plain</type>
+			<uuidstructure>fc06fc31-dfca-11e2-8921-170bfb738a71</uuidstructure>
+			<uuidresource>fc06fc32-dfca-11e2-8921-170bfb738a71</uuidresource>
+			<datelastmodified>Fri, 28 Jun 2013 08:16:34 GMT</datelastmodified>
+			<userlastmodified>Admin</userlastmodified>
+			<datecreated>Fri, 28 Jun 2013 08:16:07 GMT</datecreated>
+			<usercreated>Admin</usercreated>
+			<flags>0</flags>
+			<properties/>
+			<relations/>
+			<accesscontrol/>
+		</file>
+		<file>
+			<source>system/workplace/resources/editors/codemirror/dist/theme/blackboard.css</source>
+			<destination>system/workplace/resources/editors/codemirror/dist/theme/blackboard.css</destination>
+			<type>plain</type>
+			<uuidstructure>fc096d34-dfca-11e2-8921-170bfb738a71</uuidstructure>
+			<uuidresource>fc096d35-dfca-11e2-8921-170bfb738a71</uuidresource>
+			<datelastmodified>Fri, 28 Jun 2013 08:16:34 GMT</datelastmodified>
+			<userlastmodified>Admin</userlastmodified>
+			<datecreated>Fri, 28 Jun 2013 08:16:07 GMT</datecreated>
+			<usercreated>Admin</usercreated>
+			<flags>0</flags>
+			<properties/>
+			<relations/>
+			<accesscontrol/>
+		</file>
+		<file>
+			<source>system/workplace/resources/editors/codemirror/dist/theme/cobalt.css</source>
+			<destination>system/workplace/resources/editors/codemirror/dist/theme/cobalt.css</destination>
+			<type>plain</type>
+			<uuidstructure>fc0bde37-dfca-11e2-8921-170bfb738a71</uuidstructure>
+			<uuidresource>fc0bde38-dfca-11e2-8921-170bfb738a71</uuidresource>
+			<datelastmodified>Fri, 28 Jun 2013 08:16:34 GMT</datelastmodified>
+			<userlastmodified>Admin</userlastmodified>
+			<datecreated>Fri, 28 Jun 2013 08:16:07 GMT</datecreated>
+			<usercreated>Admin</usercreated>
+			<flags>0</flags>
+			<properties/>
+			<relations/>
+			<accesscontrol/>
+		</file>
+		<file>
+			<source>system/workplace/resources/editors/codemirror/dist/theme/eclipse.css</source>
+			<destination>system/workplace/resources/editors/codemirror/dist/theme/eclipse.css</destination>
+			<type>plain</type>
+			<uuidstructure>fc15541a-dfca-11e2-8921-170bfb738a71</uuidstructure>
+			<uuidresource>fc15541b-dfca-11e2-8921-170bfb738a71</uuidresource>
+			<datelastmodified>Fri, 28 Jun 2013 08:16:34 GMT</datelastmodified>
+			<userlastmodified>Admin</userlastmodified>
+			<datecreated>Fri, 28 Jun 2013 08:16:08 GMT</datecreated>
+			<usercreated>Admin</usercreated>
+			<flags>0</flags>
+			<properties/>
+			<relations/>
+			<accesscontrol/>
+		</file>
+		<file>
+			<source>system/workplace/resources/editors/codemirror/dist/theme/elegant.css</source>
+			<destination>system/workplace/resources/editors/codemirror/dist/theme/elegant.css</destination>
+			<type>plain</type>
+			<uuidstructure>fc1a0f0d-dfca-11e2-8921-170bfb738a71</uuidstructure>
+			<uuidresource>fc1a0f0e-dfca-11e2-8921-170bfb738a71</uuidresource>
+			<datelastmodified>Fri, 28 Jun 2013 08:16:34 GMT</datelastmodified>
+			<userlastmodified>Admin</userlastmodified>
+			<datecreated>Fri, 28 Jun 2013 08:16:08 GMT</datecreated>
+			<usercreated>Admin</usercreated>
+			<flags>0</flags>
+			<properties/>
+			<relations/>
+			<accesscontrol/>
+		</file>
+		<file>
+			<source>system/workplace/resources/editors/codemirror/dist/theme/erlang-dark.css</source>
+			<destination>system/workplace/resources/editors/codemirror/dist/theme/erlang-dark.css</destination>
+			<type>plain</type>
+			<uuidstructure>fc1c7f10-dfca-11e2-8921-170bfb738a71</uuidstructure>
+			<uuidresource>fc1c7f11-dfca-11e2-8921-170bfb738a71</uuidresource>
+			<datelastmodified>Fri, 28 Jun 2013 08:16:34 GMT</datelastmodified>
+			<userlastmodified>Admin</userlastmodified>
+			<datecreated>Fri, 28 Jun 2013 08:16:08 GMT</datecreated>
+			<usercreated>Admin</usercreated>
+			<flags>0</flags>
+			<properties/>
+			<relations/>
+			<accesscontrol/>
+		</file>
+		<file>
+			<source>system/workplace/resources/editors/codemirror/dist/theme/lesser-dark.css</source>
+			<destination>system/workplace/resources/editors/codemirror/dist/theme/lesser-dark.css</destination>
+			<type>plain</type>
+			<uuidstructure>fc23ab03-dfca-11e2-8921-170bfb738a71</uuidstructure>
+			<uuidresource>fc23ab04-dfca-11e2-8921-170bfb738a71</uuidresource>
+			<datelastmodified>Fri, 28 Jun 2013 08:16:34 GMT</datelastmodified>
+			<userlastmodified>Admin</userlastmodified>
+			<datecreated>Fri, 28 Jun 2013 08:16:08 GMT</datecreated>
+			<usercreated>Admin</usercreated>
+			<flags>0</flags>
+			<properties/>
+			<relations/>
+			<accesscontrol/>
+		</file>
+		<file>
+			<source>system/workplace/resources/editors/codemirror/dist/theme/midnight.css</source>
+			<destination>system/workplace/resources/editors/codemirror/dist/theme/midnight.css</destination>
+			<type>plain</type>
+			<uuidstructure>fc2865f6-dfca-11e2-8921-170bfb738a71</uuidstructure>
+			<uuidresource>fc2865f7-dfca-11e2-8921-170bfb738a71</uuidresource>
+			<datelastmodified>Fri, 28 Jun 2013 08:16:34 GMT</datelastmodified>
+			<userlastmodified>Admin</userlastmodified>
+			<datecreated>Fri, 28 Jun 2013 08:16:08 GMT</datecreated>
+			<usercreated>Admin</usercreated>
+			<flags>0</flags>
+			<properties/>
+			<relations/>
+			<accesscontrol/>
+		</file>
+		<file>
+			<source>system/workplace/resources/editors/codemirror/dist/theme/monokai.css</source>
+			<destination>system/workplace/resources/editors/codemirror/dist/theme/monokai.css</destination>
+			<type>plain</type>
+			<uuidstructure>fc2d20e9-dfca-11e2-8921-170bfb738a71</uuidstructure>
+			<uuidresource>fc2d20ea-dfca-11e2-8921-170bfb738a71</uuidresource>
+			<datelastmodified>Fri, 28 Jun 2013 08:16:34 GMT</datelastmodified>
+			<userlastmodified>Admin</userlastmodified>
+			<datecreated>Fri, 28 Jun 2013 08:16:08 GMT</datecreated>
+			<usercreated>Admin</usercreated>
+			<flags>0</flags>
+			<properties/>
+			<relations/>
+			<accesscontrol/>
+		</file>
+		<file>
+			<source>system/workplace/resources/editors/codemirror/dist/theme/neat.css</source>
+			<destination>system/workplace/resources/editors/codemirror/dist/theme/neat.css</destination>
+			<type>plain</type>
+			<uuidstructure>fc36bddc-dfca-11e2-8921-170bfb738a71</uuidstructure>
+			<uuidresource>fc36bddd-dfca-11e2-8921-170bfb738a71</uuidresource>
+			<datelastmodified>Fri, 28 Jun 2013 08:16:34 GMT</datelastmodified>
+			<userlastmodified>Admin</userlastmodified>
+			<datecreated>Fri, 28 Jun 2013 08:16:08 GMT</datecreated>
+			<usercreated>Admin</usercreated>
+			<flags>0</flags>
+			<properties/>
+			<relations/>
+			<accesscontrol/>
+		</file>
+		<file>
+			<source>system/workplace/resources/editors/codemirror/dist/theme/night.css</source>
+			<destination>system/workplace/resources/editors/codemirror/dist/theme/night.css</destination>
+			<type>plain</type>
+			<uuidstructure>fc3b78cf-dfca-11e2-8921-170bfb738a71</uuidstructure>
+			<uuidresource>fc3b78d0-dfca-11e2-8921-170bfb738a71</uuidresource>
+			<datelastmodified>Fri, 28 Jun 2013 08:16:34 GMT</datelastmodified>
+			<userlastmodified>Admin</userlastmodified>
+			<datecreated>Fri, 28 Jun 2013 08:16:08 GMT</datecreated>
+			<usercreated>Admin</usercreated>
+			<flags>0</flags>
+			<properties/>
+			<relations/>
+			<accesscontrol/>
+		</file>
+		<file>
+			<source>system/workplace/resources/editors/codemirror/dist/theme/rubyblue.css</source>
+			<destination>system/workplace/resources/editors/codemirror/dist/theme/rubyblue.css</destination>
+			<type>plain</type>
+			<uuidstructure>fc42a4c2-dfca-11e2-8921-170bfb738a71</uuidstructure>
+			<uuidresource>fc42a4c3-dfca-11e2-8921-170bfb738a71</uuidresource>
+			<datelastmodified>Fri, 28 Jun 2013 08:16:34 GMT</datelastmodified>
+			<userlastmodified>Admin</userlastmodified>
+			<datecreated>Fri, 28 Jun 2013 08:16:08 GMT</datecreated>
+			<usercreated>Admin</usercreated>
+			<flags>0</flags>
+			<properties/>
+			<relations/>
+			<accesscontrol/>
+		</file>
+		<file>
+			<source>system/workplace/resources/editors/codemirror/dist/theme/solarized.css</source>
+			<destination>system/workplace/resources/editors/codemirror/dist/theme/solarized.css</destination>
+			<type>plain</type>
+			<uuidstructure>fc475fb5-dfca-11e2-8921-170bfb738a71</uuidstructure>
+			<uuidresource>fc475fb6-dfca-11e2-8921-170bfb738a71</uuidresource>
+			<datelastmodified>Fri, 28 Jun 2013 08:16:34 GMT</datelastmodified>
+			<userlastmodified>Admin</userlastmodified>
+			<datecreated>Fri, 28 Jun 2013 08:16:08 GMT</datecreated>
+			<usercreated>Admin</usercreated>
+			<flags>0</flags>
+			<properties/>
+			<relations/>
+			<accesscontrol/>
+		</file>
+		<file>
+			<source>system/workplace/resources/editors/codemirror/dist/theme/twilight.css</source>
+			<destination>system/workplace/resources/editors/codemirror/dist/theme/twilight.css</destination>
+			<type>plain</type>
+			<uuidstructure>fc4e8ba8-dfca-11e2-8921-170bfb738a71</uuidstructure>
+			<uuidresource>fc4e8ba9-dfca-11e2-8921-170bfb738a71</uuidresource>
+			<datelastmodified>Fri, 28 Jun 2013 08:16:34 GMT</datelastmodified>
+			<userlastmodified>Admin</userlastmodified>
+			<datecreated>Fri, 28 Jun 2013 08:16:08 GMT</datecreated>
+			<usercreated>Admin</usercreated>
+			<flags>0</flags>
+			<properties/>
+			<relations/>
+			<accesscontrol/>
+		</file>
+		<file>
+			<source>system/workplace/resources/editors/codemirror/dist/theme/vibrant-ink.css</source>
+			<destination>system/workplace/resources/editors/codemirror/dist/theme/vibrant-ink.css</destination>
+			<type>plain</type>
+			<uuidstructure>fc53469b-dfca-11e2-8921-170bfb738a71</uuidstructure>
+			<uuidresource>fc53469c-dfca-11e2-8921-170bfb738a71</uuidresource>
+			<datelastmodified>Fri, 28 Jun 2013 08:16:34 GMT</datelastmodified>
+			<userlastmodified>Admin</userlastmodified>
+			<datecreated>Fri, 28 Jun 2013 08:16:08 GMT</datecreated>
+			<usercreated>Admin</usercreated>
+			<flags>0</flags>
+			<properties/>
+			<relations/>
+			<accesscontrol/>
+		</file>
+		<file>
+			<source>system/workplace/resources/editors/codemirror/dist/theme/xq-dark.css</source>
+			<destination>system/workplace/resources/editors/codemirror/dist/theme/xq-dark.css</destination>
+			<type>plain</type>
+			<uuidstructure>fc58289e-dfca-11e2-8921-170bfb738a71</uuidstructure>
+			<uuidresource>fc58289f-dfca-11e2-8921-170bfb738a71</uuidresource>
+			<datelastmodified>Fri, 28 Jun 2013 08:16:34 GMT</datelastmodified>
+			<userlastmodified>Admin</userlastmodified>
+			<datecreated>Fri, 28 Jun 2013 08:16:08 GMT</datecreated>
+			<usercreated>Admin</usercreated>
+			<flags>0</flags>
+			<properties/>
+			<relations/>
+			<accesscontrol/>
+		</file>
+		<file>
+			<source>system/workplace/resources/editors/codemirror/dist/theme/xq-light.css</source>
+			<destination>system/workplace/resources/editors/codemirror/dist/theme/xq-light.css</destination>
+			<type>plain</type>
+			<uuidstructure>fc5ce391-dfca-11e2-8921-170bfb738a71</uuidstructure>
+			<uuidresource>fc5ce392-dfca-11e2-8921-170bfb738a71</uuidresource>
+			<datelastmodified>Fri, 28 Jun 2013 08:16:34 GMT</datelastmodified>
+			<userlastmodified>Admin</userlastmodified>
+			<datecreated>Fri, 28 Jun 2013 08:16:08 GMT</datecreated>
+			<usercreated>Admin</usercreated>
+			<flags>0</flags>
+			<properties/>
+			<relations/>
+			<accesscontrol/>
+		</file>
+		<file>
+			<destination>system/workplace/resources/editors/codemirror/images</destination>
+			<type>folder</type>
+			<uuidstructure>4becf6f8-5bb3-11e1-b4cd-49528da9658f</uuidstructure>
+			<datelastmodified>Mon, 20 Feb 2012 11:09:02 GMT</datelastmodified>
+			<userlastmodified>Admin</userlastmodified>
+			<datecreated>Mon, 20 Feb 2012 11:09:02 GMT</datecreated>
+			<usercreated>Admin</usercreated>
+			<flags>0</flags>
+			<properties/>
+			<relations/>
+			<accesscontrol/>
+		</file>
+		<file>
+			<source>system/workplace/resources/editors/codemirror/images/autoclose.png</source>
+			<destination>system/workplace/resources/editors/codemirror/images/autoclose.png</destination>
+			<type>image</type>
+			<uuidstructure>02669ef5-cf4c-11e2-b25a-170bfb738a71</uuidstructure>
+			<uuidresource>02669ef6-cf4c-11e2-b25a-170bfb738a71</uuidresource>
+			<datelastmodified>Fri, 07 Jun 2013 08:27:04 GMT</datelastmodified>
+			<userlastmodified>Admin</userlastmodified>
+			<datecreated>Fri, 07 Jun 2013 08:26:53 GMT</datecreated>
+			<usercreated>Admin</usercreated>
+			<flags>0</flags>
+			<properties>
+				<property type="shared">
+					<name>image.size</name>
+					<value><![CDATA[w:20,h:20]]></value>
+				</property>
+			</properties>
+			<relations/>
+			<accesscontrol/>
+		</file>
+		<file>
+			<source>system/workplace/resources/editors/codemirror/images/autoformat.png</source>
+			<destination>system/workplace/resources/editors/codemirror/images/autoformat.png</destination>
+			<type>image</type>
+			<uuidstructure>7f918bf3-bab4-11e1-a92e-49528da9658f</uuidstructure>
+			<uuidresource>7f918bf4-bab4-11e1-a92e-49528da9658f</uuidresource>
+			<datelastmodified>Wed, 20 Jun 2012 08:47:08 GMT</datelastmodified>
+			<userlastmodified>Admin</userlastmodified>
+			<datecreated>Wed, 20 Jun 2012 08:46:59 GMT</datecreated>
+			<usercreated>Admin</usercreated>
+			<flags>0</flags>
+			<properties>
+				<property type="shared">
+					<name>image.size</name>
+					<value><![CDATA[w:20,h:20]]></value>
+				</property>
+			</properties>
+			<relations/>
+			<accesscontrol/>
+		</file>
+		<file>
+			<source>system/workplace/resources/editors/codemirror/images/highlight.gif</source>
+			<destination>system/workplace/resources/editors/codemirror/images/highlight.gif</destination>
+			<type>image</type>
+			<uuidstructure>52a111f5-b9f1-11e1-abaa-c9a60a7588dd</uuidstructure>
+			<uuidresource>52a111f6-b9f1-11e1-abaa-c9a60a7588dd</uuidresource>
+			<datelastmodified>Thu, 14 Jan 2010 14:13:16 GMT</datelastmodified>
+			<userlastmodified>Admin</userlastmodified>
+			<datecreated>Tue, 19 Jun 2012 09:29:52 GMT</datecreated>
+			<usercreated>Admin</usercreated>
+			<flags>0</flags>
+			<properties>
+				<property type="shared">
+					<name>image.size</name>
+					<value><![CDATA[w:20,h:20]]></value>
+				</property>
+			</properties>
+			<relations/>
+			<accesscontrol/>
+		</file>
+		<file>
+			<source>system/workplace/resources/editors/codemirror/images/visibletabs.png</source>
+			<destination>system/workplace/resources/editors/codemirror/images/visibletabs.png</destination>
+			<type>image</type>
+			<uuidstructure>6925054b-ba1c-11e1-ac42-49528da9658f</uuidstructure>
+			<uuidresource>6925054c-ba1c-11e1-ac42-49528da9658f</uuidresource>
+			<datelastmodified>Tue, 19 Jun 2012 14:48:42 GMT</datelastmodified>
+			<userlastmodified>Admin</userlastmodified>
+			<datecreated>Tue, 19 Jun 2012 14:38:18 GMT</datecreated>
+			<usercreated>Admin</usercreated>
+			<flags>0</flags>
+			<properties>
+				<property type="shared">
+					<name>image.size</name>
+					<value><![CDATA[w:20,h:20]]></value>
+				</property>
+			</properties>
+			<relations/>
+			<accesscontrol/>
+		</file>
+		<file>
+			<source>system/workplace/resources/editors/codemirror/images/word_wrap.gif</source>
+			<destination>system/workplace/resources/editors/codemirror/images/word_wrap.gif</destination>
+			<type>image</type>
+			<uuidstructure>3be0fe54-5bb3-11e1-b4cd-49528da9658f</uuidstructure>
+			<uuidresource>3be0fe55-5bb3-11e1-b4cd-49528da9658f</uuidresource>
+			<datelastmodified>Mon, 20 Feb 2012 11:08:43 GMT</datelastmodified>
+			<userlastmodified>Admin</userlastmodified>
+			<datecreated>Mon, 20 Feb 2012 11:08:35 GMT</datecreated>
+			<usercreated>Admin</usercreated>
+			<flags>0</flags>
+			<properties>
+				<property type="shared">
+					<name>image.size</name>
+					<value><![CDATA[w:20,h:20]]></value>
+				</property>
+			</properties>
+			<relations/>
+			<accesscontrol/>
+		</file>
+		<file>
+			<destination>system/workplace/resources/editors/codemirror/js</destination>
+			<type>folder</type>
+			<uuidstructure>cd28c36f-b6d7-11e1-b5f2-49528da9658f</uuidstructure>
+			<datelastmodified>Fri, 15 Jun 2012 10:49:37 GMT</datelastmodified>
+			<userlastmodified>Admin</userlastmodified>
+			<datecreated>Fri, 15 Jun 2012 10:49:37 GMT</datecreated>
+			<usercreated>Admin</usercreated>
+			<flags>0</flags>
+			<properties/>
+			<relations/>
+			<accesscontrol/>
+		</file>
+		<file>
+			<source>system/workplace/resources/editors/codemirror/js/htmlembedded_modified.js</source>
+			<destination>system/workplace/resources/editors/codemirror/js/htmlembedded_modified.js</destination>
+			<type>plain</type>
+			<uuidstructure>5a158def-7e8c-11e3-8750-4d825589d8fe</uuidstructure>
+			<uuidresource>5a158df0-7e8c-11e3-8750-4d825589d8fe</uuidresource>
+			<datelastmodified>Thu, 16 Jan 2014 09:17:18 GMT</datelastmodified>
+			<userlastmodified>Admin</userlastmodified>
+			<datecreated>Thu, 16 Jan 2014 08:58:22 GMT</datecreated>
+			<usercreated>Admin</usercreated>
+			<flags>0</flags>
+			<properties>
+				<property>
+					<name>Title</name>
+					<value><![CDATA[Htmlembedded mode extended to handle JSP comments]]></value>
+				</property>
+			</properties>
+			<relations/>
+			<accesscontrol/>
+		</file>
+		<file>
+			<source>system/workplace/resources/editors/codemirror/js/lang-de.js</source>
+			<destination>system/workplace/resources/editors/codemirror/js/lang-de.js</destination>
+			<type>plain</type>
+			<uuidstructure>e01ee3b1-b6d7-11e1-b5f2-49528da9658f</uuidstructure>
+			<uuidresource>e01ee3b2-b6d7-11e1-b5f2-49528da9658f</uuidresource>
+			<datelastmodified>Thu, 21 Jun 2012 08:53:51 GMT</datelastmodified>
+			<userlastmodified>Admin</userlastmodified>
+			<datecreated>Fri, 15 Jun 2012 10:50:09 GMT</datecreated>
+			<usercreated>Admin</usercreated>
+			<flags>0</flags>
+			<properties>
+				<property>
+					<name>Title</name>
+					<value><![CDATA[German localization for dialogs]]></value>
+				</property>
+			</properties>
+			<relations/>
+			<accesscontrol/>
+		</file>
+		<file>
+			<source>system/workplace/resources/editors/codemirror/js/lang-en.js</source>
+			<destination>system/workplace/resources/editors/codemirror/js/lang-en.js</destination>
+			<type>plain</type>
+			<uuidstructure>f0bc46e3-b6d7-11e1-b5f2-49528da9658f</uuidstructure>
+			<uuidresource>f0bc46e4-b6d7-11e1-b5f2-49528da9658f</uuidresource>
+			<datelastmodified>Thu, 21 Jun 2012 08:54:01 GMT</datelastmodified>
+			<userlastmodified>Admin</userlastmodified>
+			<datecreated>Fri, 15 Jun 2012 10:50:37 GMT</datecreated>
+			<usercreated>Admin</usercreated>
+			<flags>0</flags>
+			<properties>
+				<property>
+					<name>Title</name>
+					<value><![CDATA[English localization for dialogs]]></value>
+				</property>
+			</properties>
+			<relations/>
+			<accesscontrol/>
+		</file>
+		<file>
+			<source>system/workplace/resources/editors/codemirror/js/search.js</source>
+			<destination>system/workplace/resources/editors/codemirror/js/search.js</destination>
+			<type>plain</type>
+			<uuidstructure>32747b00-b91d-11e1-aa3e-49528da9658f</uuidstructure>
+			<uuidresource>32747b01-b91d-11e1-aa3e-49528da9658f</uuidresource>
+			<datelastmodified>Fri, 28 Jun 2013 08:14:36 GMT</datelastmodified>
+			<userlastmodified>Admin</userlastmodified>
+			<datecreated>Mon, 18 Jun 2012 08:11:24 GMT</datecreated>
+			<usercreated>Admin</usercreated>
+			<flags>0</flags>
+			<properties>
+				<property>
+					<name>Title</name>
+					<value><![CDATA[Modified search]]></value>
+				</property>
+			</properties>
+			<relations/>
+			<accesscontrol/>
+		</file>
+	</files>
+</export>