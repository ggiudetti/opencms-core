<?xml version="1.0" encoding="UTF-8"?>

<export>
  <info>
    <creator>Admin</creator>
    <opencms_version>9.0.0</opencms_version>
    <createdate>Fri, 25 Feb 2011 13:06:35 GMT</createdate>
    <infoproject>Offline</infoproject>
    <export_version>7</export_version>
  </info>
  <module>
    <name>org.opencms.ade.upload</name>
    <nicename><![CDATA[OpenCms 9 ADE Upload]]></nicename>
    <group>OpenCms ADE</group>
    <class/>
    <description><![CDATA[<p>Gwt based upload dialog for OpenCms 8</p>
<<<<<<< HEAD
					 <p><i>(c) 2013 by Alkacon Software GmbH (http://www.alkacon.com).</i></p>]]></description>
    <version>9.4.0</version>
=======
					 <p><i>&copy; 2014 by Alkacon Software GmbH (http://www.alkacon.com).</i></p>]]></description>
    <version>9.0.1</version>
>>>>>>> c4e95c33
    <authorname><![CDATA[Alkacon Software GmbH]]></authorname>
    <authoremail><![CDATA[info@alkacon.com]]></authoremail>
    <datecreated/>
    <userinstalled/>
    <dateinstalled/>
    <dependencies>
      <dependency name="org.opencms.ade.config" version="9.0.0"/>
    </dependencies>
    <exportpoints>
      <exportpoint uri="/system/modules/org.opencms.ade.upload/resources/" destination="resources/ade/"/>
    </exportpoints>
    <resources>
      <resource uri="/system/modules/org.opencms.ade.upload/"/>
    </resources>
  </module>
  <files>
    <file>
      <destination>system</destination>
      <type>folder</type>
      <uuidstructure>ef0c9a52-40ba-11e0-b520-e756eface22e</uuidstructure>
      <datelastmodified>Fri, 25 Feb 2011 08:40:44 GMT</datelastmodified>
      <userlastmodified>Admin</userlastmodified>
      <datecreated>Fri, 25 Feb 2011 08:40:44 GMT</datecreated>
      <usercreated>Admin</usercreated>
      <flags>0</flags>
      <properties/>
      <relations/>
      <accesscontrol>
        <accessentry>
          <uuidprincipal>ROLE.WORKPLACE_USER</uuidprincipal>
          <flags>514</flags>
          <permissionset>
            <allowed>1</allowed>
            <denied>0</denied>
          </permissionset>
        </accessentry>
      </accesscontrol>
    </file>
    <file>
      <destination>system/modules</destination>
      <type>folder</type>
      <uuidstructure>efc42abe-40ba-11e0-b520-e756eface22e</uuidstructure>
      <datelastmodified>Fri, 25 Feb 2011 08:40:45 GMT</datelastmodified>
      <userlastmodified>Admin</userlastmodified>
      <datecreated>Fri, 25 Feb 2011 08:40:45 GMT</datecreated>
      <usercreated>Admin</usercreated>
      <flags>0</flags>
      <properties/>
      <relations/>
      <accesscontrol>
        <accessentry>
          <uuidprincipal>ROLE.WORKPLACE_USER</uuidprincipal>
          <flags>514</flags>
          <permissionset>
            <allowed>5</allowed>
            <denied>0</denied>
          </permissionset>
        </accessentry>
      </accesscontrol>
    </file>
    <file>
      <destination>system/modules/org.opencms.ade.upload</destination>
      <type>folder</type>
      <uuidstructure>b83a2326-40de-11e0-b044-e756eface22e</uuidstructure>
      <datelastmodified>Fri, 25 Feb 2011 12:56:53 GMT</datelastmodified>
      <userlastmodified>Admin</userlastmodified>
      <datecreated>Fri, 25 Feb 2011 12:56:53 GMT</datecreated>
      <usercreated>Admin</usercreated>
      <flags>0</flags>
      <properties/>
      <relations/>
      <accesscontrol/>
    </file>
    <file>
      <source>system/modules/org.opencms.ade.upload/upload.jsp</source>
      <destination>system/modules/org.opencms.ade.upload/upload.jsp</destination>
      <type>jsp</type>
      <uuidstructure>be9eaf09-40df-11e0-b044-e756eface22e</uuidstructure>
      <uuidresource>be9eaf0a-40df-11e0-b044-e756eface22e</uuidresource>
      <datelastmodified>Fri, 25 Feb 2011 13:04:14 GMT</datelastmodified>
      <userlastmodified>Admin</userlastmodified>
      <datecreated>Fri, 25 Feb 2011 13:04:14 GMT</datecreated>
      <usercreated>Admin</usercreated>
      <flags>0</flags>
      <properties>
        <property type="shared">
          <name>export</name>
          <value><![CDATA[false]]></value>
        </property>
      </properties>
      <relations/>
      <accesscontrol/>
    </file>
    <file>
      <source>system/modules/org.opencms.ade.upload/uploadAction.jsp</source>
      <destination>system/modules/org.opencms.ade.upload/uploadAction.jsp</destination>
      <type>jsp</type>
      <uuidstructure>54fc80dc-287a-11e0-9363-9d0a6b56f130</uuidstructure>
      <uuidresource>54fc80dd-287a-11e0-9363-9d0a6b56f130</uuidresource>
      <datelastmodified>Tue, 25 Jan 2011 13:19:14 GMT</datelastmodified>
      <userlastmodified>Admin</userlastmodified>
      <datecreated>Tue, 25 Jan 2011 11:57:49 GMT</datecreated>
      <usercreated>Admin</usercreated>
      <flags>0</flags>
      <properties>
        <property>
          <name>Title</name>
          <value><![CDATA[The upload JSP]]></value>
        </property>
        <property type="shared">
          <name>export</name>
          <value><![CDATA[false]]></value>
        </property>
      </properties>
      <relations/>
      <accesscontrol/>
    </file>
    <file>
      <destination>system/modules/org.opencms.ade.upload/resources</destination>
      <type>folder</type>
      <uuidstructure>fd5d002c-40df-11e0-b044-e756eface22e</uuidstructure>
      <datelastmodified>Fri, 25 Feb 2011 13:05:59 GMT</datelastmodified>
      <userlastmodified>Admin</userlastmodified>
      <datecreated>Fri, 25 Feb 2011 13:05:59 GMT</datecreated>
      <usercreated>Admin</usercreated>
      <flags>0</flags>
      <properties/>
      <relations/>
      <accesscontrol/>
    </file>
    <file>
      <destination>system/modules/org.opencms.ade.upload/resources/upload</destination>
      <type>folder</type>
      <uuidstructure>2d8a47d6-71ae-11e0-883b-cd21a79dc8d2</uuidstructure>
      <datelastmodified>Thu, 28 Apr 2011 15:42:52 GMT</datelastmodified>
      <userlastmodified>Admin</userlastmodified>
      <datecreated>Thu, 28 Apr 2011 15:42:52 GMT</datecreated>
      <usercreated>Admin</usercreated>
      <flags>0</flags>
      <properties/>
      <relations/>
      <accesscontrol/>
    </file>
  </files>
</export>
<|MERGE_RESOLUTION|>--- conflicted
+++ resolved
@@ -1,168 +1,163 @@
-<?xml version="1.0" encoding="UTF-8"?>
-
-<export>
-  <info>
-    <creator>Admin</creator>
-    <opencms_version>9.0.0</opencms_version>
-    <createdate>Fri, 25 Feb 2011 13:06:35 GMT</createdate>
-    <infoproject>Offline</infoproject>
-    <export_version>7</export_version>
-  </info>
-  <module>
-    <name>org.opencms.ade.upload</name>
-    <nicename><![CDATA[OpenCms 9 ADE Upload]]></nicename>
-    <group>OpenCms ADE</group>
-    <class/>
-    <description><![CDATA[<p>Gwt based upload dialog for OpenCms 8</p>
-<<<<<<< HEAD
-					 <p><i>(c) 2013 by Alkacon Software GmbH (http://www.alkacon.com).</i></p>]]></description>
-    <version>9.4.0</version>
-=======
-					 <p><i>&copy; 2014 by Alkacon Software GmbH (http://www.alkacon.com).</i></p>]]></description>
-    <version>9.0.1</version>
->>>>>>> c4e95c33
-    <authorname><![CDATA[Alkacon Software GmbH]]></authorname>
-    <authoremail><![CDATA[info@alkacon.com]]></authoremail>
-    <datecreated/>
-    <userinstalled/>
-    <dateinstalled/>
-    <dependencies>
-      <dependency name="org.opencms.ade.config" version="9.0.0"/>
-    </dependencies>
-    <exportpoints>
-      <exportpoint uri="/system/modules/org.opencms.ade.upload/resources/" destination="resources/ade/"/>
-    </exportpoints>
-    <resources>
-      <resource uri="/system/modules/org.opencms.ade.upload/"/>
-    </resources>
-  </module>
-  <files>
-    <file>
-      <destination>system</destination>
-      <type>folder</type>
-      <uuidstructure>ef0c9a52-40ba-11e0-b520-e756eface22e</uuidstructure>
-      <datelastmodified>Fri, 25 Feb 2011 08:40:44 GMT</datelastmodified>
-      <userlastmodified>Admin</userlastmodified>
-      <datecreated>Fri, 25 Feb 2011 08:40:44 GMT</datecreated>
-      <usercreated>Admin</usercreated>
-      <flags>0</flags>
-      <properties/>
-      <relations/>
-      <accesscontrol>
-        <accessentry>
-          <uuidprincipal>ROLE.WORKPLACE_USER</uuidprincipal>
-          <flags>514</flags>
-          <permissionset>
-            <allowed>1</allowed>
-            <denied>0</denied>
-          </permissionset>
-        </accessentry>
-      </accesscontrol>
-    </file>
-    <file>
-      <destination>system/modules</destination>
-      <type>folder</type>
-      <uuidstructure>efc42abe-40ba-11e0-b520-e756eface22e</uuidstructure>
-      <datelastmodified>Fri, 25 Feb 2011 08:40:45 GMT</datelastmodified>
-      <userlastmodified>Admin</userlastmodified>
-      <datecreated>Fri, 25 Feb 2011 08:40:45 GMT</datecreated>
-      <usercreated>Admin</usercreated>
-      <flags>0</flags>
-      <properties/>
-      <relations/>
-      <accesscontrol>
-        <accessentry>
-          <uuidprincipal>ROLE.WORKPLACE_USER</uuidprincipal>
-          <flags>514</flags>
-          <permissionset>
-            <allowed>5</allowed>
-            <denied>0</denied>
-          </permissionset>
-        </accessentry>
-      </accesscontrol>
-    </file>
-    <file>
-      <destination>system/modules/org.opencms.ade.upload</destination>
-      <type>folder</type>
-      <uuidstructure>b83a2326-40de-11e0-b044-e756eface22e</uuidstructure>
-      <datelastmodified>Fri, 25 Feb 2011 12:56:53 GMT</datelastmodified>
-      <userlastmodified>Admin</userlastmodified>
-      <datecreated>Fri, 25 Feb 2011 12:56:53 GMT</datecreated>
-      <usercreated>Admin</usercreated>
-      <flags>0</flags>
-      <properties/>
-      <relations/>
-      <accesscontrol/>
-    </file>
-    <file>
-      <source>system/modules/org.opencms.ade.upload/upload.jsp</source>
-      <destination>system/modules/org.opencms.ade.upload/upload.jsp</destination>
-      <type>jsp</type>
-      <uuidstructure>be9eaf09-40df-11e0-b044-e756eface22e</uuidstructure>
-      <uuidresource>be9eaf0a-40df-11e0-b044-e756eface22e</uuidresource>
-      <datelastmodified>Fri, 25 Feb 2011 13:04:14 GMT</datelastmodified>
-      <userlastmodified>Admin</userlastmodified>
-      <datecreated>Fri, 25 Feb 2011 13:04:14 GMT</datecreated>
-      <usercreated>Admin</usercreated>
-      <flags>0</flags>
-      <properties>
-        <property type="shared">
-          <name>export</name>
-          <value><![CDATA[false]]></value>
-        </property>
-      </properties>
-      <relations/>
-      <accesscontrol/>
-    </file>
-    <file>
-      <source>system/modules/org.opencms.ade.upload/uploadAction.jsp</source>
-      <destination>system/modules/org.opencms.ade.upload/uploadAction.jsp</destination>
-      <type>jsp</type>
-      <uuidstructure>54fc80dc-287a-11e0-9363-9d0a6b56f130</uuidstructure>
-      <uuidresource>54fc80dd-287a-11e0-9363-9d0a6b56f130</uuidresource>
-      <datelastmodified>Tue, 25 Jan 2011 13:19:14 GMT</datelastmodified>
-      <userlastmodified>Admin</userlastmodified>
-      <datecreated>Tue, 25 Jan 2011 11:57:49 GMT</datecreated>
-      <usercreated>Admin</usercreated>
-      <flags>0</flags>
-      <properties>
-        <property>
-          <name>Title</name>
-          <value><![CDATA[The upload JSP]]></value>
-        </property>
-        <property type="shared">
-          <name>export</name>
-          <value><![CDATA[false]]></value>
-        </property>
-      </properties>
-      <relations/>
-      <accesscontrol/>
-    </file>
-    <file>
-      <destination>system/modules/org.opencms.ade.upload/resources</destination>
-      <type>folder</type>
-      <uuidstructure>fd5d002c-40df-11e0-b044-e756eface22e</uuidstructure>
-      <datelastmodified>Fri, 25 Feb 2011 13:05:59 GMT</datelastmodified>
-      <userlastmodified>Admin</userlastmodified>
-      <datecreated>Fri, 25 Feb 2011 13:05:59 GMT</datecreated>
-      <usercreated>Admin</usercreated>
-      <flags>0</flags>
-      <properties/>
-      <relations/>
-      <accesscontrol/>
-    </file>
-    <file>
-      <destination>system/modules/org.opencms.ade.upload/resources/upload</destination>
-      <type>folder</type>
-      <uuidstructure>2d8a47d6-71ae-11e0-883b-cd21a79dc8d2</uuidstructure>
-      <datelastmodified>Thu, 28 Apr 2011 15:42:52 GMT</datelastmodified>
-      <userlastmodified>Admin</userlastmodified>
-      <datecreated>Thu, 28 Apr 2011 15:42:52 GMT</datecreated>
-      <usercreated>Admin</usercreated>
-      <flags>0</flags>
-      <properties/>
-      <relations/>
-      <accesscontrol/>
-    </file>
-  </files>
-</export>
+<?xml version="1.0" encoding="UTF-8"?>
+
+<export>
+  <info>
+    <creator>Admin</creator>
+    <opencms_version>9.0.0</opencms_version>
+    <createdate>Fri, 25 Feb 2011 13:06:35 GMT</createdate>
+    <infoproject>Offline</infoproject>
+    <export_version>7</export_version>
+  </info>
+  <module>
+    <name>org.opencms.ade.upload</name>
+    <nicename><![CDATA[OpenCms 9 ADE Upload]]></nicename>
+    <group>OpenCms ADE</group>
+    <class/>
+    <description><![CDATA[<p>Gwt based upload dialog for OpenCms 8</p>
+					 <p><i>&copy; 2014 by Alkacon Software GmbH (http://www.alkacon.com).</i></p>]]></description>
+    <version>9.4.0</version>
+    <authorname><![CDATA[Alkacon Software GmbH]]></authorname>
+    <authoremail><![CDATA[info@alkacon.com]]></authoremail>
+    <datecreated/>
+    <userinstalled/>
+    <dateinstalled/>
+    <dependencies>
+      <dependency name="org.opencms.ade.config" version="9.0.0"/>
+    </dependencies>
+    <exportpoints>
+      <exportpoint uri="/system/modules/org.opencms.ade.upload/resources/" destination="resources/ade/"/>
+    </exportpoints>
+    <resources>
+      <resource uri="/system/modules/org.opencms.ade.upload/"/>
+    </resources>
+  </module>
+  <files>
+    <file>
+      <destination>system</destination>
+      <type>folder</type>
+      <uuidstructure>ef0c9a52-40ba-11e0-b520-e756eface22e</uuidstructure>
+      <datelastmodified>Fri, 25 Feb 2011 08:40:44 GMT</datelastmodified>
+      <userlastmodified>Admin</userlastmodified>
+      <datecreated>Fri, 25 Feb 2011 08:40:44 GMT</datecreated>
+      <usercreated>Admin</usercreated>
+      <flags>0</flags>
+      <properties/>
+      <relations/>
+      <accesscontrol>
+        <accessentry>
+          <uuidprincipal>ROLE.WORKPLACE_USER</uuidprincipal>
+          <flags>514</flags>
+          <permissionset>
+            <allowed>1</allowed>
+            <denied>0</denied>
+          </permissionset>
+        </accessentry>
+      </accesscontrol>
+    </file>
+    <file>
+      <destination>system/modules</destination>
+      <type>folder</type>
+      <uuidstructure>efc42abe-40ba-11e0-b520-e756eface22e</uuidstructure>
+      <datelastmodified>Fri, 25 Feb 2011 08:40:45 GMT</datelastmodified>
+      <userlastmodified>Admin</userlastmodified>
+      <datecreated>Fri, 25 Feb 2011 08:40:45 GMT</datecreated>
+      <usercreated>Admin</usercreated>
+      <flags>0</flags>
+      <properties/>
+      <relations/>
+      <accesscontrol>
+        <accessentry>
+          <uuidprincipal>ROLE.WORKPLACE_USER</uuidprincipal>
+          <flags>514</flags>
+          <permissionset>
+            <allowed>5</allowed>
+            <denied>0</denied>
+          </permissionset>
+        </accessentry>
+      </accesscontrol>
+    </file>
+    <file>
+      <destination>system/modules/org.opencms.ade.upload</destination>
+      <type>folder</type>
+      <uuidstructure>b83a2326-40de-11e0-b044-e756eface22e</uuidstructure>
+      <datelastmodified>Fri, 25 Feb 2011 12:56:53 GMT</datelastmodified>
+      <userlastmodified>Admin</userlastmodified>
+      <datecreated>Fri, 25 Feb 2011 12:56:53 GMT</datecreated>
+      <usercreated>Admin</usercreated>
+      <flags>0</flags>
+      <properties/>
+      <relations/>
+      <accesscontrol/>
+    </file>
+    <file>
+      <source>system/modules/org.opencms.ade.upload/upload.jsp</source>
+      <destination>system/modules/org.opencms.ade.upload/upload.jsp</destination>
+      <type>jsp</type>
+      <uuidstructure>be9eaf09-40df-11e0-b044-e756eface22e</uuidstructure>
+      <uuidresource>be9eaf0a-40df-11e0-b044-e756eface22e</uuidresource>
+      <datelastmodified>Fri, 25 Feb 2011 13:04:14 GMT</datelastmodified>
+      <userlastmodified>Admin</userlastmodified>
+      <datecreated>Fri, 25 Feb 2011 13:04:14 GMT</datecreated>
+      <usercreated>Admin</usercreated>
+      <flags>0</flags>
+      <properties>
+        <property type="shared">
+          <name>export</name>
+          <value><![CDATA[false]]></value>
+        </property>
+      </properties>
+      <relations/>
+      <accesscontrol/>
+    </file>
+    <file>
+      <source>system/modules/org.opencms.ade.upload/uploadAction.jsp</source>
+      <destination>system/modules/org.opencms.ade.upload/uploadAction.jsp</destination>
+      <type>jsp</type>
+      <uuidstructure>54fc80dc-287a-11e0-9363-9d0a6b56f130</uuidstructure>
+      <uuidresource>54fc80dd-287a-11e0-9363-9d0a6b56f130</uuidresource>
+      <datelastmodified>Tue, 25 Jan 2011 13:19:14 GMT</datelastmodified>
+      <userlastmodified>Admin</userlastmodified>
+      <datecreated>Tue, 25 Jan 2011 11:57:49 GMT</datecreated>
+      <usercreated>Admin</usercreated>
+      <flags>0</flags>
+      <properties>
+        <property>
+          <name>Title</name>
+          <value><![CDATA[The upload JSP]]></value>
+        </property>
+        <property type="shared">
+          <name>export</name>
+          <value><![CDATA[false]]></value>
+        </property>
+      </properties>
+      <relations/>
+      <accesscontrol/>
+    </file>
+    <file>
+      <destination>system/modules/org.opencms.ade.upload/resources</destination>
+      <type>folder</type>
+      <uuidstructure>fd5d002c-40df-11e0-b044-e756eface22e</uuidstructure>
+      <datelastmodified>Fri, 25 Feb 2011 13:05:59 GMT</datelastmodified>
+      <userlastmodified>Admin</userlastmodified>
+      <datecreated>Fri, 25 Feb 2011 13:05:59 GMT</datecreated>
+      <usercreated>Admin</usercreated>
+      <flags>0</flags>
+      <properties/>
+      <relations/>
+      <accesscontrol/>
+    </file>
+    <file>
+      <destination>system/modules/org.opencms.ade.upload/resources/upload</destination>
+      <type>folder</type>
+      <uuidstructure>2d8a47d6-71ae-11e0-883b-cd21a79dc8d2</uuidstructure>
+      <datelastmodified>Thu, 28 Apr 2011 15:42:52 GMT</datelastmodified>
+      <userlastmodified>Admin</userlastmodified>
+      <datecreated>Thu, 28 Apr 2011 15:42:52 GMT</datecreated>
+      <usercreated>Admin</usercreated>
+      <flags>0</flags>
+      <properties/>
+      <relations/>
+      <accesscontrol/>
+    </file>
+  </files>
+</export>