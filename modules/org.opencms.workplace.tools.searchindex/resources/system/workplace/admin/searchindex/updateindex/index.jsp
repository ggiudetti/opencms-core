<%@ page import="
	org.opencms.main.*, 
	org.opencms.search.*, 
	org.opencms.jsp.*,
	org.opencms.workplace.*,
	org.opencms.workplace.tools.content.*,
	java.util.*
"%><%

    // initialize the workplace class
    CmsDialog wp = new CmsPropertyChange(pageContext, request, response);

    // Create a JSP action element
    CmsJspActionElement cms = wp.getJsp();
    
    // Get the search manager
    CmsSearchManager searchManager = OpenCms.getSearchManager(); 
%>

<%= wp.htmlStart(null) %>
<%= wp.bodyStart("dialog") %>

<%= wp.dialogStart() %>
<%= wp.dialogContentStart(wp.key("icon.updateindex")) %>
	
		
	<table width='400'>
		<tr><th>Name</th><th>Rebuild Mode</th><th>Project</th><th>Locale</th></tr>
<%
    List indexNames = searchManager.getIndexNames();
	for (int i = 0, n = indexNames.size(); i < n; i++) {
		String indexName = (String)indexNames.get(i);
<<<<<<< HEAD
		CmsLuceneIndex index = searchManager.getIndex(indexName);
=======
		A_CmsSearchIndex index = searchManager.getIndex(indexName);

>>>>>>> ac2b6673
%>
		<tr>
			<td><%=index.getName()%></td>
			<td><%=index.getRebuildMode()%></td>
			<td><%=index.getProject()%></td>
			<td><%=index.getLocale()%></td>
		</tr>
		<tr>
			<td>&nbsp;</td>
			<td colspan="4">
<%
	
		List sourceNames = index.getSourceNames();
		for (int j = 0, m = sourceNames.size(); j < m; j++) {
			String sourceName = (String)sourceNames.get(j);
			CmsSearchIndexSource indexSource = searchManager.getIndexSource(sourceName);
			
			List resourceNames = indexSource.getResourcesNames();
			for (int k = 0, l = resourceNames.size(); k < l; k++) {
				String resourceName = (String)resourceNames.get(k);
				out.println(resourceName);
				
				if (k < (l-1)) {
					out.println("<br>");
				}
			}
		}
	}
%>
			</td>
		</tr>
	</table>				
</p>

<p>

	<form method="post" action='<%=cms.link("/system/workplace/admin/searchindex/updateindex/rebuild.jsp") + "?style=" + wp.getParamStyle() %>'>
    	<input type="submit" value="Rebuild All">
	</form>

<%= wp.dialogContentEnd() %>
<%= wp.dialogEnd() %>
<%= wp.bodyEnd() %>
<%= wp.htmlEnd() %><|MERGE_RESOLUTION|>--- conflicted
+++ resolved
@@ -30,12 +30,7 @@
     List indexNames = searchManager.getIndexNames();
 	for (int i = 0, n = indexNames.size(); i < n; i++) {
 		String indexName = (String)indexNames.get(i);
-<<<<<<< HEAD
-		CmsLuceneIndex index = searchManager.getIndex(indexName);
-=======
 		A_CmsSearchIndex index = searchManager.getIndex(indexName);
-
->>>>>>> ac2b6673
 %>
 		<tr>
 			<td><%=index.getName()%></td>
