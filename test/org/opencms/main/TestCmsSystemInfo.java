/*
 * This library is part of OpenCms -
 * the Open Source Content Management System
 *
 * Copyright (c) Alkacon Software GmbH (http://www.alkacon.com)
 *
 * This library is free software; you can redistribute it and/or
 * modify it under the terms of the GNU Lesser General Public
 * License as published by the Free Software Foundation; either
 * version 2.1 of the License, or (at your option) any later version.
 *
 * This library is distributed in the hope that it will be useful,
 * but WITHOUT ANY WARRANTY; without even the implied warranty of
 * MERCHANTABILITY or FITNESS FOR A PARTICULAR PURPOSE. See the GNU
 * Lesser General Public License for more details.
 *
 * For further information about Alkacon Software GmbH, please see the
 * company website: http://www.alkacon.com
 *
 * For further information about OpenCms, please see the
 * project website: http://www.opencms.org
 *
 * You should have received a copy of the GNU Lesser General Public
 * License along with this library; if not, write to the Free Software
 * Foundation, Inc., 59 Temple Place, Suite 330, Boston, MA  02111-1307  USA
 */

package org.opencms.main;

import org.opencms.configuration.CmsSearchConfiguration;
import org.opencms.module.CmsModuleVersion;
import org.opencms.test.OpenCmsTestCase;
import org.opencms.test.OpenCmsTestProperties;
import org.opencms.util.CmsFileUtil;
import org.opencms.util.CmsStringUtil;

import java.io.File;
import java.io.IOException;
import java.util.Map;

import junit.extensions.TestSetup;
import junit.framework.Test;
import junit.framework.TestSuite;

/**
 * Test case for {@link CmsSystemInfo}.
 * <p>
 *
 * @since 6.0.0
 */
public class TestCmsSystemInfo extends OpenCmsTestCase {

    /**
     * Default JUnit constructor.
     *
     * @param arg0 JUnit parameters
     */
    public TestCmsSystemInfo(String arg0) {

        super(arg0);
    }

    /**
     * Test suite for this test class.
     *
     * @return the test suite
     */
    public static Test suite() {

        OpenCmsTestProperties.initialize(org.opencms.test.AllTests.TEST_PROPERTIES_PATH);

        TestSuite suite = new TestSuite();
        suite.setName(TestCmsSystemInfo.class.getName());

        suite.addTest(new TestCmsSystemInfo("testGetConfigurationFileRfsPath"));
        suite.addTest(new TestCmsSystemInfo("testGetAbsoluteRfsPathRelativeToWebApplication"));
        suite.addTest(new TestCmsSystemInfo("testGetAbsoluteRfsPathRelativeToWebInf"));
        suite.addTest(new TestCmsSystemInfo("testOpenCmsVersionPropertiesFile"));
        suite.addTest(new TestCmsSystemInfo("testOpenCmsVersionAndBuildNumber"));

        TestSetup wrapper = new TestSetup(suite) {

            @Override
            protected void setUp() {

                setupOpenCms(null, "/sites/default/");
            }

            @Override
            protected void tearDown() {

                removeOpenCms();
            }
        };

        return wrapper;
    }

    /**
     * Tests {@link CmsSystemInfo#getAbsoluteRfsPathRelativeToWebApplication(String)}.
     */
    public void testGetAbsoluteRfsPathRelativeToWebApplication() {

        CmsSystemInfo sysinfo = OpenCms.getSystemInfo();
        assertNotNull(sysinfo);
        String path;
        File file;

        path = sysinfo.getAbsoluteRfsPathRelativeToWebApplication("");
        assertNotNull(path);
        path = path.trim();
        assertEquals(true, path.length() != 0);
        file = new File(path).getAbsoluteFile();
        assertEquals(true, file.exists());
        assertEquals(true, file.isDirectory());

        path = sysinfo.getAbsoluteRfsPathRelativeToWebApplication("WEB-INF");
        assertNotNull(path);
        path = path.trim();
        assertEquals(true, path.length() != 0);
        file = new File(path).getAbsoluteFile();
        assertEquals(true, file.exists());
        assertEquals(true, file.isDirectory());

        path = sysinfo.getAbsoluteRfsPathRelativeToWebApplication("WEB-INF/config/opencms.properties");
        assertNotNull(path);
        path = path.trim();
        assertEquals(true, path.length() != 0);
        file = new File(path).getAbsoluteFile();
        assertEquals(file.getAbsolutePath() + " does not exist.", true, file.exists());
        assertEquals(true, file.isFile());

    }

    /**
     * Tests {@link CmsSystemInfo#getAbsoluteRfsPathRelativeToWebInf(String)}.
     */
    public void testGetAbsoluteRfsPathRelativeToWebInf() {

        CmsSystemInfo sysinfo = OpenCms.getSystemInfo();
        assertNotNull(sysinfo);
        String path;
        File file;

        path = sysinfo.getAbsoluteRfsPathRelativeToWebInf("");
        assertNotNull(path);
        path = path.trim();
        assertEquals(true, path.length() != 0);
        file = new File(path).getAbsoluteFile();
        assertEquals(true, file.exists());
        assertEquals(true, file.isDirectory());

        path = sysinfo.getAbsoluteRfsPathRelativeToWebInf(CmsSystemInfo.FOLDER_CONFIG_DEFAULT);
        assertNotNull(path);
        path = path.trim();
        assertEquals(true, path.length() != 0);
        file = new File(path).getAbsoluteFile();
        assertEquals(path + " does not exist.", true, file.exists());
        assertEquals(true, file.isDirectory());

        path = sysinfo.getAbsoluteRfsPathRelativeToWebInf(
            CmsSystemInfo.FOLDER_CONFIG_DEFAULT + CmsSearchConfiguration.DEFAULT_XML_FILE_NAME);
        assertNotNull(path);
        path = path.trim();
        assertEquals(true, path.length() != 0);
        file = new File(path).getAbsoluteFile();
        assertEquals(file.getAbsolutePath() + " does not exist.", true, file.exists());
        assertEquals(true, file.isFile());
    }

    /**
     * Tests {@link CmsSystemInfo#getConfigurationFileRfsPath()}.
     */
    public void testGetConfigurationFileRfsPath() {

        CmsSystemInfo sysinfo = OpenCms.getSystemInfo();
        assertNotNull(sysinfo);
        String path;
        File file;

        path = sysinfo.getConfigurationFileRfsPath();
        assertNotNull(path);
        path = path.trim();
        assertEquals(true, path.length() != 0);
        file = new File(path).getAbsoluteFile();
        assertEquals(true, file.exists());
        assertEquals(true, file.isFile());
    }

    /**
     * Tests the OpenCms version and build number.
     */
    public void testOpenCmsVersionAndBuildNumber() {

        String configuredVersion = OpenCms.getSystemInfo().getVersionNumber();

        // make sure to bump this up with every major version number
        String expectedVersion = "9.5";

<<<<<<< HEAD
        checkVersions(configuredVersion, expectedVersion, true);

        /*
        // some extra calls to make sure the version check method really works as expected
        
        checkVersions("9.5", expectedVersion, true);
        checkVersions("9.5_customer", expectedVersion, true);
        checkVersions("9.7.x", expectedVersion, true);
        checkVersions("10.0.x Specialname", expectedVersion, true);

        checkVersions("9.4_customer", expectedVersion, false);
        checkVersions("9.4.x", expectedVersion, false);
        checkVersions("Nothing", expectedVersion, false);
        checkVersions("", expectedVersion, false);
        checkVersions("9", expectedVersion, false);
        */
=======
        assertTrue(
            "OpenCms Version number not set correctly, expected prefix ["
                + expectedVersion
                + "] but was ["
                + version.substring(0, expectedVersion.length())
                + "]"
                + version.substring(expectedVersion.length()),
            version.startsWith(expectedVersion));
>>>>>>> d46a8b9b

        String versionId = OpenCms.getSystemInfo().getVersionId();

        // here we distinguish the test between build done manually
        // and a dynamic build done by a CI system like Jenkins

        if (versionId.startsWith("Manual")) {
            // assume this is a manual build triggered outside of a CI system

            assertEquals("Unexpected version ID '" + versionId + "'", "Manual build", versionId);

            Map<String, CmsSystemInfo.BuildInfoItem> info = OpenCms.getSystemInfo().getBuildInfo();
            CmsSystemInfo.BuildInfoItem value;

            value = info.get("build.number");
            assertEquals("(not set, manual build)", value.getValue());
            assertEquals("Build Number", value.getNiceName());

            value = info.get("build.date");
            assertEquals("(not set, manual build)", value.getValue());
            assertEquals("Build Date", value.getNiceName());

            value = info.get("build.info");
            assertEquals("Static version file", value.getValue());
            assertEquals("build.info", value.getNiceName());
        } else if (versionId.startsWith("Release")
            || versionId.startsWith("Beta")
            || versionId.startsWith("Nightly")
            || versionId.startsWith("Auto")
            || versionId.startsWith("Milestone")) {
            // assume a build triggered by the Jenkins CI system

            Map<String, CmsSystemInfo.BuildInfoItem> info = OpenCms.getSystemInfo().getBuildInfo();
            // make sure we have the required values set
            assertNotNull("build.date not set", info.get("build.date"));
            assertNotNull("build.type not set", info.get("build.type"));
            assertNotNull("build.system not set", info.get("build.system"));
            assertNotNull("build.gitid not set", info.get("build.gitid"));
            assertNotNull("build.gitbranch not set", info.get("build.gitbranch"));

            if (!versionId.startsWith("Milestone")) {
                // don't use build number for Milestone builds as the continuation in the numbers is not assured
                assertNotNull("build.number not set", info.get("build.number"));
                assertEquals("Expected keys do not match", "build.number", info.get("build.number").getKeyName());
            }

            assertEquals("Expected keys do not match", "build.date", info.get("build.date").getKeyName());
            assertEquals("Expected keys do not match", "build.system", info.get("build.system").getKeyName());

            assertTrue("The git commit ID should be 7 chars long", info.get("build.gitid").getValue().length() == 7);
            assertTrue(
                "We always assume the build system name starts with 'Jenkins'",
                info.get("build.system").getValue().startsWith("Jenkins"));
        } else {
            fail(
                "No valid version information for test cases found, version id is '"
                    + OpenCms.getSystemInfo().getVersionId()
                    + "'\n\nThis indicates manual unexpected changes in 'src/org/opencms/main/version.properties'");
        }
    }

    /**
     * Test to make sure that the version info file is available.
     */
    public void testOpenCmsVersionPropertiesFile() {

        try {
            CmsFileUtil.readFile("org/opencms/main/version.properties");
        } catch (IOException e) {
            // unable to read the file, so we fail
            fail("version.properties file not available");
        }
    }

    /**
     * Compare version numbers.
     * 
     * @param configuredVersion the configured version
     * @param expectedVersion the expected version
     * @param larger indicates if the configured version number is expected to be larger or smaller
     */
    private void checkVersions(String configuredVersion, String expectedVersion, boolean larger) {

        StringBuffer workVersion = new StringBuffer();
        String[] nums = CmsStringUtil.splitAsArray(configuredVersion, '.');
        for (String num : nums) {
            int substr = 0;
            for (int i = 0; i < num.length(); i++) {
                if (!Character.isDigit(num.charAt(i))) {
                    substr = i;
                    break;
                }
            }
            if (substr > 0) {
                num = num.substring(0, substr);
            }
            try {
                Integer.parseInt(num);
            } catch (NumberFormatException e) {
                // first non-string mean no more numbers should follow
                break;
            }
            if (workVersion.length() > 0) {
                workVersion.append('.');
            }
            workVersion.append(num);
        }
        if (workVersion.length() == 0) {
            workVersion.append(0.0);
        }

        CmsModuleVersion v1 = new CmsModuleVersion(expectedVersion);
        CmsModuleVersion v2 = new CmsModuleVersion(workVersion.toString());

        System.out.println("\nExpected Version  : " + v1);
        System.out.println("Configured Version: " + v2 + " [" + configuredVersion + "]");

        assertTrue("OpenCms Version number not set correctly, expected a version equal or "
            + (larger ? "larger" : "smaller")
            + " then ["
            + expectedVersion
            + "] but got ["
            + configuredVersion
            + "]", larger == (v2.compareTo(v1) >= 0));
    }
}<|MERGE_RESOLUTION|>--- conflicted
+++ resolved
@@ -197,12 +197,11 @@
         // make sure to bump this up with every major version number
         String expectedVersion = "9.5";
 
-<<<<<<< HEAD
         checkVersions(configuredVersion, expectedVersion, true);
 
         /*
         // some extra calls to make sure the version check method really works as expected
-        
+
         checkVersions("9.5", expectedVersion, true);
         checkVersions("9.5_customer", expectedVersion, true);
         checkVersions("9.7.x", expectedVersion, true);
@@ -214,16 +213,6 @@
         checkVersions("", expectedVersion, false);
         checkVersions("9", expectedVersion, false);
         */
-=======
-        assertTrue(
-            "OpenCms Version number not set correctly, expected prefix ["
-                + expectedVersion
-                + "] but was ["
-                + version.substring(0, expectedVersion.length())
-                + "]"
-                + version.substring(expectedVersion.length()),
-            version.startsWith(expectedVersion));
->>>>>>> d46a8b9b
 
         String versionId = OpenCms.getSystemInfo().getVersionId();
 
@@ -300,7 +289,7 @@
 
     /**
      * Compare version numbers.
-     * 
+     *
      * @param configuredVersion the configured version
      * @param expectedVersion the expected version
      * @param larger indicates if the configured version number is expected to be larger or smaller
@@ -341,12 +330,14 @@
         System.out.println("\nExpected Version  : " + v1);
         System.out.println("Configured Version: " + v2 + " [" + configuredVersion + "]");
 
-        assertTrue("OpenCms Version number not set correctly, expected a version equal or "
-            + (larger ? "larger" : "smaller")
-            + " then ["
-            + expectedVersion
-            + "] but got ["
-            + configuredVersion
-            + "]", larger == (v2.compareTo(v1) >= 0));
+        assertTrue(
+            "OpenCms Version number not set correctly, expected a version equal or "
+                + (larger ? "larger" : "smaller")
+                + " then ["
+                + expectedVersion
+                + "] but got ["
+                + configuredVersion
+                + "]",
+            larger == (v2.compareTo(v1) >= 0));
     }
 }